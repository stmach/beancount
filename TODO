--- conflicted
+++ resolved
@@ -72,15 +72,12 @@
       b.core.realization    -> b.ops.realization (does it add deps?)
 
   - Define a C extension module to implement D().
-<<<<<<< HEAD
+    This function should catch useless errors from the cdecimal library:
+      Declined: [<class 'decimal.ConversionSyntax'>]
+    and always provide the input string so we can debug WTF happened.
   - Make Amount and other basic classes descendants of tuple because
     this makes their attributes truly immutable. Do this! You may
     find bugs.
-=======
-    This function should catch useless errors from the cdecimal library:
-      Declined: [<class 'decimal.ConversionSyntax'>]
-    and always provide the input string so we can debug WTF happened.
->>>>>>> a906e279
 
 
 * Explicit Tolerance
