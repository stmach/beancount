-*- mode: org -*-
beancount: TODO
* Event

  - Should we validate that the query is legit before we even run it? I think
    so. Compile after parsing.


* Booking

  - Port beangrind & ledgerhub to avoid using lots as well.

  - Complete testing incomplete output with CostSpec:

    - This causes a problem because a tag is parsed in '#9.95':
      10 AAPL {45.23#9.95 USD}

    - Make sure parsing {3.00 # USD} does not produce the smae CostSpec as {3.00 USD}.

    - Remove OLD comments from parser.py and update the description to use the
      xposition class.

  - Remove the beancount.ops.documents plugin, or perhaps make the loader
    operate in a raw mode, e.g. not running any plugins.

    egrep --include='*.py' -srn 'parse_(string|file)' /home/blais/p/beancount/src/python/beancount

  - Write test for beancount.parser.booking_full.

  - Merge beancount.core.interpolate into booking.
  - Merge beancount.ops.validation.validate_inventory_booking() into booking.

  - This causes a problem because a tag is parsed in '#9.95':
    10 AAPL {45.23#9.95 USD}

  - (Annoyance) Make interpolation.balance_incomplete_postings() return a new
    object and not work destructively. No reason not to.

  - (Annoyance) All functions that return an (entries, errors, options_map)
    triple really should return (entries, options_map, errors), in this order.

  - Improve the ability to detect a user-specific tolerance in
    is_tolerance_user_specified(). This heuristic is not great, find some better
    way.

  - Create a b.c.data.transactions_only() function to this common type of
    filtering and grep/replace everywhere. This is just too common not to create
    a utility.

  - Unref the constants in finalizer for module, here: {48414425cf78}.

  - Write a test to ensure that an auto-posting with no effect results in no
    new posting getting inserted.

  - Replace Holding by the new, flattened Position, it's a _lot_ more like it.
    Makes a lot of sense now. Move the price_date to .meta, I don't think it's
    actually used.


** API Revamp / Simplification

  - FIXME: I'm _really_ tempted to remove the Lot and just have:

      posting.units -> Amount
      posting.cost -> Cost (or None), or CostSpec
      posting.price -> Amount (or None)

    Instead of:

      posting.position.units -> Amount
      posting.position.lot -> Lot
      posting.position.lot.cost -> Cost (or None)
      posting.price -> Amount (or None)

    In that schema, Position and Posting are similar and related:

      Position -> (units, cost)
      Posting -> (account, units, cost, price)

    You could say Posting inherits from Position.

    To be considered... this would change the API a lot, but it would also
    simplify it and flatten it into something much closer to the input syntax
    for the user.

      posting.units.number
      posting.units.currency
      posting.cost.number
      posting.cost.currency
      posting.cost.date
      posting.cost.label
      posting.price.number
      posting.price.currency


* Requirements for Shipping 2.0
* File Cleanup

  - Remove plugins from ops, remove algorithms from core:

      (Also remove "documents" option and move that as input to this plugin.)
      b.ops.documents       -> b.plugins.documents  (not sure if breaks)

      b.core.getters        -> b.ops.getters (does it add deps?)
      b.core.realization    -> b.ops.realization (does it add deps?)

  - Define a C extension module to implement D().
    This function should catch useless errors from the cdecimal library:
      Declined: [<class 'decimal.ConversionSyntax'>]
    and always provide the input string so we can debug WTF happened.


* Explicit Tolerance

  - Make the printer support explicit tolerance syntax. This is crucial for
    round-trip.

* Metadata and Experiment Flags Registry

  - Create a registry of all metadata fields being used in the system, with

    documentation for each, so that it does not end up becoming a mess.

  - Ditto for experiment flags. These should be documented in a single place as
    well. This is all easy.

    Also: Fail if the experiment flag is not a supported one.

  - Document experiments as well, and how to list the available ones
    (bean-doctor should be able to do this from the registry).


* Priorities
** Notes

  - Move out the price fetch to src/python/beanprice module, should be
    independent from LedgerHub and it should just work, remove script.

  - Complete documenting taxes (this is a great time for it)

  - Implement CSV output for bean-query (redstreet)

  - Implement queries on metadata fields (for portfolio analysis aggregations)
  - Implement the dashboard on the example file, take the code out of my
    private code stash and share.

  - Convert example file to use beancount.plugins.ira_contribs plugin.

  - Change name of IRAUSD to 401KUSD or USD401K

  - Complete double-entry introduction document & presentation

  - Fetch missing prices for my ledger file and recompute returns.
  - Returns calculation should spit out missing prices.
    Automate returns calculation.

  - Write a wash sales calculation code that can input from either a Beancount
    input file or a spreadsheet.

  - Limbo accounts: Start a document on handling limbo accounts, summarize all
    info from emails.

  - Complete text-statements to text for bean-report and ELI, complete with
    --date on those reports.

  - Export "net worth over time" project.

  (booking)
  - Change booking to always have lot-date and list trades automatically.
  - Report trades, all bookings should be findable after the fact using a link.
    This can be added without doing full booking.

  (query)
  - Implement implitict GROUP BY and BALANCES ... WHERE syntax
  - Implement output format options (esp. CSV for spreadsheets).

  (documentation)
  - Slide: 4 methods: bean-web, bean-report, bean-query, write script + plugin


** Establish Display Precision

  - Create a page in the web view that lists the various precision - by
    example - inferred in the global DisplayContext.

  - Make setting the precision from bean-example easier (provide a method to
    create that format and update without conversion on the DisplayContext
    itself).

  - In the DisplayContext, implement caching of the formatters created to
    increase speed, especially for printing a single entry repeatedly.

  - Implement reserved number of digits.

  - Add docstrings to DisplayContext.

  - Make the query_render routines use a DisplayContext object to compute their alignment.

  - In the EntryPrinter(), figure out the maximum width of accounts and set it up.
  - Add a "target num columns" instead of a "min_width_account" to the
    EntryPrinter and figure out the min_width_account automatically from it,
    depending on whether we've got render_weights on or not. Use hte longest
    possible number of integral digits required from the DisplayContext in
    order to make this tight.

  - Add an option for the DisplayContext to issue a warning if numbers are
    rendered through it that lose some precision.

  - Add "display_precision" input file option whereby the user can set the
    precision to be used by each currency.


** Misc

  - bean-doctor context does not render all digits... it should render all the
    numbers as represented in memory. Don't round those numbers.

  - Add a --auto-everything option to bean-check that automatically inserts a
    beancount.plugins.auto_accounts directive and more.

  - In the parser or in the validation, check that the price currency matches
    that of the cost currency, if both are specified!

       2011-01-25 * "Transfer of Assets, 3467.90 USD"
           * Assets:Investments:RothIRA:Vanguard:VTIVX  250.752 VTIVX {18.35 USD} @ 13.83 CAD
           * Assets:Investments:RothIRA:DodgeCox:DODGX  -30.892 DODGX {148.93 USD} @ 112.26 USD


  - Add a special PYTHONPATH for ledgerhub binaries, to override Beancount to
    its custom version.

  - The 'balances' report should also support a WHERE clause as a nice
    shorthand. I would use that all the time myself if I could.

  - Add a query_env function to output the root type of an account, e.g. 'Assets'.

  - Replace the portfolio script by a bean-query command that will use metadata
    on the commodities (!). This will simplify things a lot and be more
    flexible. These are really just aggregations of a different kind.

  - Create a function to identify whether a Position/Inventory is cash... use
    this to reproduce/replace the 'cash' report. Use the same rule from
    bean-report.


  - Complete converting price fetching script to use meta-data only and remove
    blais.prices. Also convert the example to declare commodities and the price
    fetching script should just work.



  - Fix the closing criterion for empty accounts.

      "I used to have it so that accounts closed before the beginning of the exercise
      (in the reports) would not appear. Accounts closed at the end of the period but
      with some activity within the period would appear (so you can click on them and
      see their journal). Opened accounts with a zero balance would, too. Closed
      before begin + no activity = no show."

        2000-01-10 open Assets:Continuing
        2000-01-10 open Assets:Empty
        2000-01-10 open Assets:Terminated

        2000-01-10 open Equity:Whatever

        2014-03-10 *
          Assets:Continuing       110 USD
          Assets:Terminated       120 USD
          Assets:Empty            130 USD
          Equity:Whatever

        2014-03-30 *
          Assets:Terminated      -120 USD
          Assets:Empty           -130 USD
          Equity:Whatever

        2014-05-15 close Assets:Terminated

        2015-01-10 *
          Assets:Continuing       110 USD
          Equity:Whatever


  - Review all the code that is an effective switch/case on directive types and
    add checks for unknown directives. Make sure Commodity is being handled
    correctly. Grep for isinstance. Add else clause everywhere none was, e.g.
    https://bitbucket.org/blais/beancount/src/0e3be569f32a80411df8396d42d5e5ac3487a68f/src/python/beancount/core/realization.py?at=default#cl-292


  - Make prices required to always be positive, including with @@, and err on
    negative amounts for prices. This will match Ledger semantics and will
    remove one degree of freedom that wasn't necessary.

  - Add the capability to issue warnings when the price database is queried for
    a specific date but the price point is too distant from the requested date.

      "One thing I want to do soon is to issue warnings when the price database is
      looked up and the price point is too far from the requested date, so that the
      user could go fill in the missing prices. I'd probably issue price entries with
      the approximated price (approximated with a distant date) and then feed that
      into another script that would fetch prices for those directives."

  - (easy) Don't render postings in the HTML interface by default. The detail
    can be made available via bean-query now, and users can click on /context
    link in order to get the full transaction detail. Journals should be
    summaries. Add an optional argument to turn it on/off, but it should be off
    by default.

  - (easy) Make b.w.web also 'app.options_map' instead of 'app.options'.

  - (easy) Make _all_ plugins accept a configuration parameter, unconditionally. The
    interface should be this regular.

  - Don't install all the _test.py files, make sure they're not installed, + add
    a lint check that ensures the non-test files are never importing any of othe
    test files.

  (web)
  - Make the web interface not render postings anymore by default.
  - Rename /context to /entry

  - USEFUL. Issue warnings if the price date is too far from the requested
    market value date. This will help with returns, a lot. You should likely do
    this in the price_map object, in the lookup function, maybe, so that all
    modules benefit from the feature. You could ideally provide a date and a
    tolerancen, and somehow issue warnings automatically.

  - Fix FIXME in beancount.projects.returns, from DClemente issues.

  - In balance/aggregate reports, render the balances for parent accounts too.

  - Make bean-web and bean-query use the DisplayContext object in order to
    render all their numbers. Users are noticing, this is annoying.


** Documentation / Ongoing

  - Write out the taxes section, you have all the details, no need to wait

  - Update the example file in order to include support for the commodities.

  - Make a single doc / single about the four tools that can be used to get
    information out of Beancount and make their sections short and link to a
    dedicated doc for each. The four-out structure of this document should be clear.


  - Start a doc on limbo accounts, including the email thread with mharris & redstreet0.


  - Write a script to automatically convert and upload the docs for the shell
    functions and what-not into a Google Docs that we can open with a web
    browser. Write a script to spit it out in a nice format and upload.

  - Document the @@ and {{}} syntaxes (see Matthew Harris email), especially as
    they replace to price.

  - As an aside, I see that the grammar supports @@ and {{}} syntaxes, but they
    don't appear to be documented in the language manual.

      Oh I hadn't noticed... I will document those, thank you for reporting this
      oversight.

  - In the comparison doc: describe how Beancount has asset types

  - Comparison w/ Ledger doc: "balance sheet and closing of year"

  - A nice new Health Care section is nearly complete... complete it with DEDUC
    and COPAY legs explanation. Write an accompanying plugin to insert the
    deductible tracking and what-not.

  - Write document on converting between implementations

  - Complete "How Inventories Work?"
  - Complete intro document on double-entry bookkeepingk."
  - Complete Design Doc

  - Change documentation script to try to download to ODT format and then batch
    format to ebook

  - You should have a dedicated section of your document that explains how market
    values are reported, that is, via the unrealized gains plugin. Also provide a
    market() function, to value holdings.

  - Finally bake a PDF of all GDocs documentation and add a link to it. Should
    be mobile-friendly.




  - Add README for example files
  - Implement example for documents
  - Implement example for import
  - Implement example for dashboard
  - Implement example for prices

  - Merge "Getting Started with Beancount" & "Tutorial & Example" into a single
    document. See comments from:
    https://docs.google.com/document/d/1w5wWVFuPe6H2Aeex8iqCL8YfAO6xNZgzmrnRNlvxJec/

  - Merge "A Comparison of Beancount, Ledger & HLedger" & "Beancount History &
    Credits" documents into one. See comments from:
    https://docs.google.com/document/d/1w5wWVFuPe6H2Aeex8iqCL8YfAO6xNZgzmrnRNlvxJec/

  - Move the "spreadsheet / mint / quicken / quickbooks / gnucash / sql"
    comparison bit out of the "Motivation" document into the "Comparison" document.
    See comments from:
    https://docs.google.com/document/d/1w5wWVFuPe6H2Aeex8iqCL8YfAO6xNZgzmrnRNlvxJec/

  - Make the four extraction methods clear, create a "part" for the four docs.



** Streamline Commands

  - I plan to remove bean-example and move that into a bean-doctor subcommand.

  - bean-sql is a bit of an experiment, I'm not sure we need it, but I want to
    keep the functionality.

  - Maybe bean-bake could be folded into bean-web.



* Commodities

  - Because of the way we currently deal with stock splits, allow a list of
    commodity names on the commodity directive, so you can do this:

      1998-01-01 commodity CRA,CRA1
        name: "Celera Corporation"
        asset-class: "Stock"
        ticker: "CRA"
        quote: USD



* Query Language
http://furius.ca/beancount/doc/proposal-query

  - Render to CSV as soon as possible, this makes it possible to export.

  - Add dot-syntax to be able to run inequalities against the balance, e.g.
    balance.number < 1000 USD, or parse amounts, units(balance) < 1000 USD.
    Some users have inferred that this would work, so it's probably intuitive
    to others too.

  - Create tests for all the realistic test cases
    Use cases:

     # FIXME: About balance reports, what is the recommended way to remove empty
     # balances? e.g. on a balance sheet when using the CLEAR option.

     # holdings --by currency:
     #   SELECT currency, sum(change)
     #   GROUP BY currency

     # holdings --by account
     #   SELECT account, sum(change)
     #   GROUP BY account

     # networth,equity:
     #   SELECT convert(sum(change), 'USD')
     #   SELECT convert(sum(change), 'CAD')

     # prices:
     #   SELECT date, currency, cost
     #   WHERE type = 'Price'

     # all_prices:
     #   PRINT
     #   WHERE type = 'Price'

     # check,validate:
     #   CHECK

     # errors:
     #   ERRORS

     # current_events,latest_events:
     #   SELECT date, location, narration
     #   WHERE type = 'Event'

     # events:
     #   SELECT location, narration
     #   WHERE type = 'Event'

     # activity,updated:
     #   SELECT account, LATEST(date)

     # stats-types:
     #   SELECT DISTINCT COUNT(type)
     #   SELECT COUNT(DISTINCT type) -- unsure

     # stats-directives:
     #   SELECT COUNT(id)

     # stats-entries:
     #   SELECT COUNT(id) WHERE type = 'Transaction'

     # stats-postings:
     #   SELECT COUNT(*)

     # SELECT
     #   root_account, AVG(balance)
     # FROM (
     #   SELECT
     #     MAXDEPTH(account, 2) as root_account
     #     MONTH(date) as month,
     #     SUM(change) as balance
     #   WHERE date > 2014-01-01
     #   GROUP BY root_account, month
     # )
     # GROUP BY root_account


     # Look at 401k
     # select account, sum(units(change)) where account ~ '2014.*401k' group by 1 order by 1;


     # FIXME: from mailing-list:
     # SELECT account, payee, sum(change)
     # WHERE account ~ "Payable" OR account ~ "Receivable" GROUP BY 1, 2;


     # FIXME: To render holdings at "average cost", e.g. when aggregating by account,
     # you could provide an "AVERAGE(Inventory)" function that merges an inventory's
     # lots in the same way that the holdings merge right now. THIS is how to replace
     # and remove all holdings support.



  - Use the display_context in the BQL rendering routines instead of using the
    display precision mode in the displayed numbers only.


  - This should fail (it doesn't):

       SELECT DISTINCT account  GROUP BY account, account_sortkey(account) ORDER BY 2;

    I think you need to apply the ORDER-BY separately, and be able to ORDER-BY
    aggregate values.


  - The OPEN ON and CLOSE ON syntaxes get on my nerves. I need something
    simpler, maybe even something simpler for "just this year". Maybe an
    auto-open at the first transaction that occurs after filtering, something
    like this:

       FROM  year = 2014  CLAMPED

    where CLAMPED means (open + close + clear) operations.


  - Add tests for all environment functions

  - Optional: Support a 'batch mode' format to process multiple statements at
    once, reading the input files only once (needs support for redirection of
    output to files).

  - Write a documentation for the query language.


  - In docs: explain four ways to "get data out": bean-web, bean-report,
    bean-query, write script.


  - Create a setvar for style (boxed, spaced, etc.)


  - Rename 'change' column to 'position', and support dotted attribute name
    syntax. It should map onto the Python syntax one-to-one.


  - Compute the special 'balance' row and produce journals with it.


  - Cache .format methods in renderers, they may be caching the formatting
    themselves. Time the difference, see if it matters, look at CPython
    implementation to find out.

  - The current number formatting code truncates numbers longer than the mode
    and should be rounding it. Make it round.

  - Another problem is that although the mode of the precision could be
    selected to be 2, if other currencies have a higher maximum, numbers with
    greater precision than that will render to more digits. This is not nice.

  - The insertion of unrealized value in this test query is the reason we have
    14 digits of precision; this is not right, the unrealized entries should be
    generated with less precision, should be quantized to the mode of the
    precisions in the input file itself:

       select account, sum(units(change)) from close on 2015-01-01   where account ~ 'ameritra'   group by 1 order by 1;


    Time to write test for this, for the mode rounding.


  - Convert the amount renderer to use the display-context.


  - Render with custom routine, not beancount.reports.table

    * Find a way to pipe into treeify
    * Deal with rendering on multiple lines, e.g., for inventories with multiple positions


  - Implement set variables for format and verbosity and display precision and what-not



  - Support matching on other than Transactions instances.

  - You could apply an early limit only if sorting is not requested, stopping
    after the limit number of rows.

  - Implement and support the ResultSetEnvironment for nested select quereis.
    (Actually allow evaluating the SQL against generic rows of datasets.)

  - New columns and functions:
    * Add date() function to create dates from a dateutil string
    * Support simple mathematical operations, +, - , /.
    * Implement set operations, "in" for sets
    * Implement globbing matches




  - Flatten should parse closer to distinct keyword, as in SELECT FLATTEN ...

  - Maybe add format keyword followed by the desired format instead of a set var
    (or add both)

  - Redirecting output should be done with > at the end of a statement

  - "types ..." : print the inferred types of a statement, the targets, or maybe
    that's just part of EXPLAIN? DESCRIBE? Describe prints all the columns and
    functions in each environments? Or is it HELP?

  - BALANCES should use and translate operating currencies to their own column,
    and it should just work automatically. It should pull the list of operating
    currencies and generate an appropriate list of SELECT targets.

  - Create an "AROUND(date, [numdays])" function that matches dates some number
    of days before or after. We should be able to use this to view transactions
    occurring near another transaction.

  - This causes an ugly error message:
    beancount> print from has_account ~ 'Rent';

  - That's weird, why didn't those get merged together, investigate:

     beancount> select cost_currency, sum(cost(change)) where account ~
     'assets.*inv' group by 1 ;
     ,-----+-----------------------------------.
     +-----+-----------------------------------+
     | CAD | XXXXX.XXXXXXX0000000000000000 CAD |
     |     | XXXXX.XXXXXXX0000000000000000 CAD |
     | USD |                                   |
     `-----+-----------------------------------'

    This is probably due to lot-dates not being rendered.

  - You need to support "COUNT(*)", it's too common. r.Count(r.Wildcard()).

  - The shell should have a method for rendering the context before and after a
    particular transcation, and that transaction as well, in the middle. This
    should replace the "bean-doctor context" command.

  - As a special feature, add an option to support automatic aggregations,
    either implicitly with a set-var, or with the inclusion and support of
    "GROUP BY *", or maybe "GROUP BY NATURAL" which is less misleading than
    "GROUP BY *". Or perhaps just "GROUP" with the "BY ..." bit being optional.
    I like that.

    Although MySQL treats it differently: "If you use a group function in a
    statement containing no GROUP BY clause, it is equivalent to grouping on all
    rows. For more information, see Section 12.17.3, “MySQL Handling of GROUP
    BY”."



  - For the precision, create some sort of context object that will provide
    the precision to render any number by, indexed by commodity. This should be
    accumulated during rendering and then used for rendering.

  - Provide an option to split apart the commodity and the cost commodity
    into their own columns. This generic object should be working for text, and
    then could be simply reused by the CSV routines.

  - Add EXPLODE keyword to parser in order to allow the breaking out of the
    various columns of an Inventory or Position. This design is a good balance of
    being explicit and succint at the same time. The term 'explode' explains well
    what is meant to happen.

       SELECT account, EXPLODE sum(change) ...

    will result in columns:

        account, change_number, change_currency, change_cost_number, change_cost_currency, change_lot_date, change_lot_label



  - Idea: support entry.<field> in the targets and where clauses. This would
    remove the need to have duplicated columns, would make the language simpler
    and more intuitive.


  - Idea: Another output data format for the reports/query language could be
    parseable Python format.



  - (query syntax) It *would* make sense to use full SQL for this, even if the
    aggregation method is an inventory.

      targets: units, cost, market, lots
      data-source: balances, journal, holdings
      restricts: ... all the conditions that match transactions, with = ...
      aggregations: by currency, by day, by month, by account (regexp), etc.
      other: filter display, pivot table (for by-month reports), max depth

    You would render these as a table.

  - Implement a "reload" command to avoid having to leave the shell after the
    file changes. Maybe we should even have an "autoreload" feature that just
    kicks in before a query, like the web interface.


  - Move bean-example to being just a doctor subcommand; we really don't need to
    make that a first-class thing.

  - Support constants for flags, e.g. flags.conversion is equivalent to 'C'.
    Add those to our existing unit tests.

  - Create test cases for all query_env, including evaluation. The list of tests
    is currently not exhaustive.


  - Operating currencies getting pulled out are necessary... maybe do this in
    the translation?

  - Support COUNT(), and COUNT(*), for this question on the ledger-cli list:
    https://groups.google.com/d/msg/ledger-cli/4d9ZYVLnCGQ/ZyAqwZE-TBoJ
    Try to reproduce this specific use case.


** V2

  - I think we can do prety well like this:

      SELECT ... FROM transactions|postings|balance|...
      WHERE ANY(...)
            ALL(...)

    I'm not sure where OPEN CLOSE and CLEAR all fit though.

  - The table provider should support two kinds of fields: single and repeated.
    Repeated fields include Position, but also Tags. By default, rendering
    should put the entire contents in one cell/line, all only when using
    BROADCAST or FLATTEN should multiple lines be created. Maybe the Inventory
    datatype could be removed and instead be provided as a repeated field of
    Position instances.

  - The ad-hoc alignment of numbers present in the query_render.DecimalRenderer
    code should be removed, and all rendering should occur via DisplayContext.

  - Numberification should probably occur with a flag of some sort, or perhaps a
    shell variable. Not sure.

  - A better representation of a query should be produced, perhaps in a
    protobuf, with cross-reference capability and the ability to create a
    processing tree for each row.

  - Dot syntax should definitely be supported. This is how we'll get rid of the
    FROM clause.

  - Keep in mind that the booking branch might break a lot of user queries.

  - "SELECT *" should really render _all_ the possible fields, not just a
    sensible subset. This has been annoying me a lot.

  - The compiler should output Python code to evaluate and process the results,
    instead of interpreting the tree of operations.


* Standalone Tools

  - Build a function and command-line tool that can injest either a table of
    results or a CSV file and infer that an entire column is of numbers and
    pairs of numbers and can accordingly split the column into multiple columns
    and put the currency in the header so you can import that up to a
    spreadsheet.

  - Build an 'statement' tool that will render a treeified balance sheet in two
    columns! Limit it to use the beginning of a line, and hard-code to use the
    five known categories (optionally changeable). It's okay if the tool is a
    bit more limited than treeify. It should optionally do the treeification.
    It should also optionally sort the account names (or not).

    * Add a --title option to render at the top.

    (A two-column tool to convert one column into two columns (for text mode
    balance sheet and income statement). The equivalent UNIX tool does not
    exist. Select columns by regexp on prefix.

  - Build a simple 'colrneg' tool that just highlights numbers as green or red
    depending on if positive or negative.

  - 'csv-pivot': build this: a script that can accept a CSV file and render a
    CSV pivot table from it. The reason we need support is in order to carry out
    operations on columns of inventories. Maybe we should impleemnted some sort
    of swiss-knife tool that is able to parse inventories from columns and
    perform various operations on them, aggregations, etc. using Beancount's
    Inventory() class. This could be a powerful tool! Make it possible to parse
    and create Inventory objects from cells.

  - Perhaps should build a version of treeify for internal usage that works on
    HTML columns, off of HTML text. Or BETTER: just a stateful tool that can
    transform an account's name to indent it properly every time you feed it the
    full account name! This could be used by the routine that want to render
    columns as tree. Maybe 'treeify' should use that as well. That would make a
    lot of sense.


* Deal with Rounding
http://furius.ca/beancount/doc/propostal-rounding

  - Check Vanguard rounding... do they maintain a higher precision internally?

  - Implement experimental precision check suggested by Nathan Grigg
  - Implement Equity:Rounding accumulation suggested by Nathan Grigg

  - Remove b.c.amount.DISPLAY_QUANTIZE if possible.

  - Make (SMALL_EPSILON) balance tolerance user-configurable before release.

  - Infer precision from numbers like this:

      >>> d = Decimal('1.2300')
      >>> getcontext().power(10, -(len(str(d).split('.')[-1])+1)) * 5
      Decimal('0.00005')

  - Maybe provide a way to make thhis tolerance settable by commodity.
    (See thread w/ Nathan on the mailing-list)

  - Doc: https://groups.google.com/d/msg/ledger-cli/m-TgILbfrwA/YjkmOM3LHXIJ

  Alright, so here's what I propose:

  - I could add an option for the user to insert the name of a rounding account.
  - This option would be empty by default, and the current behaviour would not
    change.
  - However, if you set an account for it, all transactions with an inexact
    balance will receive the balance amount (and perhaps have a new leg inserted
    on them automatically).

  Would that be a reasonable compromise? With no account, you get 0.005 looseness
  (or whatever this becomes if inference is implemented). With an account, you get
  precise balances throughout, but no manual input is required.

  - Complete and merge sampled_quantization


* Inventory Booking Proposal
http://furius.ca/beancount/doc/proposal-inventory

  - Make a temporary hack to disable strict checks on a per-account basis. This
    will keep us going against average cost until the full inventory proposal
    is implemented.


      "The inventory booking proposal for average booking won't be implemented in
      the next few weeks... I'm tempted to think that maybe I should provide a way
      to disable the strict balance checks in the interim. This way we could enter
      the transactions without matching lots strictly... at least all the data
      would be present and the balance checks would work.  Would people think it's
      a good idea?  I would do this by extending the default value for the type of
      booking is intended to take place (as in the inventory proposal) and add a
      new value for it, i.e,. in addition to STRICT, FIFO, LIFO, AVERAGE,
      AVERAGE_ONLY, I would add NONE. I would use the proposed syntax extension for
      the Open directive, e.g.

      2014-08-84 open Assets:US:Vanguard:VIIPX    VIIPX    "NONE"

      This also means that you could setup all your accounts to remove all inventory
      booking, which results in a booking method similar to Ledger (no checks and no
      errors), by setting the default value for it, like this:

        option "booking_method" "NONE"

      This could appeal to those who would like less checks, like Ledger, or who are
      converting their Ledger ledgers to Beancount.

      Down the road, the inventory booking would use that and implement all methods,
      but for now, only the balance check would consult that value and disable the
      check if the default booking method is "NONE". I think I could easily hack that
      in in a few hours."



  - Implement the proposal


  - (design) New inventory booking:
    1. for each posting, classify by currency
    2. for each posting at cost, classify whether position augmentation or reduction
    3. For position reductions, match against inventory
    4. Within currency groups, process interpolation, including those in
       position augmentations

    It should be possible to do something like this for cost basis adjustments:
       Assets:Account         -10 MSFT {34 USD}
       Assets:Account          10 MSFT {USD}
       Income:PnL             400 USD

    (See doc on Smarter Elision for a better version of this)



  - Separate inventory booking to be implemented in a plugin. It should do
    three things:

    * Find matching lots and raise errors when not found

    * replace all partially specified lots to their fully specified versions
      (they matched lots). For augmenting lots, this means insert the date. For
      lot reductions, it means, find the matching lot and use that instead of
      the partially specified one.

    * Insert links on matching lots, so that trades can be identified a
      posteriori.

    This means, move beancount.ops.validation.validate_inventory_booking() to
    its own file and make it do the three steps above.



  (avg cost idea)

  - Docs for inventory booking: Add {* 634.23 USD} idea for average cost
    booking: there should be an optional amount, and the star just means "before
    and after". Add this to B docs.

  - PROBLEM: You need be able to provide the cost with both and addition and a
    reduction, e.g.
       -2 HOOL {* 650 USD} ;; Should be possible even if current avg cost if 600 USD
        2 HOOL {* 650 USD} ;; Means "add at this cost and then convert to avg
    cost"

    This is nice! The "*" now always means "after applying this operation,
    convert to avg cost.".



  - You should add tests to ensure that an Inventory() can never have positions
    created with a cost of the same cost_currency as the currency. This should
    be enforced in the Position object itself.

  - After it's done, merge back branch 'sanscost', and we should be able to
    make this work using the total cost value on the lots.



  - Implement a report of Trades booked in the list of filtered transactions!
    Trades should be automatically identified by the booking process, with
    its own namespace of links. Then allow producing suitable reports for trades.

  - (reports) Bring back the trades report into the mainline version, using
    inventory reductions.

  - (reports) We really do need to report on position reduction as TRADES. This
    is an important report to generate! This should be done separately from the
    improved inventory booking method.

    This report needs to include the long-term vs. short-term nature of those
    trades! The right way to do this is to run a separate plug-in that will
    add appropriate #long-term and #short-term tags or meta-data to those
    transactions, based on their booking dates..



  - Add the acquisition date to each lot, so that short/long-term can be
    calculated for the lot. The goal is to enable the automatic calculation and
    reporting of long vs. short capital gains.


* Removing Holdings

  - I think there's a way to simplify holdings: you can probably remove the
    "Holding" type and replace that with a Posting, which really, is much like a
    Holding, it has an account and a position, and a price.... That would
    normalize Holding quite a bit, even if it means we end up adding a few
    unused slots to Posting. I'm happy to do that! Simplify simplify simplify...
    always.

  - Along with the new inventory, you can make Holding -> Position. This makes
    a lot of sense actually. Do do this!

  (work on holdings)
  - Support output format "beancount" for holdings, use a single file instead of
    a holdings I/O file (merge holdings.csv + prices.beancount -> holdings.beancount)
    This would be much nicer.

  - Check holdings I/O by saving and reloading a list of holdings created from
    a set of entries (with sales, just to make sure).

  - In add_unrealized_gains(), convert to use our holdings aggregator.

  - Build a new category to portfolio to identify accountings holding
    "Uninvested Cash", which should be cash available to invest now.


* Sign Normalization

    - Allow sign normalization:

    * Add an option to the parser to allow signs to be entered with the "all
      positive" convention, and actually invert the signs right at the output
      of the parser.  Balance errors should be enhanced to emphasize which of
      the postings should be increased or decreased, based on the sign of the
      balance error and the type of each account.

    * For display, in the shell, provide a SIGN(account) function that allows
      the user to multiply the inventory by, or a NORM(inventory, account)
      function that would do that itself on the inventory.

    This whole thing should be a minor version. This would be a valuable feature
    IMO, allowing users to choose their favorite convention would be a plus.

  - Do support rendering options to invert the amounts of the minus accounts.
    This is an important feature.


* Transfer Accounts

  - Transfer accounts should be a priority. You need to be able to support a
    single transaction that gets amortized over time.



* Trading Accounts & Conversions

  - Write a document to explain how conversion entries work.

  - Idea for a plugin: Create a new plugin that automatically inserts legs for
    the "Trading Accounts" methods described here:
    http://wiki.gnucash.org/wiki/Trading_Accounts
    http://www.mscs.dal.ca/~selinger/accounting/tutorial.html
    http://www.mscs.dal.ca/~selinger/accounting/gnucash.html
    This should be implementable via a plugin.
    The resulting Conversions entry should be empty...

  - Make conversions report sum up to zero by adding a similar conversions
    entry as for the balance sheet.


* Performance

  - (validation/performance) Optimize the performance of validations and bring
    all the HARDCORE_VALIDATIONS in by default.

  - Maybe the builder should have a 'filename' state that only gets changed here
    and there instead of getting that fileloc argument passed in every time on
    every rule. Maybe we just always get the fileloc from the parser.c as in
    NUMBER. I think it might make the parser more efficient too... try it out,
    do timings, see how much it improves parsing performance.

  - See if you replace BUILD()'s PyObject_CallMethod to this how much faster it
    gets: "Note that if you only pass PyObject * args, PyObject_CallMethodObjArgs() is a
    faster alternative."
    https://docs.python.org/3/c-api/object.html


  - (performance) Profile the web pages, if account_link() is high, provide an
    explicit cache for each unique view. (We had to remove this when we
    simplified the function using build_url for adding tests.)

  - (performance) Implement the stable hashing function in C and reinstall the
    validate_hash test.

  - (performance) Implement inventories in C and reinstall the
    validate_check_balances test.

  - (performance) Don't pass in the FILE_LINE_ARGS on function calls, these
    should be part of the context of the parser, should be gettable only on
    demand.

  - Can I use Py_RETURN_NONE in order to incref and assign, in the lexer,
    instead of doing it in two steps?

  - Optimize the main update() routine that is called in display_context.





* Dashboard

  - Create new project doc: Computing portfolio returns using Beancount

  - Bring in all the generic functions from experiments/returns/returns.py into
    core beancount. Bring in returns as a plugin.

  (portfolio)
  - Move portfolio code our of experiments

  - Move 'portfolio' and other experiments to be its own library, under the
    main source tree, validated and all.

  - In holdings: create the concept of a "composition" which can be associated
    to any holding, based on the (account, currency, cost-currency), and which
    is a vector of proportions to be normalized and associated to the holding.
    You should then be able to compute the sum total of all compositions. This
    should be a generalized concept, with the following applications:

    * Liquidity (how easy is it to get money out of this account?)
    * Taxability (pre-tax, roth, after-tax, usually 0 or 100%)
    * Sector, industry exposures
    * Currency exposure
    * ...



* Plugins

  - Create a plugin that allows you to replace the date with some of the
    metadata fields, e.g. to create alternative date histories.

      "Note that if you _really_ badly wanted alternative history, you could you could
      easily enter alternative dates as metadata (Beancount will recognize and parse
      a datetime.date type as a value for metadata) and you coudl write _very_ simple
      plugin that converts all the transactions to use the alternative date where
      present in the metadata (or otherwise leave the date as is). You could even
      define yourself multiple different sets of alternative dates by using different
      metadata fields... you can go crazy if you like and create multiple versions of
      history that way. But that would be segregated to a plugin so I'm comfortable
      with it, do whatever you like in plugins, they're perfect for experimentation."

  - Create a verification plugin that verifies that the balance of an account
    does not go under some negative threshold below/above zero. This way you
    could check that account balances are of the expected size. (The plugin
    should accept transient negative balances within the day though, as those
    are order-dependent.)

  - Create a verification plugin that checks that there is a single currency in
    use per account. Check Open directives, also check actual usage.

  - Create a verification plugin that checks that all uses commodities have a
    corresponding commodity declaration. For those who like it airtight.

  - Put all verification plugins, including nounused and noduplicates under
    beancount.plugins.constraints.*.


  - Would it make sense for every plugin to provide a validation function? We
    could then move all the validation routines in their plugin file. I very
    much like this idea: it creates more isolation for routines and less
    dependencies. Open/Close, Balance checks, do seem to be able to fit in this
    category. Those functions should return only a single list of errors, no
    entries, and the calling function should perform a simple hash check to
    ensure that the mutable portion of the entries hasn't been modified by the
    user-provided validation functions.
    'beancount.ops.documents' could benefit from this split.

  - Idea for an additional check: a plugin that computes the weight using the "@
    price" value on a posting held-at-cost, checked against the rest of postings
    minus income (gains) accounts.

  - Idea: a plugin that autopads all initial balance assertions! Do it for
    demos, will be very useful for making demos easier, not having to be so
    strict.

  - Deal with wash sales... complete doc, call MSSB to figure out if/how they
    adjust the cost basis of a future stock vesting event.

  - Idea: Write two plugins...

    * One that check that all the postings with a particular flag on them
      balance to zero.

    * One that forks out all postings with a particular flag to a separate
      transaction.

    This is from an email thread with redstreet0 in Jan 2015:

    I said: "

       - Define yourself a special account under a common base, e.g. Equity:Extra:*
         for all those special accounts.
       - Write a plugin that will ensure that for all transactions that include at
         least one posting on an Equity:Extra account, the sum of all the weights of
         these postings is zero.
       - If you want to automatically fill in missing postings these accounts, you can
         also do that from a plugin.
       - Your plugin should be configurable with the root account you want to make
         special in that way, in this case "Equity:Extra". See other plugins for how
         to pass in a configuration.
       - You can optionally filter out all those Equity:Extra:* postings in the
         reports using the FROM syntax. Otherwise the detail of the Equity:Extra
         accounts in the balance sheet will be pretty harmless anyhow, but you could
         remove it.

       Note that instead of identifying these special postings using a known root
       account, you could instead trigger that capability by using posting flags.

       (Also, note that if all you care about is the balanced virtual accounts, that's
       entirely equivalent to a second transaction on the same date. I could be
       convinced to add that in, a special state for a subset of postings, as a
       "shadow transaction" whereby the parser splits the single transaction into two
       separate ones, perhaps adding a tag to the shadow one so that you can filter
       them out at will. That could be implemented as a plugin, BTW, separating
       postings that have a particular flag on them.)

    ". This could be used to simulate balanced virtual postings.

  - Generalize the scope of Document directives so that they don't just point to
    filenames, but can hold references to arbitrary document ids.
    * Rename the field from 'filename' to 'document'
    * Make the verification of that field against a filename option, enabled by
      a plugin.
    * Notify bw3443 about this.


* Basic Directives as Plugins

  I recently teased out that many of the basic functions can be implemented as
  individual stages of transformations on the list of directives. This started
  out as a way to add plugins by adding a custom transformation stage, but now
  I see that if I can make the parser able to consume generic syntax that might
  allow extensions, and to allow these plugins to specify new directive types
  for extensions, I might be able to shove a *lot* of the existing
  functionality into nice isolated plugin modules. Even functionality as basic
  as Balance checks.  I'm not going to to do this in the first release, but I
  want to set the stage for it.


* Fix Unrealized Gains

  - IMPORTANT: Unrealized gains for opened periods should show only gains since
    the openings. In other words, unrealized gains should be realized
    marked-to-market at the time of open.

  - Unrealized gain when rendering for closed years does not appear.
    Perhaps we should insert the unrealized gains during close operation.

    Idea: close realized gains along with close(), so that they don't show up for
    the latest year.

  - Unrealized gains should be modified so that they replace the book value of
    the positions that they adjust, and can be applied at multiple dates. Then,
    the realization should automatically occur both at the beginning and end of
    reporting periods.



* Inter-Account Booking
http://furius.ca/beancount/doc/proposal-inter

  - Idea: option to search a lot from any account, not just the current account,
    and cause an automatic lot transfer. Must match shares in the current
    account, but the lot with the corresponding cost could come from any
    account.

  - Create new proposal doc: Inter account transfer


* Better Errors & Errors as Directives

  - Enhance error reporting! Make all errors possibly hold on to a list of
    entries, not just one. Many, many errors will benefit from this.



  - The creation of exceptions should be made easier: each error class should
    inherit from a base class that is able to accept an optional list of
    entries, that would automatically render the fileloc of each of those
    entries, and that would use the fileloc of the first entry in order to
    render the location of the error. If no entries are specified, an OPTIONAL
    fileloc= parameter should be provided to specify where the error occurs.
    This will make creating errors a lot easier and nicer.

    As part of this, we should also somehow produce a list of all possible
    errors with a lavish description.



  - (architecture) Seriously consider merging entries and errors; errors are
    just a special type of entry, and they have dates, and they get rendered in
    journals. This could make a lot of sense.

  - Interesting idea: Maybe instead of returning errors, "errors" could simply
    become "Error" directives and be inserted into the flow, and picked up by
    the various rendering routines in different ways?!?  I love this. One less
    thing to return. Hmmm ponder it seriously.


  - Refine 'source' attribute on all directives: For .source, instead of '<...>'
    for the filename, we should use a scheme:..., like file://..., and
    plugin:beancount.... . This makes a lot more sense. The lineno still needs
    to be separate, we need that for sorting and prefer not to have it part of
    the string.


* Pertaining to Old Reports


* Include Directive

  - Support an include directive that is a URL, in order to fetch lists of
    prices updated remotely, or via crontab. This way the dashboard does not
    have to include code that fetches prices.


* Payees & Subaccounts

  - Idea: Allow sub-account names to include a special character, e.g., '#',
    (only one) that would indicate to the reporting facilities that, by default,
    the aggregation should be reported to the parent account. A "detail" or
    "verbose" switch could be used to trigger the detailing of subaccounts. For
    example,

       Expenses:Health:Medical:#Claims
       Expenses:Health:Medical:#PatientSavings
       Expenses:Health:Medical:#ClaimsPayments

    would be reported as

      Expenses:Health:Medical

    by default, but with the detailed switch, would be reported as

       Expenses:Health:Medical:Claims
       Expenses:Health:Medical:PatientSavings
       Expenses:Health:Medical:ClaimsPayments

    This could be used for various subaccounts actually. It's a nice way to
    guide reporting that does not complexify the semantics.


  - Idea: in the query language, provide a special Account:Payee field, in
    order to play with the notion of payee-as-subacccount often discussed.

    could also provide a clean_payee() function, that would attempt to clean
    the ugly payee names!



* Project: Auto-transfer Inference

  - IDEA: Using inference and a reasonable buffer amount, can I automatically
    figure out how much extra cash from checking can safely be transferred out
    for investing? i.e. sum up upcoming expenses (rent + cc) and expected
    salary payments, and calculate it automatically. Not obvious, but why not?



* Project: List Unverified Postings

  - Idea! Allow the selection or reporting of all the postings since their
    balance check in each account. These postings can be called "unverified"
    and it should be possible to report just those. Maybe we can restrict
    further to the list of those without a '*' flag, or maybe just those with a
    '!' flag. "Show me all that's unverified right now."


* Invariants

  - options['commodities'] is currently where the list of all commodities seen
    from the parser lives. The beancount.core.getters.get_commodities_map()
    routine uses this to automatically generate a full list of directives. An
    alternative would be to implement a plugin that enforces the generate of
    these post-parsing so that they are always guaranteed to live within the
    flow of entries. This would allow us to keep all the data in that list of
    entries and to avoid depending on the options to store that output.

    This should probably be combined with a similar step that similarly
    enforces all unopened accounts to have an Open directive as well.


* Pending Removals / Remove Deprecated Things

  - Remove the exp-legacy-fixed-tolerances experiment flag.

  - Remove support for legacy, PIPE, Not needed.

  - Remove negative number warning and __ setting


* Current / Misc / To Be Classified

  (This is a grab bag of ideas. When I have a new idea coming to me, I don't
  have time to think about where to put it, I just come here and jot it down.
  Every couple of months I clean this mess up and put it in the sections below.
  Please excuse the mess. Of course, I'll clean it up before every release.)


<<<<<<< HEAD
  - Idea for one of those constraint plugins: Create a plugin whereby you
    declare some currencies and assert that any units in them are always held at
    cost.
=======
  - Add support for triple-quoted strings, which may alleviate problems we're
    seen with syntax highlighting (idea from aumayr@).
>>>>>>> 1b3e326a


  - Create a plugin that filters out postings with a particular per-posting
    flag, and that checks that they are balanced by themselves.


  (prices cleanup)
  - Make the code finding lists of commodities for holdings and price reports
    use the same code as beancount.prices.find_prices. Also, this should  really
    just be renamed beancount.prices.find_commodities and perhaps be moved up to
    beancount.ops.

      src/python/beancount/ops/holdings.py
      src/python/beancount/reports/price_reports.py

  - Remove the final traces of the "quote" metadata field from holdings:

      /home/blais/p/beancount/src/python/beancount/ops/holdings.py:153:      Commodity directive from its 'quote' metadata field.
      /home/blais/p/beancount/src/python/beancount/ops/holdings.py:190:            quote_currency = commodity_entry.meta.get('quote', None)

    Nothing else uses this anymore, this needs to go too.





  - Idea: Export contents to Spreadsheet equivalent, as a single list of
    postings, joining transactions by an id column. That should quiet down those
    who think you can do this with a Spreadsheet to try it out for themselves.


  - Add get_price() function to query_env.


  - SQL: "IS" and "IS NOT" is not implemented.


  - Idea: The "HELP" command of the SQL shell should be made analogous to the
    schema inspection facilities of other SQL shells instead of being dedicated
    HELP commands.


  - Try this, quickly: Create a function that can be used to pull metadata
    fields from Commodity directives, to be used in a GROUP BY statement. That's
    the quick-and-dirty way to get started with portfolio aggregations, and I
    think it extends.



  - An important option exists around the behavior of balance checks: Should
    balance checks bring their balance to the balance amount? In other words,
    should a balance check imply an automatic, on-demand Pad behavior on
    failure? This has an impact on following balance checks further in time. The
    current behavior is not to pad a failure, so if there are multiple balance
    checks, a single mistake before them would generate a number of errors. An
    equally valid behavior would be to trigger only a single error, isolating
    the periods between balance checks. Both semantics have advantages. You
    should provide an option to ustomize this behavior, the user should be able
    to choose. option "pad_failing_balances".


  - Reconcile all usage of account regexps to beancount.core.account.ACCOUNT_RE
    throughout the code  (grep --include='*.py'  -srn A-Z    ~/p/beancount/src/python/beancount).


  - What happens if you specify the same plugin twice, with different
    configuration strings?


  - Provide a way to save and easily render a query, from the input file. e.g.

      2015-09-23 query "cash" 'SELECT CONVERT(SUM(position), "USD") WHERE account ~ "Cash"'"

    Typing "cash" in the shell should run this query.

    Also, there should be an option to bean-query (or less likely, a dedicated
    command) to generate all the queries defined in an input file.


  - web: Don't render the transaction detail anymore; instead, the full context
    should come up in a tooltip that is computed on-demand. Rendering the basic
    table should not have to render all the detail upfront, that is always
    overkill.

  - Highlight (e.g., in the color red) the postings to accounts that are in
    contra value, e.g. a positive Income, or a negative Expenses posting.



  - query: Provide a column for the "other accounts" of a selected posting's
    transactions, so you can select that.



  - Great idea: Make the printer able to (1) output "incomplete" entries and (2)
    print out the entries in the order of (filename, line-no) in which they were
    parsed, to produce a file that is as close as possible to output. (bw3443
    asked for this in order to make modifications to his input and push that
    back out to a file, this could be useful.)


  - AWESOME IDEA: Write a script that, given an input file with various sets of
    transactions, will find sections with most similar transactions in a
    destination file (the main file) and automatically insert those transactions
    in the destination file in the right place and run a diff with it. This
    should be part of the import suite. Do this as a post-process to import!
    Maybe use org-mode or other separators as a way to segregate groups of
    transactions.


  - KeyboardInterrupts (if you press it) in the parser will cause errors:

      $ bean-report $L exportpf > /tmp/export.ofx
      blais.beancount:42041: KeyboardInterrupt:

    This is exceedinly rare but maybe worthwhile to catch regardless.


  - Write a script that, given my portfolio of ETFs, will compute the total
    exposure of AMZN (or any other stock) to the entire portfolio value.



  - Implement a DESCRIBE command to the SQL shell in order provide help on the
    available row commands. I think this would be a natural way to do this.




  - An easy way to remove the diff_amount exceptional field from Balance is to
    move it to metadata, and this would be consistent with the goal of plugins
    using metadata for their own goals: assertions of Balance can be see as a
    feature of the plugins.


  - Try creating a "Record" class to replace namedtuple using a class decorator
    and properties.




  - Try removing the 'tags' attribute of transactions by moving it to metadata
    fields and making sure tools are available to perform the same aggregations
    using bean-query and views using bean-web.


  - Make the Pad directive accept #tags and propagate those to the generated
    transactions:
    https://bitbucket.org/blais/beancount/issues/70/add-tag-to-the-pad-directive-and-propagate


  - bean-doctor context should accept a LINK, not just a line number from
    context.



  - Rename test_util.TestCase.assertLines() to assertEqualNoWS().



  - This query works:

      bean-query $L ' balances from flag = "!" '

    But this query fails:

      bean-query $L " balances from flag = '\!' "

    The second one needs to have the flag escaped because of bash shell
    expansion, but the problem is that the escaped backslash appears in the
    output. This is normal bash behavior, but the problem is that the user
    receives no notification of failure in this case. Beancount should detect
    that the string compared to a flag is not a single-character string and
    issue an appropriate error message for it.



  - Make the web application use the regexps defined in common in its paths
    instead of inline ad-hoc approximations. There was never any need to do
    that.


  - Test out removing the circular reference in Posting. This would make writing
    scripts a lot easier and I bet we should be able to make do with per-account
    lists of (Posting, Transaction). Create a tuple type for it, to make this
    explicit. I bet it wouldn't be very much work to make the conversion; try it.


  - A simple code cleanup: Since filtering Transactions out of a list of entries
    is so incredibly common, provide a simple helper in b.c.data to do this.
    filter_transactions() for example, and change all the code everywhere to use
    it.
    (Note: This has begun, I created the function.)



  - Add a simple overview 'stats' report with output like this:

      Files these postings came from:
        ...

      Unique payees:            2681
      Unique accounts:           151

      Number of postings:       9026 (4.8 per day)
      Uncleared postings:        126

      Days since last post:     -206
      Posts in last 7 days:       30
      Posts in last 30 days:      52
      Posts seen this month:       8



  - Make booking the cost on the same currency as the instrument impossible:

       <account>      1212.023 USD {100.00 USD}

    Ditto w/ the price. This should only be done after allowing zero cost.



  - Compute pre-tax and post-tax net worth reports, based on a "tax" account
    metadata field and some reasonable assumptions.



  - Implement an optional feature that disables the merging of inventory lots
    for all lots except lots without cost. I believe that this won't make any
    difference to the complexity of selecting reducing lots but I want to test
    it out on my real file before committing to the idea. Removing merging of
    lots-at-cost would make the merging logic simpler and easier to understand.

    But what about something like this? Do we want multiple lots here?

       2005-12-29 * "Dividend on NB550"
         Assets:CA:RRSP:NB550            1.340 NB550 {18.2348 CAD}
         Assets:CA:RRSP:NB550           28.646 NB550 {18.2348 CAD}
         Income:CA:RRSP:Dividends




  - WILL report. Create a new type of report that produces a readable document
    with the entire list of accounts and descriptions and account numbers pulled
    from metadata. This document should be attacheable to a will, to describe
    all the accounts, institutions' phone numbers, account numbers, in a way
    that makes it possible for someone executing a will to easily understand
    that full nature of the assets and how to reach the relevant institutions to
    liquidate the assets.


  - Consider allowing a cost basis of zero. (See "Modelling stock options with
    Ledger" thread on ledger-cli).



  - Move the check for zero units ("Amount is zero" from the parser) to a
    plugin, and make this selectively removable.





  - Write the multi-year report and share on the list at
    https://groups.google.com/d/msg/ledger-cli/XNIK853ExNc/CWxSPa-5INMJ

  - Write a utility script that merges multiple reports with a leftmost column
    of account names into a single report with multiple columns.

       SELECT account, bal1, bal2 FROM
         (SELECT account, sum(cost(position)) as bal1
          FROM CLOSE ON 2014-01-01 CLEAR)
         JOIN
         (SELECT account, sum(cost(position)) as bal2
          FROM CLOSE ON 2015-01-01 CLEAR)
         ON account;


  - It would be useful to create a directive that checks that the balance
    of an account in a time interval is lesser or greater than some specific
    amount, e.g.

       Expenses:US:TY2014:SocSec      <= 7254 USD  ;; 6.2% of 117,000 USD
       Expenses:US:TY2015:SocSec      <= 7347 USD  ;; 6.2% of 118,500 USD


  - Implement a check that the sign of a @@ price is always the same as the
    number of units themselves.

  - Make it possible to assert the total cost basis of a particular commodity
    within an account (see Eric Weigle discussion on ledger-cli list).

  - When you will add cost basis to the balance assertions, make the padding
    directive also able to fill in with some cost basis. This would be useful
    for mharris (see discussion on Language Syntax document).

  - Implement a total balance assertion using the following syntax:

      YYYY-MM-DD balance
         account    amount
         account    amount
         account    amount
         account    amount

    The distinction is that it's on multiple lines. Maybe call it balance*.


  - Build library functions to dedent, parse and create single entries, and
    automatically reach up the stack frame into vars to replace. These should be
    used in the example generation scripts and should be as convenient as
    possible for a user to generate new data, because I get a feeling that
    we're going to do this a lot more in the future.



  - Create a plugin that automatically inserts a zero balance check right before
    a Close directive, for all currencies that appeared in that account.



  - Issue warnings when fetching prices with dates that are too far from the
    requested dates. We need to find a way to issue a global tolerance for this,
    that indicates to the user to fill in missing prices that are required to
    carry out particular reporting tasks.





  - Amount and Inventory and other basic classes: You could eventually support
    an implementation of __format__ which attempts to make sense of the
    different components, e.g., apply the format specifier to the number
    excluding the space required to render the currency.




  (query)
  - Journal rendering: add terminal colors (easy).




  - In bean-sql, render out the tags to their own table and create a 1:N join
    table for them. Also, flatten out lots and refer to unique lots so that
    trades can be easily identified by looking at all entries that relate to a
    particular lot.






  - (web) In the web interface, it would be nice to have a fancy overlay here,
    that automatically appears after parsing if there are errors and that
    automatically smoothly fades out.






  - (docs) Write a script to download and bake all my PDFs docs in a printable
    and mobile-friendly formats.
  - Eventually you want to clean up the locations of the example files. I think
    the basic.beancount and starterkit.beancount files aren't really that useful
    anymore, other than for automated testing.
    examples/tutorial/example.beancount should move away from the tutorial files.

  - (docs) I'd like the documentation links to open in "View" mode by default,
    YET still allowing the user to switch to "Suggestion" mode if they want to.




  - (docs) I'd like the documentation links to open in "View" mode by default,
    YET still allowing the user to switch to "Suggestion" mode if they want to.




  - balances report: support rendering the values not-at-cost for HTML reports too.



  (open directives)
  - An invariant that we would love to have is to ensure that after parsing, all
    accounts that are used in a list of entries should have a corresponding Open
    directive for them. This would mean a variant of the validation routine that
    automatically inserts missing directives. At the moment, when an Open
    directive is missing, processing code that assumes they are always present
    might fail. We cannot insert the missing directives in the validation code
    simply because validation code is not allowed to modify the list of
    entries. We could insert a "fixup" step after validation, that does these
    kinds of automatic recoveries. Ponder this for a while.

  - Do we need to insert Open entries for the equity accounts described in
    options? I think we could safely plop that at the very beginning of the
    entries list in the parser.






  - Along with the new inventory, you can make Holding -> Position. This makes
    a lot of sense actually. Do do this!



  - (documents) documents found in parent directories don't end up creating a
    directive because we skip them because we only restrict to accounts which
    have had an open declaration... this is probably not what we want, in order
    to maximize the number of documents captured by this. {fa96aa05361d}



  - Closing an account with a non-zero balance should trigger an error! Right
    now it does not. This is important.



  - (parser) Is it possible to specify no flag on a transaction?, e.g. just the date?

       2014-07-12
         ..

    Does this work? (It would be nice if it did. Make it so.)
    We should change the grammar so that the flag is part of the txn_fields.
    This is elegant: basically, instead of the flag taking the place of the
    transaction, the 'txn' keyword just becomes optional. That's it. DO THIS!



  - (web) All errors should be displayed in an overlay; proper error handling
    and display for the web interface is not optional. This needs to be done
    before shipping.



  - Figure out how to disable googleapis fonts when on a very slow connection.
    I'd like to enable the fonts, but if they cannot be fetched quickly, or
    cached, this should be disabled.



  - (parser) Add an option to the parser to not just ignore unparsed lines, more
    strict.



  - Beancount: Add a "lineno" format for journals that renders in "Emacs errors"
    compatible format, so we can easily jump in time throughout the input file
    instead of rendering a journal. Offer the option to list in reverse to.

  - (rendering) Journals should render in either order.



  - Use the same option on all tools for showing the timings, --verbose timings,
    maybe add it from the loader module.



  - Add an option for spacing in the revamped reports.



  - (pad) Review the possibility of padding units held at cost:

      "The reason it fails is that there must have been units of those commodities
      held at cost before the pad date, and it is an error to pad commodities at
      cost, because Beancount has no way to know what the cost basis of those
      commodities should be."



  - When an error occurs while parsing a directive/transaction, add the ability
    to let the parser skip until the next directive and ignore the parsed
    transaction because of the error. Maybe this should be an exception
    mechanism, or just storing a flag that gets reset when the directive is
    completed. Not sure. This would be a more elegant way to deal with some
    errors.



  - You can implement the sign check for positions held-at-cost only when there
    are other of that same commodity held at cost in the inventory in the
    opposite sign. This should allow holding short positions yet still retain
    the benefit of the check for data entry errors.

    It also removes what for most people will appear as a limitation from the
    docs (although with experience you would realize that it is not much of a
    limitation at atll).



  - There's a fundamental question about which date to be used for pricing
    entries. This really would depend on the view. If this is a period view, the
    date of the last entry is most appropriate. If it is any other kind of view,
    the latest price is best. All the reports should be adjusted for this.



  - Register (with filter) should have "print" mode that also includes
    file:lineno so that we can make Emacs "jump" between the transactions in
    the order they appear.



  - Idea: Add an option for triggering strict validation?

      option "processing" "strict" ; Plugins including the hardcore validation are run.

    Somehow making the hardcore validation into a plugin might be a good way to
    provide a strict mode.  Also, you could build a beancount.plugins.builtins
    module that defines the list of default plugins that gets run instead of
    having a list in the loader. This way the user could easily invoke it at
    any point in time.



  - (reports revamp) Write a generic test that simply enumerates all the
    reports and invokes them with their default values. This should extend
    automatically when new reports are created.


  - (trial balance) In order to zero out the trial balance perfectly, you could
    insert a conversion entry at the end of it, in the same way that I do for
    the balance sheet. There is no reason that this is any different; this
    should be done the same.



  - Build a 'events' report that will print out the current value of all events.

  - Create a new report type: "days" that counts the days of any event in the
    filtered log.



  - You need to create a unit test for @@ price conversions.

  - You need to unit-test for multiline notes... do they work as expected?



  - Document args of C functions in the same way as Python's, perhaps using the
    new Python3 syntax definition thingamajig (I forget the name, there's a PEP).



  - Fetch the CSV holdings of each Holding and compute the full list of stocks I
    own from these ETFs in dollar value. Sort by larger to smaller. Also compute
    the industry with that. You need to write Vanguard download (harder, need to
    scrape), and iShares download (easier, CSV).



  - Directive abstraction: Add directives should be able to enumerate they
    accounts. Maybe add a get_accounts() method to the base namedtuple or create
    a mixin. Remove getters.get_accounts() and getters.get_entry_accounts() if
    you have this, lots of code goes away, probably a good idea.

  - Try to run the tests using 'watchr', 'sniffer', 'autonose' or other such tool.



  - Look at Intuit's service for financial hub for financial data. Look for a
    developer account.

  - Do a presentation at meetup... Yodlee is in NY, might make sense.


  - New plugin: clean_payees, that processes the payee strings and cleans them
    up for display. How well can we do?

  - New plugin type: a kind of spreaded Pad directive, that creates multiple
    pads at regular intervals. This is to deal with smooth cash distributions or
    work meals assignment. You should be able to specify the frequency and
    have it automatically insert a number of entries to spread the expense
    evenly. 'evenpad', 'multipad', 'distribution'? This should most definitely
    be a plugin.

  - I think if you relax the assumptions about having open and close accounts,
    those could even be moved to a plugin. Without this 'open_close' plugin,
    accounts would just get auto-created and no error output if they weren't.
    With the plugin, we would have current strict behavior. This means that
    non-plugin code that requires the full set of accounts from a list of
    entries would not be able to rely anymore on the presence of open entries,
    and so would the validation.

  - Put all the Pad into a single file as a plugin, same with Open Close, and
    Balance. Maybe we can organize those codes to be all localized in single
    files, and for many of these features, they can be implemented in
    self-contained plugins with all their codes together! openclose.py, pad.py,
    balance.py, etc. I think even 'event' directives can become those. And maybe
    a good way to disambiguate between ops adn plugins is just this... maybe ops
    is non-plugins, e.g. prices, summarize, etc.

  - Make the plugins able to register types with the parser... this should
    allow the parser to call back on the plugins to create the appropriate
    types... this means true extensibility throughout! This is a fantastic
    idea... do this after v2 ship.  Maybe they get parsed as a special "Unknown"
    directive that accepts a grab-bag of strings and tags and accounts and
    amounts and they get replaced by the plugins; whatever Unknown trickles
    through would generate a warning in the errors.

  - Setting the filename on options_map might help in making document
    processing also as a plugin.




  (review types)
  - COOL! I can subclass the namedtuples!  Do this to make printing the
    postings and entries much easier.

      class Posting(_Posting):
          def __str__(self):
              return _Posting.__str__(self._replace(entry=None))

  - Also derive from namedtuple to provide a stable hash function instead of
    code in beancount.core.compare.




  - Prices: Write a script to output the timeline of required prices/rates in
    the database. Then use it to drive fetching a historical table of monthly or
    perhaps weekly exchange rates for USD/CAD, USD/AUD, EUR/USD since the
    beginning of my file. Make this script reusable.


  - Create an index page for all the possible reports, from the web page

  - plugin: Consider creating a plugin that would auto-create accounts not seen yet,
    for the purpose of making demos. Definitely must do.

  - parser: Make tags and payees "tagged strings", with their own data types.
    You can derive from str.

  - Rename "events" to "register"?  This makes a lot of sense.

  - Write doc about stages of life, "climbing the mountain."

  - Make the web application accept colons in URLs, and make the reports use
    them too, so that their names are the very same as those on the
    command-line.

  - Unrealized gains should not be added if the gain is zero.

  - In the 'print' report, add a comment at the end of each posting line with
    the balancing amount! This is an important debugging tool! Make this happen.

  - Make implicitly derived price directives generated by a transformation, as
    an explicit price directive.

  - (avg cost) To implement this, move all balancing to a stage after the
    parsing stage. Balancing the entries should be running right after parsing
    and will need to do a partial realization for the affected accounts only,
    for the postings with average cost. But in any case, all the balancing
    should move to a stage right after parsing and should not be an optional
    stage.

  - Remove legacy support for PIPE character in syntax, update cheatsheet.

  - For table rendering, move the actually formatting at rendering time. CSV
    files should have fractional values for percentages, txt and html should
    have % values.  I need to figure out a good solution for this.
    Maybe the thing to do is to move the field selection at rendering stage, or
    at least to have it at both.

  - Create special make target to run tests on my own large Ledger.
    This should bean-check, bean-roundtrip, bean-bake / scrape.

  - Hmmm... compare does not actually allow two identical entries in a file.
    Solve that, using a differentiator, such as the fileloc or file no, or
    something. Maybe while reading we should insert a version number in
    duplicate entries automatially? Not sure.

    Another solution would be to warn on duplicate entries!  Maybe we just
    don't allow these. It really wouldn't be much of a big deal. And this would
    be easy to implement as part of our load checks. They're more often than
    not errors.


  - Summarize Ledger's --limit --real --virtual --equity, etc. options.

  - Write a plugin to compute total tax/income


  - The balance sheet "close" problem - how do we specify closing at a
    particular point in time - can be solved by providing parameters to the
    report, e.g.

       balsheet:2014-01-01:2015-01-01
       income:2014-01-01:2015-01-01

    Of course, this needs conveniences. The period, if there is only a SINGLE
    ONE, should be interpreted as "from the beginning of this period to the
    ending of it (one over)". Otherwise, the meaning is the beginning of both.
    Here are other illustrative examples:

       balsheet  -> from BEGINNING OF TIME to NOW
       balsheet:2014  -> from 2014-01-01 to 2015-01-01  (most common)
       balsheet:2014-05  -> from 2014-05-01 to 2015-06-01
       balsheet:2014:2015-08  -> from 2014-01-01 to 2015-08-01

    The same goes for income.
    The nice thing is that I think we can now move the closing of entries
    within the report generation itself, instead of being at the top-level of
    the web app. This will be simpler and cleaner!



  (plugins)
    - Pad could be a plugin, definitely.

    - Balance checks could also be a plugin.

    - It should be possible to make the parser accept unknown directives that
      accept an arbitrary list of accounts and string parameters, like this:

        2014-06-01 unknown Assets:US:CreditCard "Something"




  (scripts)
  - bean-ledger: Write a script to convert to Ledger syntax. This should be
    easy!

      bean-convert -f FORMAT FILENAME

    * Convert to Ledger
    * Convert to HLedger
    * Convert to Penny

    Add an option to anonimify account names and perhaps some amounts as well.

  - bean-format or bean-align: Write a script to autoamtically align a region's
    transactions, or an entire file.

  - bean-query accounts: make a report that prints out just the chart of
    accounts using the list of parser entries, just the open entries,
    'bean-query accounts'

  - bean-query currency_dates: Write a script that will automatically fetch the
    dates I held various positions at cost for throughout the history and a list
    of weekly dates to fetch rates for. LedgerHub could use that to fetch all
    the prices it needs at reasonable intervals.





  - (code) Make Position into a namedtuple with hashing instead of just an
    object. See if we can remove its __hash__ method.

  - Also, look at all the objects in b.core.data, and see if you can override
    the hash function on them automatically in order to ignore the entry in
    postings, and the listness in entry.postings. It would be nice to be able
    to hash every directive type.

  - Does table.render_table support offsets for rendering regular tuples? It
    really should.


  - Check out bitbucket CGI interface w.r.t. linking to source code, is the
    newer hg better?  We should be able to link to specific lines in versions.

  - (idea) An interesting constraint would be to add an option not to allow any
    postings to any account that is not a leaf account.

  - (filter) Idea: For "virtual postings", you could mark certain tags to be
    excluded by default, to be included only explicitly. e.g. #virtual tag would
    have to be brought in by selecting it via "tag:virtual". Maybe a different
    prefix would be used to distinguish them, e.g. #virtual and %virtual,
    or #virtual and -#virtual; something like that.

  - (filter) Replace bean-holdings by "bean-query holdings", where "holdings"
    is just another type of report. All the reports from the view pages should
    be mirrored exactly in the command-line interface.

  - (high priority) Implement a debugging command in bean-doctor, that spits out
    the entries that were created from the input file, as it is being parsed.
    This should include auto-posting values, inserted price directives, and
    attached tags. This would be a powerful tool to help people debug problems
    with parsing, or not understanding its effects!




  - web: Don't render the full Inventory'es; instead, already render at cost and
    provide their full detail either by clicking on the transaction, which
    should render the full detail of an inventory (for debugging), or in a
    tooltip.

  - Write a script that will highlight some "payee vs tags vs subaccount"
    invariants:
    * Highlight payees that are always used with the same accounts
    * Same with tags

  - Write a script to align numbers... it has been too long and it's quite
    annoying indeed.

  - tree rendering: If a parent account has only a single subaccount and the
    parent account otherwise has no postings in its realization, render the
    account on a single line instead of two, e.g.

      Expenses                     Expenses
        Taxes                        Taxes
          US                           US
            TY2014                       TY2014
              State                        State:Company
                Company                    ...
              ...


  - Plan for integrating rendering and filtering between web/HTML and text
    versions:

    * Filtering: Should be done in a library used in common with the web server
      and a new tool, bean-query, which provides a command-line interface
      to trigger filter, e.g. filter by year, filter by tag, etc. The point is
      that the same code that does the filtering for views should be run from
      this command-line. The code that creates views perhaps should be moved to
      begin that library.

    * Rendering: The web reports, such as beacnount.web.journal,
      beancount.web.acctree, etc. should move to beancount.reports and have
      HTML and text versions of all these.

  - Implement --brief option on scripts.holdings, to be able to share, which
    renders only % holdings.

  - journal rendering: When multiple transactions occur in the same day, it
    may make sense not to render the balance amount until the last one. Test it
    out.


  - validation: We should check that entries created by plugins at some
    initialization point are pointing to the right parents (or maybe we should
    relax the need to set the parent and make that routine set it all at once:
    time this, it it's very small, do this on initialization and that makes it
    easier to write plugins for users and you can do away with entry_replace().)

  - bake: Make bake support curl if wget is not available. It should work with either,
    to relax dependencies.

  - Price entries should have an extra attribute to disambiguate between
    implicitly created prices, linking to the original transaction that created
    them, and explicitly created ones.

  - A table of price entries should be rendered under the price graph in the
    web interface.

  - Web interface: Instead of rendering inventories with the full contents in
    the journal, render the cost, and place the full inventory in a tooltip!

  - Here's how to improve booking against lots!

      "Dealing with average cost trading or cost basis readjustments (not implemented
      yet) involves joining together multiple lots and recreating new ones in a way
      that preserves the total cost in the inventory; with this data structure /
      model it's quite obvious how to implement them as basic operations on an
      inventory.

      I really like the simplicity of this and am wondering if we could make it even
      simpler.

      Automatic booking against an inventory, e.g. adding automatic FIFO or LIFO,
      would require having the date of each lot always inserted in the key of the
      inventory items (from the transaction, not from the lot-date field), along with
      special rules for selecting which lots a posting is allowed to modify,
      essentially ignoring the lot-date from the inventory if the posting does not
      specify it. This is partly why I'm considering making the "lot-date" compulsory
      and adding a "lot identifier" used to disambiguate booking against an inventory
      with multiple matching lots of the same cost with just differing dates, which
      would only be required if the posting constrains it to. One can imagine
      relaxing the matching rules between a posting and inventory further to allow
      one to just specify "-40 HOOL" above, without a cost, and if unambiguous, to
      allow it to just select the only lot that is available."

    Idea: Generalize lot-date to just a "lot" string. Doesn't have to be a date
    at all! It would also make the concept and usage intentions clearer I think.

  - Lot improvement: the lot specification on a reducing posting is only present
    to disambiguate which of the lots to reduce or match against. Maybe we
    should provide a different syntax when an expected reduction takes place,
    this would be allowed:

       (augment)
       2014-06-17 *
          Assets:US:Investing:HOOL    10 HOOL {523.45 USD / i-want-more}

       (reducing) All of the following should be allowed:
          Assets:US:Investing:HOOL    -7 HOOL ; possibly ambiguous
          Assets:US:Investing:HOOL    -7 HOOL [] ; possibly ambiguous
          Assets:US:Investing:HOOL    -7 HOOL [523.45 USD]
          Assets:US:Investing:HOOL    -7 HOOL [2014-06-17]
          Assets:US:Investing:HOOL    -7 HOOL [i-want-more]

    By enforcing a distinct syntax, the user is telling us that this leg is
    expected to reduce an existing position. This information is useful, in
    that it avoids possible mistakes. I like the explicitness of it.

    Sufficient debugging output should be provided from the "print" command to
    be able to identify which lot is being matched against and why. We need to
    provide more transparency into this.

  - FIFO or LIFO booking could be "enforced" simply by declaring the expected
    booking method of an account, and then issuing an error when explicit
    entries deviate from that method. This is an easy idea... would be very
    useful. The automatic method would only be used to resolve ambiguity! This
    is nice.

  - Implement a little plug-ins system that allows a user to insert a TAB in
    bean-web.

  - The Trial Balance page could be a good place to put all the accounts on the
    left and have two sets of columns: beginning of period -> end of period.

  - Implement a little plug-ins system that allows a user to insert a new tab in
    bean-web, with custom display.

  - In ledgerhub, use /usr/bin/strings as a last resort if all other PDF
    converters fail.

  - When we import, if a file was not detected, don't spit out an org text
    line. Still doesn't work.

  - In order to implement .txt output, you will need to decouple the web
    rendering and the generation of its included data. This will be
    great--ability to cut-and-paste any page into txt. format=txt, and we could
    still have the links clickable. Everything else would just be txt. A bit of
    a crazy idea, but it might work well and be simple. Maybe.

  - Bug: A transaction like this fails to parse; allow it:
      2014-02-22 * "Payee" |
        ..

  - Serving CSV files from the Documents page should not be via download, but
    rather rendered directly.

  - The documents web page should render by-month + date, and by-account + date.


  - DO implement output to text NOW for posting on the mailing list.

  - Add views for the last 5 days, one day only each day (for D.Clemente)

  - Add preliminary support for renaming root accounts, even if that means the
    option must come first in the file. Move the checks in the parser.

  - In rendering balance directives, don't render the amount in the "change"
    column; that is too confusing for some users, keep the change column for
    changes.


  - update activity: remove parent accounts with no child accounts.
  - update activity: this exhibits a bug in the table rendering, look for IVV,
    see TODO(blais) in acctree.py

  - Begin user documentation in earnest; we really need this soon.
  - Complete example file with income statement transactions.

  - URGENT - Provide some tooltip or help link from the main page to allow
    discoverability of what a "view" is.

  - URGENT - the level1/2 views are EmptyView's, you need to implement those!

  - Example files (suggestion from Daniel Clemente):

      > >   I think 2 files can be helpful:
      > >
      > >   1) A simple one, a „how to“ file with ~20 transactions, or better, from 1
      to 3 transactions for feature. To show the normal things like receiving a
      salary, getting money from ATM, wire transfer, pay the bills, … So that it does
      not scare people without experience in double accounting.
      > >   demo.beancount fits this place.
      > >
      > >   2) The big one (1 year, you said), to show off that beancount is powerful
      and is really used for long-term accounting. This one is the „inspirational“
      one, to make people say „I would like to do that!“.

  - beancount: GREAT IDEA: output a subset of transactions as a spreadsheet. You
    need to design a textual way to refer to a subset of transactions. Output in
    either directions, without currencies.


  - Create a 3rd-party dependencies building script for Mac OSX users (fxt).

  (Cost Basis)
  - Cost basis issue: How do I take into account the commissions and fees
    adjustment on the cost basis for a position?
  - How do I take into account Wash Sale Adjustments to the cost basis?

  - entries_table() really should be called postings_table().

  - You need to validate the account name options (empty, or no :, use regex to constrain).

  - Move utility functions from bean-prices to a reusable place.

  - Have another script that takes that as input and spits out current positions
    in the market on a web page; CGI script, should be served on Furius. Update
    via a Mercurial repo push.

  - Render tags

  - IMPORTANT FEATURE: Text/XLS exports

  - IMPORTANT FEATURE: Flip balances for rendering

  - IMPORTANT FEATURE: Implement Average Booking for Vanguard & RBC Adjustment,
    with associated tests and syntax in the parser.
    Update for inventory.py:

      def average(self):
          """Merge all lots of the same currency together at their average cost.

          Returns:
            A new instance of Inventory, with all the positions of each currency
            merged together at cost, bringing all these positions at average cost.
          """
          logging.warn('FIXME: continue here, this will be needed to report positions')
          # FIXME: This is ill-defined, the grouping must also take into account the cost currency.

          units_map = defaultdict(Decimal)
          costs_map = defaultdict(Decimal)
          for position in self.positions:
              lot = position.lot

              cost_currency = lot.cost.currency if lot.cost else None
              key = (lot.currency, cost_currency)
              units_map[key] += position.number
              costs_map[key] += position.get_cost().number

          inventory = Inventory()
          for lotcost_currencies, units in units_map.items():
              lot_currency, cost_currency = lotcost_currencies
              cost_number = costs_map[lotcost_currencies]
              inventory.add(Amount(units, lot_currency),
                            Amount(cost_number, cost_currency),
                            allow_negative=True)

          return inventory


  - Render the OFX / QBO files in a <pre> tag, or figure out why the mimetype
    is incorrect and they don't render properly. Right now the default
    rendering of the browser is insufficient.

  - (IDEA) Why aren't we using the price on the first leg of this transaction?
    This is an interesting variation on the meaning of the price: it could mean
    either (a) the price of the lot, or (b) the conversion price of the cost of
    the lot. This would enable the following:

        2013-07-22 * "Bought some US investment in a CAD account"
          Assets:Investment:HOOL           50 HOOL {700 USD} @ 1.01 USD   ;; 35350 CAD
          Assets:Investment:Cash          -35359.95 CAD
          Expenses:Commissions                 9.95 CAD


  - Remove the parsing of "CHECK" at some point, that was just there for
    compatibility.





  - More testing:

       # FIXME: Test a conversion of shares with lot-date, e.g.:
       #
       #   2000-01-18 * Buy CRA
       #     Assets:CA:RBC-Investing:Taxable-CAD:CRA           4 "CRA1" {232.00 USD / 2000-01-18}
       #     Assets:CA:RBC-Investing:Taxable-CAD               -1395.43 CAD @ 0.665027984206 USD  ; cost
       #
       #   2000-02-22 * CRA Stock Split 2:1
       #     Assets:CA:RBC-Investing:Taxable-CAD:CRA          -4 "CRA1" {232.00 USD / 2000-01-18}
       #     Assets:CA:RBC-Investing:Taxable-CAD:CRA           8 CRA {116.00 USD / 2000-01-18}


  - Add a validation check, that when closing and account, its balance is empty/zero.

  - Render a journal as a detailed expense report, for a set of accounts
    (e.g., Expenses:*) pulling out amounts in various columns based on other
    expressions (e.g. Assets:Cash:Caroline).




  - Idea around documents: A link between a transaction to a document can be
    created by associating a document's checksum as the link of the
    transaction. If Beancount could associate them - and it could, it has
    access to the document files and the corpus of transactions - the web
    interface could insert a special link between the two. Maybe we could do
    the same thing with the filename as well.

  - A better idea to do this would be to allow specifying an explicit document
    directive, and finding document directives from files that are already
    specified should not re-create them. This way you can specify both the
    document and a transaction and use a common link as a natural way to
    associate them, e.g.:

       2014-06-20 document Income:US:Employer:GSU "2014-06-20.employer.0000000.pdf" ^ee63c6fc7aa6

       2014-06-20 * "PAYROLL" | "Refund for fractional shares" ^ee63c6fc7aa6
         ...
         ...

  - Document finding from files should not create documents that have been
    explicitly specified in the ledger. Avoid duplication! This is an important
    fix to make, that will allow both to co-exist together.






  - Implement beancount.plugins.tag_pending as a general feature of links...
    this ought to be built-in by default, this is a great idea.


  - (prices) When attempting a conversion in holdings, if the rate isn't
    available directly, you should always attempt to value it indirectly via
    USD or EUR.


  - Allow short sales eventually. This should already work if all that you do is
    selectively suppress the validation check that verifies that a position at
    cost may not go negative. We could selectively suppress it by adding a flag
    to the open directive associated with an account, or maybe adding some
    special syntax in the cost specification that allows us to do this.







  - Create a new directive for balance that checks for the complete balance.
    Ideas for syntax:

      2014-06-20 balance      Assets:Some:Account    10 HOOL, 640.40 USD   FULL
      2014-06-20 balance      Assets:Some:Account    [10 HOOL, 640.40 USD]
      2014-06-20 balance      Assets:Some:Account    <10 HOOL, 640.40 USD>
      2014-06-20 balance*     Assets:Some:Account    10 HOOL, 640.40 USD
      2014-06-20 full_balance Assets:Some:Account    10 HOOL, 640.40 USD

    Maybe we should define a general syntax for input'ing an Inventory object,
    that could be read at parsing time.


  - Create a command in bean-doctor which lists all of the lots and their
    changes for a particular account. This is meant to be a debugging tool for
    booking algorithms. The rendering should be clear and detailed.




  - Implement a "fuzzing" input generator, that will output a very large input
    file with all possible kinds of combinations, to see where Beancount hits
    its limits and perhaps bring up some bugs from input I haven't thought of.
    This is easy and fruitful.


  - Replace gviz by some other library that does not require you to be online.








  - Add the acquisition date of each lot to each Holding, and it should be
    output at that date by print_holdings as well.



  - In order to relax the constraint that you may not add negative units at
    cost, we could only disallow under certain circumstances:

    * An account has received units in the opposite direction
    * If the posting cross the zero boundary. Maybe starting from zero in
      either direction could be fine.

  - Idea: You could add a further constraint property to an account name: that
    the amounts may never be allowed to balance to a particular sign. This
    could be useful to avoid data entry mistakes. You could even write a doc
    just focused on all features designed to avoid data entry mistakes.



  - Idea: Relax checks for negative values: from docs

      "PLEASE NOTE! In a future version of Beancount, we will relax this constraint
      somewhat. We will allow an account to hold a negative number of units of a
      commodity if and only if there are no other units of that commodity held in the
      account. Either that, or we will allow you to mark an account has having no
      such constraints at all."

  - You could make the narrations for padding and summarization transactions
    specifiable via options.

  - Silence BrokenPipeError errors from bottle using wsgiref. You could use
    CherryPy, which doesn't suffer from that, or just... fix it and silence
    them.




  - (sanity check for conversions) Insert a validation check when transferring
    amounts to the balance sheet that the implied rate of the conversion entries
    is within certain bounds of the price, for each pair of commodities (find a
    way). These bounds should be proportional to the variance of the price. This
    would just provide an extra amount of good fuzzy feeling, knowing for sure
    that my solution to the conversions problem is always meaningful and
    correct.





* Internal: Review Dependency Graph

  As I'm moving to a system with more plugins and less code in the core, and
  with the intermediate reports stage instead of just the web interface, it's
  becoming clearer where some files need to move.

  - Make various attempts to simplify depgraph, we want to ship with a really
    lean dependency graph.

  - ops & plugins should not depend on parser...

      * Move beancount.parser.options to beancount.core.options
      * Move beancount.parser.printer outside parser, ideally, or just factor the
        dependencies separately.

  - If you want to be consistent with the script names, rename
    beancount.reports to beancount.report. This way, bean-* matches a single
    package name. Just saying.

    Also, in the same vein, move beancount.scripts.query to
    beancount.scripts.query, either that or move the starter script for
    bean-web to beancount.scripts. One or the other. I prefer the former.

  - Emerge a principle for where the following files should separate, or merge
    the two modules:

      beancount.ops.*
      beancount.plugins.*

  - beancount.core.realization: Look at deps for beancount.core.realization and
    move it upstream where it makes sense, maybe ops.

  - beancount.core.getters: Should this move to ops as well? Check the
    dependency tree, see if it makes sense.



* Code Quality

  - Configure more pylint tests and make them pass. We're using a small subset
    at the moment.

  - Require Python 3.4 and introduce Enum's where relevant.

  - Install flake8, PyChecker, pep8 after pylint passes, run all of them.


* Core
** General

  - Make all imports outside of packages import from the package root, and have
    the package export those symbols explicitly.

** Inventory

  - Inventory: Implement a test for Inventory.get_amounts() with multiple lots of the same
    currency; they really should have been aggregated.


*** Book at Average Price

  - Inventory: Implement averaging of lots in order to report positions nicely.


*** Making adjustments of capital

  - Figure out how to make these kinds of adjustments:

      My name is Ian and I will help you with profit/loss and book value reporting.
      2013-04-19 RTC RR -- XSP -- ISHARES S&P 500 INDEX FUND (CAD-HEDGED) 2012 RETURN OF CAPITAL ADJUSTMENT TO BOOK COST $60.71
      2013-04-25 ADJ RR -- XSP -- ISHARES S&P 500 INDEX FUND (CAD-HEDGED) 2012 NOTIONAL DISTRIBUTION ADJUSTMENT TO BOOK VALUE $2,963.13
      Before you make accounting entries, it is a good idea to understand the underlying transactions.

      ETFs such as XSP, make distributions throughout the year, however they do not know the composition of the income distributed until
      after year end when the trust completes their tax return. When the income in the trust from dividends, capital gains, and income
      are not sufficient to account for all the distributions, the excess distribution is classified as 'return of capital'. Return of
      capital (ROC) is simply some of the capital you paid to buy the fund being returned to you. The ROC amounts are not taxable and
      you deduct them from your XSP book value. The XSP deduction for 2012 is C$60.71 and should be deducted from your book value in
      your April 2013 statement.

      Notional dividends result from the exchange traded fund (ETF) realizing capital gains and/or dividend income then reinvesting the
      gains/dividends in some other security(ies). No cash or reinvested units were distributed to investors but they still have to pay
      tax on the gains/dividends realized within the ETF. When a notional dividend is made, the dividend is included in income and the
      amount of the notional dividend is added to the book value of the underlying security. So you end up paying tax on the dividend up
      front and get a reduced capital gain or increased capital loss when you eventually sell the ETF.

      In your XSP example, if you held the ETF in a taxable account, the notional dividend would be fully taxable as C$2,963.13 income
      for your 2012 return. Your book value would increase by C$2,963.13.

      The book value of XSP for 4,100 units in your March 2013 statement was C$57,127.11. The return of capital reduces your book value
      and the notional dividend increases it so your book value at the end of April 2013 would be C$57,127.11 - C$60.71 (return of
      capital) + C$2,963.13 (notional dividend) = C$60,029.53.


*** Lots

  - Matching on Inventory Lots should be *loose*: try to match automatically
    against the most SPECIFIC lots.

         (AAPL, 18.45, nil) -> +1
         (AAPL, 17.93, nil) -> +1
         (AAPL, nil, nil)   -> -1    ... should choose any of the inventory

    Also, maybe the inventory's date should be filled in automatically by the
    parser... just an idea. Maybe date doesn't have to be allowed to be nil.


*** Original Idea Description for Integrating the Cost Basis in Beancount

  - Every account carries a cost basis.

  - You can have posting with or without a cost-basis.

  - If the posting has a cost-basis posting, the cost-basis is used to balance the
    transaction.

  - As you sum up the postings in the account, keep track of the full inventory as

      (commodity, cost) -> quantity

    As a special case, "cost" can be null. This is the case where there is no cost
    tracking for this commodity item. We maintain the full inventory of positions
    with a cost basis in the account; as a default case, the cost is null.

  - BALANCE CHECK: When balancing a transaction, if an amount has an associated
    cost basis, use the cost basis instead of the actual amount to balance.

  - INVENTORY CHECK: When a position is modified in the inverse direction,
    require a cost to book against. If no cost is specified, it just degrades to
    decrease from the bucket of commodities with a null cost (it all works out!)

  - ZERO CHECK: Insure that the quantity can never be negative for any bucket.

  - Optional extended check syntax: You could extend the @check syntax to include
    the cost, so that technically you could check that there are a specific number

  2013-03-01 * buy
    Assets:Checking        10 HOOL # 700 USD
    Assets:Investment     -7000 USD

  2013-03-15 * sell
    Assets:Checking       -10 HOOL # 700 USD @ 800 USD
    Income:RealizedPnL    -1000 USD
    Assets:Investment      8000 USD


  Syntax

  Test: Items of the same kind with and without cost basis
  Test: Multiple items of different types with a cost basis in the same account

** Realization

  - You need to convert some of TestRealization to TestCheck.

  - Whether an account shows up in a particular Ledger (realization) really only
    should depend on whether the account was open during the period (we now have
    account open/close dates... let's use them instead of a heuristic!).
    Create a routine to figure out if an account was open during a specific
    time period?

*** Average Price Booking

  - You now HAVE to implement average price tracking... not an option. Thanks
    to Vanguard #$(*#(*$.

** Prices

  - There should be a corresponding view/presentation for rendering information
    that we have about prices.

  - Build helpers tools for users to create their own scripts that will allow
    you to spit out a list of prices for the price DB.

  - Include directives will be necessary for update, because it will enable
    including the file of prices only. The prices should be in beancount
    language too, this should all be a single file format.

* Filtering
** Beancount reorg

  - Remove subaccounts for TMobile and employer once we have filtering working
    out nicely. Same with RedSquare electricity. Same with Employer subaccounts
    for taxes.

      Payees are just like tags!


** Views

  - Replace all views by filtering queries... the root page should still have
    convenient links to various preset views, like the last five years, but
    these links should be implemented using the filtering query feature!
    Maybe it's worth allowing the user to specify common queries in the options
    map, and provide links to them. Do this, and try removing some of my
    subaccounts to simplify the accounts-trees somewhat.

  - The root page should feature a prominent input form that allows the user to
    specify a query! This input needs live at the very root

  - (views) You should be able to filter to all transactions related to some
    account, e.g. Immigration

  - IMPORTANT! Try to let through some of the non-transaction entries in the
    view filtering. We obviously cannot let through balance entries, but
    documents yes, depending on the type of filtering. We should do our best to
    let all the entries carry through.

** Filtering dimensions (Old Notes)

  - By Country

    - You should be able to look at only accounts with a particular pattern (and
      their other legs), e.g. *:CA:*

    - You perhaps should flag all the transactions that have a particular unit
      (e.g. CAD)

  - By Account Prefix

    - Specify a single account, and automatically select all the other accounts
      which are linked by any transaction in this account; generate a balance
      sheet from this list of accounts. e.g. Expenses:Trading, Income:PnL,
      Assets:Trading.

  - By Amount Size

    - I'd love a way to filter down a journal by omitting all the small
      items and keeping just the larger ones, to get an automatic
      overview of the large amounts in a long series of transactions.
      All the small amounts could be lumped together under a special
      entry.

  - By Institution

  - By Country

  - By Tag

  - By Payee

    * You should be able to click on a payee to view its transactions.

  - By Date

    - You should be able to click on dates and see all postings around that date
      too, e.g. +/- 10 days. Another simple and useful filter.

  - By Event (defines a period)

    - "How much did I make during the period of this event", e.g. while I was
      working at CompanyX, while I was in school at UniversityY. This provides
      two dates, generate a view for them:

        /view/event

      This could sum up all the entries for all the internals where the event's
      value was the same.

  - By Currency/Cost-Currency

      You could then possibly compute the IRR around that commodity...


** Custom dimensions

  - From discussion:

       | (digression not about virtual postings but answers auxiliary questions about
       | them)
       |
       | Now this points to a more general idea that I've been pondering for a while:
       | these "accounts" can often be seen as a set of flat dimensions, the fact that
       | they have a hierarchy can get in the way. I tend to have accounts that look
       | like this:
       |
       |   TYPE:COUNTRY:INSTITUTION:ACCOUNT:SUBACCOUNT
       |
       | like this, for example:
       |
       |   Assets:US:HSBC:Checking
       |   Assets:CA:RBC:Savings
       |
       | For these four dimensions, I actually like having most accounts (Assets,
       | Liabilities and Income) specify them in this order. This does not always make
       | sense though, especially for expense accounts; for those you wouldn't really
       | want to have a COUNTRY dimension at the root. You want the general category
       | only, so I'll have, for example:
       |
       |   Expenses:Food:Restaurant
       |   Expenses:Food:Grocery
       |
       | but sometimes the dimensions get inverted too, like in my recent change about
       | how to track taxation:
       |
       |   Expenses:Taxes:US:TY2014:Employer:Federal
       |   Expenses:Taxes:US:TY2014:Employer:StateNY
       |   Expenses:Taxes:US:TY2014:Employer:CityNYC
       |   ...
       | Here the "institution" is your employer, and shows deeper in the hierarchy.
       | Finally, you often do want to have multiple types for the same or similar
       | accounts, for instance, to track gains and dividends income from a particular
       | investment account, you want a mirror of most of the dimensions except for the
       | assets bit:
       |
       |   Assets:US:ETrade:IRA -> Income:US:ETrade:IRA
       |
       | For instance:
       |
       |   Assets:US:ETrade:IRA:Cash
       |   Income:US:ETrade:IRA:Dividends
       |
       | You see what I'm getting at... these components really operate more like a
       | database table with values possibly NULL, e.g.,
       |
       |   type     country  institution  account   category
       |   -------- -------- ------------ --------- -----------
       |   Assets   US       HSBC         Checking  NULL
       |   Assets   CA       RBC          Savings   NULL
       |   Assets   US       ETrade       IRA       Cash
       |   Income   US       ETrade       IRA       Dividends
       |   Expenses NULL     NULL         Food      Restaurant
       |   Expenses NULL     NULL         Food      Grocery
       |
       | Having to order your account components in a hierarchy forces you to
       | decide how you want to report on them, a strict order of grouping from
       | top to bottom.
       | So I've been thinking about an experiment to rename all accounts according to
       | dimensions, where the ordering of the components would not matter. These two
       | would point to the same bucket, for example (changing the syntax slightly),
       |
       |   Expenses|Taxes|US|TY2014|Employer|Federal
       |   Expenses|US|Employer|Taxes|TY2014|StateNY
       |
       | You could then display reports (again, the usual reports, balance sheet,
       | income statement, journals) for "the subset of all transactions which has one
       | posting in an account in <set>" where <set> is defined by values on a list of
       | dimensions, a bit like a WHERE clause would do.
       |
       | Now, now, now... this would be a bit radical, now wouldn't it? Many of these
       | accounts do point to real accounts whose postings have to be booked exactly,
       | and I'm a bit worried about the looseness that this could introduce. One and
       | only one account name for a particular account is a nice property to have.
       |
       | So what can we do to select across many dimensions while still keeping
       | hierarchical account names?
       |
       | The first thing I did in Beancount is to create views for all unique account
       | component names. For example, if the following account exists:
       |
       |   Assets:US:ETrade:IRA
       |
       | You will see four "view" links at the root of the Beancount web page:
       |
       |   Assets
       |   US
       |   ETrade
       |   IRA
       |
       | Clicking on the link selects all the transactions with a posting with an
       | account where that component appears. (Views provide access to all the reports
       | filtered by a subset of transactions.) You can click your way to any journal
       | or report for that subset of transactions. This exists in HEAD today. You can
       | draw all the reports where a particular component appears, e.g., "Employer", as
       | in "Income:US:Employer:Salary" and "Expenses:Taxes:US:TY2014:Employer:Federal".
       |
       | But this does not define "dimensions." It would be nice to group values for
       | these components by what kind of thing they are, e.g., a bank, an instution, a
       | country, a tax year, etc, without regard for their location in the account
       | name. A further experiment will consist in the following:  again assuming
       | unique "account component names" (which is not much of a constraint to
       | require, BTW, at least not in my account names), allow the user to define
       | dimensions by declaring a list of component names that form this dimension.
       | Here's how this would look, with the previous examples (new syntax):
       |
       |   dimension employer  Microsoft,Autodesk,Apple
       |   dimension bank      HSBC,RBC,ETrade
       |   dimension country   US,CA,AU
       |   dimension taxyear   TY2014,TY2013,TY2012,TY2011,TY2010
       |   dimension type      Assets,Liabilities,Equity,Income,Expenses (implicit?)
       |
       | You could then say something like "show me trial balance for all transactions
       | with posting accounts where bank is not NULL group by bank" and you would
       | obtain mini-hierarchies for each group of accounts (by bank, across all other
       | dimensions).
       |
       | (With the state of my current system, I could probably code this as a
       | prototype in a single day.)
       |
       | Addtionally, accounts have currency constraints and a history of postings
       | which define a set o currencies used in them. More selection can be done with
       | this (e.g., show me all transactions with postings that credit/debit CAD
       | units).
       |
       | IMHO, all you're trying to do with these virtual accounts is aggregate with
       | one less dimension, you want to remove the real account and group by community
       | project. My claim is that there are ways to do that without giving up o the
       | elegant balancing rules of the DE system.

    In ealtion to this... these "dimensions", could they just become other
    dimensions in the filtering language?

      component:Microsoft

      employer:Microsoft
      bank:RBC
      country:US

    You can then break down by those, like a GROUP BY clause, and generate
    reports that have those as root accounts, or separate breakdowns.


** Tags used as dimensions

  - If you had tags as key-value pairs, those could be used as well:

      2014-05-21 * ...
        #employer:Microsoft

    Searching for:

      tag:employer=Microsoft

    This is another dimension in the same filtering language.


** Language
https://docs.google.com/document/d/1d88MkHqxiVdF8XSQBT1QQpOKEOt6OC1P9ZoF3u86DwI/

* Operations
** Validation

  - Write a dedicated routine to check the following invariant:

        # Handle sanity checks when the check is at the beginning of the day.
        check_is_at_beginning_of_day = parser.SORT_ORDER[Check] < 0
        ...
        if check_is_at_beginning_of_day:
            # Note: Check entries are assumed to have been sorted to be before any
            # other entries with the same date. This is supposed to be done by the
            # parser. Verify this invariant here.
            if isinstance(entry, (Check, Open)):
                assert entry.date > prev_date, (
                    "Invalid entry order: Check or Open directive before transaction.",
                    (entry, prev_entry))
            else:
                prev_entry = entry
                prev_date = entry.date

  -  Sanity check: Check that all postings of Transaction entries point to their
     actual parent.

  - (validation) In addition to the Check/Open before-constraint, check that
    the entries are always sorted. Add this sanity check.

  - The default validation should check the invariant that Open and Check
    directives come before any Transaction.

  - Validation: Everywhere we have a filter of entries to entries, we should be
    able to apply a check that the total balances before and the total balances
    after should have the very same value.

  - In validate.py: differentiate between the case of an entry appearing too
    early before an Open directive, and an entry appearing for an account that
    simply just doesn't exist.

  - Auto-detect and warn on likely duplicate transactions within the file.

** Conversions

  - TODO: Try it out in Ledger, see how they deal with it.

  - Make the conversions entry use a price of zero, to maintain the invariants
    for sanity checks, something like this:

       YYYY-MM-DD * "Annul conversions at end of period"
         Equity:Conversions        -56383 CAD @ 0 CONV
         Equity:Conversions        +67000 USD @ 0 CONV


** Open/Close

  - You must issue an error if you close an account that's got a non-zero
    balance!

** Padding

  - Idea: Padding entries could be extended a tiny bit in order to
    automatically calculate the cash distribution entries, e.g., like this:

      2014-03-04 pad Asset:Cash  Expenses:Restaurant    60%
      2014-03-04 pad Asset:Cash  Expenses:Alcohol       40%

      2014-04-04 pad Asset:Cash  Expenses:Restaurant    70%
      2014-04-04 pad Asset:Cash  Expenses:Alcohol       30%

      2014-05-04 pad Asset:Cash  Expenses:Restaurant    70%
      2014-05-04 pad Asset:Cash  Expenses:Alcohol       30%

    This is a great idea, is in line with the general meaning of pad entries
    (implicit 100%) and would add a much desired feature.

  - Add tests for all the cases of realization padding.

** Locations

  - @location really should just convert into a generic event "location", just
    as address and school should; they're just events with forward fill...
    Serve this at:

       http://localhost:8080/20120101/20130101/events/location/days

  - Add a "reason" field for @location, and display as trips, with
    some sort of meaning to them. Ok, this contradicts the previous idea.



** Payee Elision / Auto-Account Leaf Name

  - About the discrepancy between the concept of "Payee" and a superfluous lead
    account, e.g. Internet:TimeWarner, which typically contains only
    transactions from that payee: maybe we can elide the account name if it
    contains only a single payee, or perhaps a warning may be issued? I don't
    know.

    Basically, it would be nice to be able to have multiple payees in the same
    category over time (e.g. Electricity, Internet) but to be able to separate
    them somehow, without having to put the payee into the name. This is a
    little fuzzy, and I'm not sure how to do it, because the imported payee
    names are often not very clear and often truncated as well.

      Have you ever thought that Payees often end up functioning like an extra
    subaccount? I've come to realize that for Payees that only ever touch a
    single account, the line is really fuzzy there. I've been entertaining the
    idea of automatically creating subaccounts for payees like that.



* Parser
** Errors

  - We need to gather errors in a single place and report them like the others;
    right now I'm catching them in sum_to_date() and writing using the logging
    module; but they really should be trickled up with the rest.

  - Syntax errors currently have no location... this is unacceptable. Write an
    automated test, check for all kinds of errors, in the lexer, in the parser,
    in the Python. (Just work with the line number, we don't really need
    character position.) Test everything with automated tests.

  - 'lineno' is incorrect, it points to the next entry, not the previous one,
    fix this bug! This is really annoying.

  - Set a correct filename in grammar.y

  - Errors from the parser and others should all be accumulated in one place,
    so that we do all the reporting at the very top level.

  - Don't raise error exceptions anywhere; log everything to an error
    handler/accumulator class instead, and skip to the next entry/declaration.
  - Propagate exception from Python(?)

  - Problematic transactions (!) should spit something of color on stdout, they
    should not be forgotten so easily.

  - When using @@ the signs should match; warn if they don't

  - Bug: Invalid account names should only be reported once.


** Lexer Work
*** Errors in Flex Lexer

  - (parser) Support enabling flex debugging in beancount.core._parser.parse(),
    using "yyset_debug(int bdebug)".

  - When an error occurs, skip the lexer to the next empty line and recommence.

    * Modify the lexer to emit EOF and add that in the grammar rules for empty_line.


*** Write a New Lexer From Scratch

  Reasons to write your own lexer manually:

  - Should support UTF-8 encoding.

  - Should support SCHEDULE entries for org-mode (see email discussion).
  - More flexible syntax (see "Is it possbile for beancount to ignore org-mode
    SCHEDULED and DEADLINE?" thread).

  - Better error reporting

  - (performance) Write your own lexer manually and compare performance with
    flex one. I think we can do a much better job at error reporting by writing
    our own, but I'm unsure how the performance compares.

  - IMPORTANT LATENT ISSUE. You need to extend the lexer to parse A-Z for flags,
    not just PSTCU! This is important, as I just realized that it could prevent
    the correct parsing for entries in a round-trip, with postings produced with
    unexpected flags. In fact, any character with whitespace on each side should
    parse as a flag. This is very important.

    This manifests when adding a posting with letter 'M' right now. Replicate
    this, fix the problem.


** Make the Parser Reentrant

  - Make the parser reentrant [2014-08-02]. This is _not_ a difficult task.

    * Follow this:
      http://www.lemoda.net/c/reentrant-parser/
      http://flex.sourceforge.net/manual/Extra-Data.html
      to remove all globals from my lexer and make it truly reentrant and free of globals.

    * You need to add unit tests that check the correctness of line numbers on
      parsed directives and errors.

    * You need to remove the get_yylineno and get_yyfilename accessors.

    * You need to make the parser reentrant, by add this directive to the grammar:

         %parse-param { PyObject* builder}

      You also need to redefine yyerror() accordingly. I've done it and it
      works, it's simple, it's a 20 minute change:
      http://www.gnu.org/software/bison/manual/html_node/Parser-Function.html

    * You also need to make the lexer reentrant:
      http://flex.sourceforge.net/manual/Reentrant-Overview.html#Reentrant-Overview

         %option reentrant

      (I haven't tried this yet.)

    * Most of the "real" work involved is in removing the globals for lineno and
      filename.

    * Make sure the performance does not degrade as a result of doing this.


** Options

  - FIXME: We need to parse the options using the same argparse parser....


** Syntax

  - You should support a payee with no description! This generates a parser
    error right now.

  - Allow '$' as currency symbol, don't translate to anything, it can just
    stand on its own as a unique kind of currency, it doesn't matter, no
    changes anywhere. Also add the Euro, GBP and yen symbols.

  - The syntax should support multiline strings naturally...

  - For Links vs. Tags: dont impose an order, parse as tags_or_links.
    Right now the order is tags_list and links_list.

  - You should accept commas in the input; simply ignore their value.

  - Add 1/rate syntax for prices (and anything... really, why not).
    Convert at parsing time.


*** Includes

  - With the new format... support includes, it makes a lot more sense to do
    that now! People want this too.

  - Idea: an include directive should have a "prefix" option, to add a prefix to
    all accounts from the included file.

*** Sensible Syntax for Lots

  - Consider making the lot syntax like this:

       -4 {HOOL @ 790.83 USD}

    instead of:

       -4 HOOL {790.83 USD}

    It's actually a lot more accurate to what's going on...

** Performance

  - Implement "D" in C, it's worth it. This should make a substantial difference.

  - Test using the empty case of list parsing to create the initial empty lists
    instead of the conditional in Parser.handle_list() and measure, to see if
    there is a significant difference in parsing performance.

  - Parser performance: try not calling back to builder for simple types that
    just return their value; measure the difference, it may be worth it, and we
    wouldn't lose much of flexibility, especially for the lexer types, which are
    aplenty.

  - Write the builder object in C... it won't change very much anymore, and
    that's probably simple enough.

  - Check the performance of D(). I suspect improving this routine
    could have a dramatic effect on performance.

** Documents

  - IDEA: Create a plugin that will convert "doc:" metadata to a document file,
    that will search for a unique string name in all the filenames and
    associate the filename with this directive via a link or something.

  - Write a proposal for implementing a transformation on a specific set of
    transactions, that supports capital gains with commission taken into
    account.

  - Can we automatically add a ^LINK to the document directive in order to
    associate a PDF with a document?!? -> For trade tickets. Maybe let the
    modules provide a import_link() function on the associated PDF files?
    (This is related to ^64647f10b2fd)

  - Adding the ability for links on document directives was also requested on
    the ledger-cli mailing list.

        On Sat, Apr 26, 2014 at 6:18 AM, Esben Stien <b0ef@esben-stien.name> wrote:

        "Craig Earls" <enderw88@gmail.com> writes:
         The first use in ledger-cli is to link each transaction to a document,
        which is pretty important in accounting;)

        Well no, not exactly. The thing you do in importing financial data is basically
        to funnel transactions from all of your statements from all your institutions
        in a single place in a single format with a single set of accounts, so that you
        can do reporting with a view of everything you have. Having support for a
        per-transaction link to a particular document is generally unnecessary--you can
        easily find the corresponding document by date if you need to.

        In order to associate a unique ID with a particular transaction, in Beancount
        you can use a "link" which is like a special kind of tag. I think Ledger has a
        similar feature, per-post ("tag"?). It looks like this in Beancount:

          2013-04-06 * "Invoice to Metropolis for job well done, waiting for payment."
          ^metropolis-invoice-103
             ...
             ...

        The "^...." bit is a link. You can have multiple links per transactions. The
        web interface can show you all transactions with the same link in a separate
        list (under the /link/.... URL).

        Separately, there is a "document" directive that allows you to associate a
        document with an account, e.g.

          2014-01-01 document  Expenses:Electricity
          "/path/to/filename/ConEdison-2013-12.pdf"

        Documents don't have to be declared that way explicitly: you can also tell
        Beancount about a root directory where it will find documents automatically and
        create the document entries for you. The files just have to be organized in a
        directory hierarchy mirrorring the account names exactly, and files must begin
        with "YYYY-MM-DD" to provide a date for the document. That's a simple
        convention. LedgerHub is able to move files that it recognizes to such a file
        hierarchy, so after you import the data, you file the files into e.g. a local
        git repo with all your statemetns, and your document entries show up in the
        registers. It's also a nice way to organize all your statements, so if you need
        to bring something up for e.g. a tax audit, you quickly know where to find it.

        Those two features are not related at the moment... but I think I'll add the
        ability to have links on document directives. That seems like an effective way
        one could associate a particular pdf document (given a declaration) with a list
        of transactions. You click on the link, see all the transactions + the
        document, and you can click on the document itself to see the detail. Seems
        like a legit idea.


  - Auto-doc from directories of files should ignore files already associated
    via an explicit documents directive; just ignore files with the same
    absolute name.

** Testing

  - Allow file objects to parse() and dump_lexer(). This should use fdopen() or
    whatever else to get this job done at the parser level.

  - You need to clean up the memory of the strings created; call free() on each
    string in the rules.

  - Add a unit test for pushtag/poptag errors.
  - Add unittests for tags, pushtag/poptag


** Dated Postings

  - In order to create multiple similar transactions at many dates in one
    syntax' entry, you could allow overriding the date on each posting, e.g.:

       2013-04-01 * Blah di bla
         2013-01-01  Grocery          10 USD
         2013-02-01  Grocery          10 USD
         2013-03-01  Grocery          10 USD
         Cash

    This would create three transactions, with these dates:

        date           aux-date
        2013-01-01     2013-04-01     10 / 3.33
        2013-02-01     2013-04-01     ...
        2013-03-01     2013-04-01     ...

    Could be a nice way to make distributed transactions.

  - Move 'effective date' to the postings in my input file, using the dated
    postings feature.


  - Another idea would be to make @pad able to pad for a percentage of the
    total, so that we're able to use @pad instead of "distribution of expenses"
    entries.


** Metadata

  - If you add tags with values, you could define some special tags, like
    'document', which could automatically try to find the corresponding
    document in the repository and insert a link to it in the web page. I
    already have a managed stash of document filenames... something like this:

      2014-05-20 * "Invoice from Autodesk"
        #document: 2014-05-20.autodesk.invoice200.pdf
        Income:US:Autodesk  -3475.20 USD
        Assets:US:Checking

    A document filename that does not get resolved could spit out a warning in
    order to keep the file tidy. This is a nice idea... perhaps nicer than just
    insert entries for documents, an actual link. Not sure if it would make that
    much of a difference though. Something to ponder.

    Create a plugin that will convert "doc:" metadata to a document file, that
    will search for a unique string name in all the filenames and associate the
    filename with this directive via a link or something.


  - One idea Ledger uses well is the ability to associate key-values meta-data
    to transaction objects, a-la-Common Lisp. See the --pivot feature. It seems
    a bit superfluous at the moment, but may be useful in order to provide the
    ability to implement custom aggregations eventually, instead of using the
    strings. Maybe the payee could be a special case of this, e.g payee="value"

    (From mailing-list):

      Take this example:

      2011-01-01 * Opening balance
          Assets:Cash                               25.00 GBP
          Equity:Opening balance                   -25.00 GBP

      2011-02-01 * Sell to customer AAA
          ; Customer: AAA
          ; Invoice: 101
          Assets:Receivables                        10.00 GBP
          Income:Sale                              -10.00 GBP

      2011-02-02 * Sell to customer BBB
          ; Customer: BBB
          ; Invoice: 102
          Assets:Receivables                        11.00 GBP
          Income:Sale                              -11.00 GBP

      2011-02-03 * Sell to customer AAA
          ; Customer: AAA
          ; Invoice: 103
          Assets:Receivables                        12.00 GBP
          Income:Sale                              -12.00 GBP

      2011-02-03 * Money received from customer AAA for invoice 101
          ; Customer: AAA
          ; Invoice: 101
          Assets:Cash                               10.00 GBP
          Assets:Receivables                       -10.00 GBP

      Now you can see how much each customer owes you:

      ledger -f d bal assets:receivables --pivot Customer
                 23.00 GBP  Customer
                 12.00 GBP    AAA:Assets:Receivables
                 11.00 GBP    BBB:Assets:Receivables
      --------------------
                 23.00 GBP

      And you can see which invoices haven't been paid yet:

      ledger -f d bal assets:receivables --pivot Invoice
                 23.00 GBP  Invoice
                 11.00 GBP    102:Assets:Receivables
                 12.00 GBP    103:Assets:Receivables
      --------------------
                 23.00 GBP



* Plugins
** Stock Splits

  - Find a way to automatically create multiple currencies to account for stock
    splits. The user should not have to do this themselves:

      "One choice you have is whether you want to keep the same symbol pre and post
      split. If you keep the same symbol the price database will show a drop in
      price over time. If not, choose a new symbol for the post split period. So far
      in my own file I use the same symbol but I think eventually I'd like to find a
      way to differentiate them automatically and have a multiplier in the price
      database, because doing it manually is not nice. In any case both methods
      work."

    Perhaps a directive could be created to declare them that would
    automatically insert converting transactions, but that makes it difficult to
    deal with weird cases, like oddly unequal splits (e.g. Google A/C), or cases
    with spinoffs, as below. Perhaps the splitting transaction should be
    inserted automatically, but that the split directive would just create a new
    currency name, internally.

    A currency would then be referred to by a pair of (name, date), and that
    would resolve to a internal currency name.


  - (IDEA) In order to create suitable stock split entries that would look like
    this:

      2013-04-01 * "split 4:1"
        Assets:CA:ITrade:AAPL             -40 AAPL {{5483.09 USD}}
        Assets:CA:ITrade:AAPL             160 AAPL {{5483.09 USD}}

    You could easily add support for a directive that looks like this:

      2013-04-01 split Assets:CA:ITrade:AAPL  4:1  AAPL

    This would allow the user to do some processing specific to stock splits by
    processing the explicit stock split entries.


  - Include this in the user examples, + stock splits:

       2013-04-01 * "name change"

         Assets:CA:ITrade:AAPL             -40 AAPL {{5483.09 USD}}
         Assets:CA:ITrade:NEWAAPL             40 NEWAAPL {{5483.09 USD}}

       2013-04-01 * "spinoff"
         Assets:CA:ITrade:KRFT             -100 KRFT {{20000 USD}}
         Assets:CA:ITrade:KRFT              100 KRFT {{17000 USD}}
         Assets:CA:ITrade:FOO                20 FOO  {{ 3000 USD}}

** Wash Sales

  - (script) Write a script to check whether an account's trades are subject to
    the wash sale rule (I need this for my personal stock plan):

      "An Internal Revenue Service (IRS) rule that prohibits a taxpayer from
    claiming a loss on the sale or trade of a security in a wash sale. The rule
    defines a wash sale as one that occurs when an individual sells or trades a
    security at a loss, and within 30 days before or after this sale, buys a
    “substantially identical” stock or security, or acquires a contract or
    option to do so. A wash sale also results if an individual sells a security,
    and the spouse or a company controlled by the individual buys a
    substantially equivalent security."

    The wash sales amount should be reported in an account, and should be
    calculated as a plugin.

** Strict Unused Pad Directives

  - The validation check that pushes an error on unused pad directives should
    be moved to a plugin, that should be optional. There is rationale for
    allowing to keep unused pad directives. Don't be so strict, Martin.


** Link Trades

  - Create a plugin that will link together all reducing transactions
    automatically. When a transaction reduces a position, both transactions
    should have a common unique link. This can all get done in a plugin!


** Capital Gain Without Cost

  - Implement the proposal for putting the capital gain in the cost as a plugin
    that transforms the relevant transactions, those tagged as such. This will
    require some loosening of the booking method in order to make it easier to
    disambiguate a sale, and some good debugging tools as well.

    You could automatically look for the right amounts by looking at the signs.
    I think you could automate a lot of it.


** Auto-Link Booking Transactions

  - Automatically create a link between transactions that book each other.
    I'm not sure how I'm going to implement that - perhaps in the lot matching,
    a hash to the original entry will be kept in the lot - but we should be
    able to update the links to all the transactions that book together.

    This will be a great debugging tool as well... a very powerful idea that
    can be implemented entirely in a plug-in.


** Unrealized Gain

  - Find a way to pass in a plug-specific option via the file.

  - Unrealized capital gains could be inserted automatically into special
    sub-accounts, based on the current price and the cost-basis of particular
    accounts. This could be inserted automatically! e.g.

        DATE check Assets:US:Ameritrade:AAPL       10 AAPL {200 USD}

        DATE price AAPL  210 USD

      Assets:US:Ameritrade:AAPL                    2000 USD
      Assets:US:Ameritrade:AAPL:Gains               100 USD

    The "Gains" subaccount could be inserted automatically if the price differs
    from the cost basis... this would be a clever way to represent this! We
    could even do this by inserting a transaction automatically with an
    offsetting account... actually this would be the RIGHT way to do this!

      We need an option to designate which subaccount leaf to create all
      the new transactions for:

        %option account_unrealized  "Unrealized"

        2013-05-23 A "Booking unrealized gains for AAPL"
          Assets:US:Ameritrade:AAPL:Unrealized              230.45 USD
          Income:Unrealized                                -230.45 USD

      By doing this, the reporting does not have anything to do... it can choose
      to report positions at cost or in held units, and whether the gains are
      included or not entirely depends on whether these transactions have been
      inserted in or not.


** Strict Average Cost Inventory Booking Checker

  - Build a plugin that will check that accounts with average cost inventory
    booking method only have such reductions in them:

    https://docs.google.com/document/d/1F8IJ_7fMHZ75XFPocMokLxVZczAhrBRBVN9uMhQFCZ4/edit#heading=h.m74dwkjzqojh

      "Another approach would be to not enforce these aggregations, but to provide a
      plugin that would check that for those accounts that are marked as using the
      average cost inventory booking method by default, that only such bookings
      actually take place."

   This is, of cource, to be implemented only after implementing support for
   the average cost inventory booking method.


** Tip Calculator

  - Write another example plugin that splits "Expenses:Restaurant" legs into
    two two postings: "Expenses:Restaurant x 83%" and "Expenses:Tips x 17%".


** Vacation Cap Date

  - Make an plugin that computes the precise date at which my vacation will cap
    (240 VACHR) base on an account.


** Budget

  - Implement a plugin with budget constraints, as an example.

  - Look at this syntax for an example of a recurring transaction specification:
    https://www.roaringpenguin.com/products/remind
    (Sumitted by user comment.)


** Auto-Remove, Auto-Pad

  - Add a auto-remove-unused part of the auto_accounts plugin,
    that automatically removes Open directives for unused accounts. This is
    useful for demos and such.

  - Write a plugin that automatically inserts a padding directive for accounts
    with no open directive and with a balance check.


** Strict Signs Checker

  - Write a plugin that enables a check that all postings' amounts are of the
    correctly allowed sign, e.g. Expenses should almost always be a positive
    amount, Income a negative one, Assets can be both, also Liabilities. If an
    amount is posted in the contra direction, this should trigger a warning,
    unless the transaction is flag with a particular character, or some special
    tag is present.


** FBAR

  - Automatically compute the maximum account values of foreign accounts for
    the FBAR filing.


** After-Tax Balance Sheet

  - Ha... I think you just gave me a fun idea!  I'll write a plugin in Beancount
    that automatically adds a "future tax expense" entry to offset pre-tax money
    for the balance sheet, e.g. if I have a 401k account with a value of say
    100,000 USD in it, it would automatically insert an entry at the latest day
    like this:

      2014-07-03 F "Taxes to be paid on distributions."
        Expenses:Taxes:Federal        27000 USD
        Expenses:Taxes:StateNY         8000 USD
        Liabilities:FutureTaxesOnDistirbutiosn  -35000 USD

    This would make the balance sheet reflect only post-tax money, and thus be more
    meaningful.
    If I want to see post-tax money, I'll just enable the plugin from a
    command-line option.
    I'd have to find some generic way to identify which accounts are pre-tax
    somehow.



** Payees as Subaccounts

  - Create a plugin that will define subaccounts for payees within accounts and
    modify all the transactions accordingly. This would be a great way to kick
    the tires on this idea without affecting the rest of the system.

      Expenses:Electricity:ConEdison
      Expenses:Phone:TMobile
      Expenses:Groceries:WholeFoodsMarket
      Expenses:Groceries:UnionMarket

  - Should we define some notion of the default level for aggregation, per
    account? For example, in Expenses:Electricity:ConEdison, the default level
    of aggregation should be Expenses:Electricity. If we define that, using
    subaccounts should not bother us much.


** Dashboard

  Add the following to the portfolio dashboard:
  - PnL since yesterday, one week ago, two weeks ago, one month ago, three months ago
  - Current portfolio breakdowns
  - Cash report
  - A listing of short-term lots vs. long-term lots
  - Schedule of lots to become long-term in the near future
  - Returns (computed correctly, over many periods)

  From email to fxt:

    I want to build an investment dashboard, that would contain:

    - List of holdings, with various rollups (see the different aggregations of
      holdings reports)
    - Rollups of holdings against various types (e.g., Stocks vs. Bonds)
    - P/L since the morning or for the last day, over the last week, last two
      weeks, last month, last quarter, last year.
    - Report of uninvested cash and the detail of where it is
    - A listing of short-term vs. long-term lots, and a schedule of which lots are
      going to switch from short-term to long-term in the near future (to avoid
      selecting those for sale)
    - Returns, as computed by my prototype of our ideas during the bicycle trip
    - Automatically refresh current prices if run intra-day

    This script would run every hour on a crontab and generate static HTML files
    that I could access from my phone to make investment decisions and monitor
    gains/losses during the day. I'm certain you would appreciate having such a
    thing too. I want to integrate the code I already have out of
    beancount/experiments and start moving all this stuff to the
    beancount.dashboard.* and add unit tests and make it work on the tutorial file.
    This should make it easy for others to use.



* Tools
** Emacs Support

  - Idea: Implement another command like C-c x but that prints out all the
    linked transactions. Like context, print out balances from before & after,
    but also print out the combined changes to all the accounts in the linked
    transactions.

  - Idea: Implement movement commands that move the cursor to the previous/next
    linked transaction.

  - Set the comment-syntax; currently it thinks it's '# '

    Note: This is now present

  - In the new mode, we need to recreate a function that will mark a posting as
    valid (replace '!' by '*').


* Reports
** Warnings

  - You should have _some_ way to highlight accounts with either failing checks
    in them, or '!' on their postings or transactions in the balance sheet
    and/or trial balance.

  - Perhaps we want to produce a report of all transactions with a highlight on
    them.

** Balance Sheet

  - (web) We really need to reorder the accounts in a way that is more
    sensible... it's annoying to see the accounts I care about at the top of
    the page. Cash, Points, AU, should be at the bottom... I wonder if there's
    a nice heuristic. Last updated date? I think that would be good enough.

  - We need to figure out how to order the accounts on the balsheet; I want the
    most relevant near the top. Sorting accounts: compute a score made up of

    * nb. txns from the last 3 months
    * nb. checks from the last 3 months (weighted more heavily)
    * line-no of Open directive in the file.
    * last updated date.

** Capital Statement

  - Implement the Capital Statement report

** Cash Flow Statement


** Statement of Retained Earnings

  - This is possible; search online for examples, makes sense that we should
    have one, it's really, really simple to do.

** Account Linkage Report

  - Generate a Graphviz link of all the interaccount transactions that are
    larger than a certain amount.

    Generate a graph for the main kinds of account
    interchanges, by looking at the most significant transactions
    between the accounts. For example, ignore transactions which are
    too small in absolute value, or whose total is too small a portion
    of the total.

    Fun little project: Create a graphviz output from a Ledger, where
    transactions above a certain amount would generate a link between
    accounts. Note:  the threshold could be either for single
    transactions, or for aggregate amounts (absolute value).

** HTML Rendering

  - Rendering: When you collapse a parent account, its aggregate amount should
    render, and disappear when not collapsed.

  - Numbers should align to the right.

  - USD and CAD should be aggregated in their own columns for balance sheet and
    income statements. These should be specified from the command-line.

  - All entries should have collapsing a-la-JavaScript, along with
    collapse/reveal all buttons. All JS.

  - If the software is finally fast enough in Go, render RESTful on the fly for
    any date:

    * REST:  /balsheet/20121231/
    * REST:  /income/20121231/20131231/

    This way, you could have any year on the same run. No need to restart, even
    have a menu with all the years, and perhaps even some of the latest months.

  - It would be really nice to render the line numbers to the source in the HTML

  - (Performance) Implement buffered output for faster response using a separate
    thread and an iterator that yields from app.write when the data buffer is
    large enough.

  - Postings that have a "!" flag should have at least their
    background red.

  - You should more explicitly state the beginning and ending period
    on each statement pages (it is super important information).
    Just below the title.



** Excel Output

  - Find good ways to transfer data to an Excel spreadsheet. A link to download
    a file should be supported.


** Credits and Debits Rendering

  - Color the background of numbers with an inverted sign (e.g. payments in a
    liability account) differently! There should be modes to rendering balance
    sheets and income statements with inverted amounts, and it should all be
    done client-side. When amounts are rendered as credits/debits, color their
    background distinctly, so that it's obvious what kind of sign convention is
    in use.


** Links to Source

  - The new format code should keep and optionally render the source file/line
    of any transaction, and allow clicking to get to the source line in the
    rendering.

  - Maybe there should be a script that can take a report specification and
    output a list of emacs-compatible links to the entries, interspersed with
    the text format rendering! You could go "next-error" to go through the
    entries in time order, emacs taking you there one-by-one.

** Multi-Period Reports

  - One kind of report that would be GREAT is a single grid with all income accounts
    on the left with year by year on the horizontal. An overview of all the
    years. Same with month-by-month report.


** CSV Reports / Text Reports

 - Using an intermediate data structure, produce text and csv / xls reports,
   downloadable from the web front-end, or even generatable directly. All of
   this reporting infrastructure should be reusable, ideally.

  - A text rendering of the balance sheet / income statement would be
    _very_ useful for collaboration/communication with others. Add a link to
    download a text version of any report. This would be made easy if we only
    have a few distinct types of reports.

** Plots / Time-Series

  - Create a command to extract time series for any account, as a csv file. You
    could then easily use this for plotting!

  - Generate graphs of account amounts over time
  - Include average amounts, average delta amount

** List of Positions

  - Given a list of entries, you should be able to extract a list of positions
    at any point in time. Provide this as a simple function that can just be
    reused.

  - The list of positions should provide a way to check the purchase price of
    each position.

  - Positions should attempt to fetch current values using this:
    http://www.google.com/ig/api?stock=RGAGX


** Maximum Values Report

  - You should report a trial-balance -like listing of the minimum and maximum
    values of all the accounts.

** Event Reports

  - We should be able to count the days of each event type.

** Distribution of Expenses and Income

  - Add a pie chart to visualize the constitution of the Income Statement for
    Expenses and Income.

** Summary Reports

  - To create custom views, for example, weekly summaries, you could
    convert the ledger into another ledger, where entries would have
    been replaced by summary entries instead, and all the other
    functionalities would still work.

** Financial Ratio Analysis

  - Add these: http://www.csun.edu/~bjc20362/Controlling-2.pdf

** Budgeting / Goals

  - We could easily add features for budgeting, e.g. somehow set goals and then
    report on the difference between actual and the goal, and project in the
    future according to rate, e.g.:

       ;; Check that the total for this position between 2013-06-01 and 2013-12-31 < 800 USD
       2013-12-31 goal  Expenses:US:Restaurant  2013-06-01  < 800 USD

       ;; Check that the balance of this account on 2013-12-31 is >= 1000 USD
       2013-12-31 goal  Assets:Savings  >= 1000 USD


** Trades

  - You should be able to report on all booked trades during a period,
    especially with the new booking algorithm, this will be useful.
    Create a new report type for this.

* Web Interface
** Programmable View

  - GREAT IDEA! Have a web form that you can input a view filtering expression,
    e.g.  year:2014 component:Microsoft
    to have that year's transactions made with this component. Encode the
    results in a unique string that you can decode and create a corresponding
    view of the subset selected by the expression. You can then view any of the
    reports for that subset! This means we can then get rid of many of the root
    page's links automatically, yet still provide all the opportunities... this
    is the way to go, and would best mirror the command-line capabilities.

** Error reporting

  - We really need to list all the '!' entries somewhere; they should be
    annoying.

  - In the balance sheet or trial balance, mark accounts that have errors in
    red, or add a little red start next to them.

  - Implement basic error reporting page from the list of errors.

** Debits and Credits

  - The new balance sheets should be able to invert the numbers (and then they
    should get rendered differently). Basically, every number shown should be
    either in signed or cr/dr format. We should be able to switch between the
    two at render time. This should work across all number-rendering routines
    everywhere--do this centrally.

  - In the balance sheet and income statement, we need to render the amounts
    inverted (and in a slightly different style).

** Links

  - Serve links on: /link/LINK, this needs to be implemented; render a nice
    "link" href on the description somehow, use a fancy unicode char (no
    graphics).

  - (web) Render links to the right of descriptions, and the link href link
    should actually render a page of the related linked entries.

** Single-View Server

  - Idea: for condo & baking files into a zip file: allow serving only one
    ledger realization.

    * One option is to use the same base/root straing as for the web URL:

         http://localhost:8080/byyear/2013/...

      serve_one_ledger(getledger('byyear/2013'), port=8080)
      --realization='byyear/2013'

    This would serve only that realization, and not others. This way I could
    bake only this one in a zip file. This would be useful.

** Code Org

  - (web) Move table rendering functions into their own files, smaller files.

** Aesthetics

  - In the entries table HTML, highlight the relevant posting leg somehow, maybe
    use a '>>' marker, or make it bold. Something. (Bold is too much, use >>.)

  - Render "as of YYYY-MM-DD" under the title for Balance Sheet, and "from
    YYYY-MM-DD to YYYY-MM-DD" under the title for Income Statement


  - Answer to favicon.ico request.

  - Add an option to render the entries table upwards, not just downwards.

  - Use that beautiful new font (Roboto) from Tactile in the new rendering.
    Totally worth it. Use the nice Lucida-like font for numbers, like in
    TurboTax.


*** JavaScript / Client-Side Interaction

  - Render balance sheet/ income statement cells with two numbers for parent
    nodes, so that when you collapse a node, all the amounts of its children sum
    up automatically and display in its cell. You should have a consistent
    report regardless of whether nodes are collapsed or not. This will require
    some JavaScript effort.

  - Implemented a JavaScript cursor in JS. J, K up down. SPC = toggle.

  - In Journal view, pressing 'C' should toggle displaying the checks on and off.

** Trial Balance

  - We should have a nicer way to tell what accounts need to be updated.
    Highlight them red if they haven't been updated in more a month
    (configurable).
    Put the last updated date in the balance sheet or perhaps the trial balance
    page. Should be easy; we don't need a dedicated page for this.

  - Do we need a dedicated page for listing all documents? This page could
    include documents without a date, could be rendered as a tree-table, with
    the list of each document in the corresponding account. Maybe that's
    overkill. DK.

  - Shove more information in the Trial Balance page, info about errors, documents, etc.

** Multi-Year

  - A multi-year report is a global report.

** Source

  - The source page should take a special '?line=ddd' parameter that will
    scroll the page to the transaction at that line.

** Conversions

  - Render the Conversions amount at the bottom of the Conversions page...

** Bake & Scrape

  - Make the web scraper run in multiple threads... it's quite a bit too slow as
    it is. I'm sure we can make it scrape in parallel using multiprocessing and
    a work queue (this should be a fun little project and would make baking to
    an archive a lot faster in many cases).


* Import
** GnuCash

  - Write a converter of GnuCash XML files into Beancount.

  - Contact xentac@ for an example GnuCash input file with 2-3 years of data.
    Willing to share (see email).


* Price Script

  - Implement delayed rate fetcher from OANDA for rates.

  - Infer the rendering precision for inverted currencies from only the list of
    previous prices. Run a DisplayContext on those and do similar
    quantization/rounding automatically. This would make a lot of sense,
    especially when inversion generates a very large number of digits.

  - Write a script that will iterate and fetch all the missing dates on Friday,
    or last DOM for the required portfolio during the entire duration, or allow
    providing a frequency string (does rrule have one?) and let bean-price do
    this natively. This will work the API.

  - You have to deal with the case whereby two currencies provide incompatible
    conversions of each other. This would potentially result in colliding
    entries in the price database. Not sure how to deal with those yet.


* Export
** HTML Export as File

  - Test "bean-bake" with the v2, it doesn't appear to work.

** XML

  - Output to a structured XML format, some people are finding that useful to
    build other visualizations. In order to test this completely, do a
    round-trip test.  The code should live in beancount.parser, parallel to the
    existing code there.


** Ledger

  - Export the compatible subset to Ledger format, so you can compare the
    reports. This should be done from a tool called "bean-convert".


** Visualizations
*** TreeMaps

  - You just *have* to generate TreeMaps of the Expenses and Assets subtrees:
    http://bost.ocks.org/mike/treemap/


** Portfolio tracking softwares

  - You should be able to export to input files or APIs for websites that track
    portfolios for you, such as Google Finance and Yahoo and others. Use the
    list of holdings as input. This should perhaps just be another report name.

* Documentation
** Challenges

  - Document those below which I'm already able to do, and those which require
    new features to be able to be done, move them into a separate appendix,
    with explanations on how to do it.

**** Cash vs. Accrual Accounting

Of course a real accountant would just do this: (accrual based accounting)

2014-05-19 * "Booking tithe”
 Expenses:Tithe     300 USD
 Liabilities:Tithe     -300 USD

2014-05-20 * “Paying tithe”
  Liabilities:Tithe      300 USD
  Assets:Checking  -300 USD

But this records the expense on a different day than when you actually paid it.
That would be a problem if, for example, you live in the US and wanted to claim
a tax deduction for the tithe, in which case you must claim the deduction for
the year the tithe was actually paid (cash based accounting).

This is indeed the right solution to this! Accumulate a liability as you go,
and resolve it with real transactions later on.

This case keeps coming back again and again, of wanting to do accrual
accounting but wanting to do cash declarations. I think we need to have a long
and separate discussion about cash vs accrual accounting and for sure we can
come up with a creative solution that solves this problem.



**** Can I generate a nice year-on-year summary of income and expenses?

  - Including RSP contribs, like my bu spreadsheet that I crafted manually? Can
    I do that? That would be awesome!

**** Maximum Balance

  - Can I compute the maximum value of each account at the end of every year
    (for foreign assets decl.) This would be useful for FBAR / FATCA
    declarations.

**** Complete Return (IRR) on Condo

  - Challenge: Can I compute IRR return on my condo accurately?
    TODO: Add benefits received as an Income, as transactions.
    You should be able to compute the IRR of any Ledger!

**** Taxation Rate

  - Challenge: Can I automatically compute my taxation rate for every year?

**** List of Assets

  - Challenge: Can I obtain a list of my assets at any time?

**** Make a report of currency exposure

  - For a particular balance sheet, report the total currency exposure of the
    ledger. This should be a very simple report, probably in the form of a pie
    chart.  Maybe this pie chart should be located in the capital report
    (possibly makes sense).

**** Capital Gains

  - Capital gains should not count commissions nor on the buy nor on the
    sell side. How do we book them like this?  Can we count this somehow
    automatically? Misc accounts? Not sure.

**** Inflation Adjusted Balance Sheets and Charts

  - It would be AWESOME to look at a balance sheets from the past but
    inflation-adjusted for any date... Answer this question easily:

      "What was I making in 2010 in today's dollar terms?"

  - How would I produce an inflation adjusted version of some charts. Maybe all
    charts should have that option?

**** Statement of Assets (for Will)

  - In order to have someone else be able to take care of your business, you
    should be able to produce a list of the accounts open at the end of the
    period, with the account ids and balances. This should be printable and
    storable, for someone else to take care of your things in case you die.


**** Compare common costs using constant TMV

  - Look at average meal 10 years ago, average electricity, etc. things that
    should be equal, and correct for the time-value-of-money, compare prices
    today with prices then. Maybe come up with some kind of constant unit that
    I can convert everything to.

**** GIFI Reporting

  - You could write a script to automatically fill this form:
    http://www.cra-arc.gc.ca/E/pub/tg/rc4088/rc4088-12e.pdf

      "With Beancount, one thing that would be doable _outside_ of Beancount, as
    a separate script, is to associate a set of accounts to these GIFI codes and
    automatically generate the forms."


** Change List

- Implemented in Python 3, from scratch.

- Internal data structures are more functional, immutable, allowing you to more
  easily create scripts that use the in-memory data. Overall, the new code is
  way simpler and much easier to understand because of this. It's actually
  become dead simple.

- New, simplified, and more consistent (and rigid) syntax will make it possible
  to add more features in the future, and to have parsers in other languages too
  (e.g. Go).

- Booking trades with capital gain tracking should now work.

- The new parser is written in C, so it is much much faster, and future changes
  will be easier

- The new web server fixes annoying rendering issues.

  * Balance sheet amounts can now reported in terms of book values.
  * Debit accounts can now be rendered with positive numbers (color-coded).
  * The internal data structure changes are much more general, and allow, for
    instance, creating a balance sheet at any point in time. In particular, you
    can have a balance sheet at the beginning and end of an exercise.

- Some internal design flaws were fixed, like checks on filtered ledgers showing
  up from incorrect periods.

- Various outputs to text, csv, and xls are now supported for easier sharing.

- The input file is monitored by the server, and can be automatically reloaded.
  This makes it easier to just start the web server, then edit the file to
  update what you need.

- There is no need to specify a filter period anymore; the interface is able to
  realize any required periods, and the GUI provides access to most common
  cross-sections (all, by year, by tag, by payee, transactions with bookings,
  etc.). You should be able to just specify the GUI.

- Client-side javascript has been added for a neater, more compact rendering of
  journals.

- New scripts to extract a list of current positions at any time, and global
  summaries over many years or months.


** Presentation Material

  - Use impress.js to built a visualization of the DE method

  - Record a video, that's an easy way to explain how this works.

  - IDEA!!!  Use drawings a-la-ThinkBig or whatever it is. This will be the
    perfect medium for this. Mix it with video. Start writing a detailed script.

  - Begin with a USB key in hand. "On this 8 GB USB key, I have all of 8 years
    history of financial transactions in my life. Every single price paid that
    went recorded into an account it these.
** Padding documentation from email

  - Put this in the docs to explain "pad"

     > > Ok, restarted example, let's say you begin
     > > accounting in dec 2013, you'll have this:
     > >
     > >   2010-01-01 open
     > >   2010-01-01 pad
     > >   2013-12-04 balance
     > >   2013-12-08 * ...
     > >   2013-12-11 * ...
     > >   2013-12-17 * ...
     > >
     > > eventually, moving forward, you'll get to 2014:
     > >
     > >   2010-01-01 open
     > >   2010-01-01 pad
     > >   2013-12-04 balance
     > >   2013-12-08 * ...
     > >   2013-12-11 * ...
     > >   2013-12-17 * ...
     > >   2013-12-22 * ...
     > >   2013-12-29 * ...
     > >   2014-01-02 * ...
     > >   2014-12-04 balance
     > >   2014-12-06 * ...
     > >
     > > Allright, now you decide you like this, and you
     > > want to enter statements before you started.
     > > You find your paper statement for november, and
     > > fill in:
     > >
     > >   2010-01-01 open
     > >   2010-01-01 pad
     > >   ; here you insert
     > >   2013-11-04 balance
     > >   2013-11-08 * ...
     > >   2013-11-18 * ...
     > >   ...
     > >   ; this is what was there previously
     > >   2013-12-04 balance
     > >   2013-12-08 * ...
     > >   2013-12-11 * ...
     > >   2013-12-17 * ...
     > >   2013-12-22 * ...
     > >   2013-12-29 * ...
     > >   2014-01-02 * ...
     > >   2014-12-04 balance
     > >   2014-12-06 * ...
     > >
     > > Great. Now, notice how the balance for
     > > 2013-11-04 is probably different than that of
     > > 2013-12-04. If instead of a pad directive you
     > > had added a manual adjustment, you'd have to
     > > change it here. This is the beauty of the pad
     > > directive: it automatically does it for you.
     > >
     > > Now, let's keep going backward in time. You dig
     > > around your records, you find September's
     > > statement, but you cannot find the statement
     > > for October, maybe it's lost, or somewhere
     > > else. Fine! You insert a pad directive to
     > > account for those missing transactions:
     > >
     > >   2010-01-01 open
     > >   2010-01-01 pad
     > >
     > >   2013-09-04 balance
     > >   2013-09-05 * ...
     > >   ... september transactions
     > >   2013-09-30 * ...
     > >   2013-10-04 balance
     > >
     > >   ; padding for missing October statement,
     > > where is my statement?
     > >   2013-10-04 pad
     > >   2013-11-04 balance
     > >
     > >   ... november transactions
     > >   2013-11-08 * ...
     > >   2013-11-18 * ...
     > >   ...
     > >   2013-12-04 balance
     > >
     > >   2013-12-08 * ...
     > >   2013-12-11 * ...
     > >   2013-12-17 * ...
     > >   2013-12-22 * ...
     > >   2013-12-29 * ...
     > >   2014-01-02 * ...
     > >   2014-12-04 balance
     > >
     > >   2014-12-06 * ...
     > >
     > > This is the full example.

Improve this bit:

    >   But the detailed explanation cannot be found. There's only one phrase: „Think
    >   of the Equity account as something from the past that you had to give up in
    >   order to obtain the beginning snapshot of the Assets + Liabilities balance.“
    >
    > Great comment. I'll improve this.

 More user comments:

    >   After doing my research, I found about debits and credits, which in Beancount
    >   you represent with positive numbers and negative numbers respectively. I
    >   found that having a name for each group of accounts helps me to think of them
    >   at the same time, e.g. Liabilities+Equity+Income as part of a common thing,
    >   instead of having to research each of it independently.
    >   In the documentation you start speaking about numbers, then about signs, then
    >   about grouping the accounts. Maybe it's better to go top-down and start
    >   saying that there are two types of account (usually +, usually -) and then
    >   divide each group further.
    >
    > I will change that, thanks for the comment.

** Example

  (documentation)
  - Write a worked and detailed example of generating automated transactions in
    the Plugins document.
** Contributor agreement

  * See note at the bottom of: https://github.com/fourier/ztree

      Since ztree is a part of GNU ELPA, it is copyrighted by the Free Software
      Foundation, Inc.. Therefore in order to submit nontrivial changes (with total
      amount of lines > 15), one needs to to grant the right to include your works in
      GNU Emacs to the FSF.

      For this you need to complete this form, and send it to assign@gnu.org. The FSF
      will send you the assignment contract that both you and the FSF will sign.

      For more information one can read here to understand why it is needed.

      As soon as the paperwork is done one can contribute to ztree with bigger pull
      requests. Note what pull requests without paperwork done will not be accepted,
      so please notify the maintainer if everything is in place.


* Name ideas

  - beangrind (new import system)
  - beanroast (new import)a
  - beangreen
  - beanfilter
  - beancocoa
  - beantamp<|MERGE_RESOLUTION|>--- conflicted
+++ resolved
@@ -1395,14 +1395,13 @@
   Please excuse the mess. Of course, I'll clean it up before every release.)
 
 
-<<<<<<< HEAD
   - Idea for one of those constraint plugins: Create a plugin whereby you
     declare some currencies and assert that any units in them are always held at
     cost.
-=======
+
+
   - Add support for triple-quoted strings, which may alleviate problems we're
     seen with syntax highlighting (idea from aumayr@).
->>>>>>> 1b3e326a
 
 
   - Create a plugin that filters out postings with a particular per-posting
