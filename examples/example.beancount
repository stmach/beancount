;; -*- mode: org; mode: beancount; -*-
;; Birth: 1980-05-12
;; Dates: 2013-01-01 - 2015-11-26
;; THIS FILE HAS BEEN AUTO-GENERATED.
* Options

option "title" "Example Beancount file"
option "operating_currency" "USD"




* Commodities


1792-01-01 commodity USD
  export: "CASH"
  name: "US Dollar"

1900-01-01 commodity VMMXX
<<<<<<< HEAD
  export: "MONEY"
  quote: USD
  ticker: "yahoo/MUTF:VMMXX"
=======
  export: "MUTF:VMMXX (MONEY:USD)"
>>>>>>> f74da437

1980-05-12 commodity VACHR
  export: "IGNORE"
  name: "Employer Vacation Hours"

1980-05-12 commodity IRAUSD
  export: "IGNORE"
  name: "US 401k and IRA Contributions"

1995-09-18 commodity VBMPX
  export: "MUTF:VBMPX"
  name: "Vanguard Total Bond Market Index Fund Institutional Plus Shares"
<<<<<<< HEAD
  quote: USD
  ticker: "yahoo/MUTF:VBMPX"
=======
>>>>>>> f74da437

2004-01-20 commodity ITOT
  export: "NYSEARCA:ITOT"
  name: "iShares Core S&P Total U.S. Stock Market ETF"
<<<<<<< HEAD
  quote: USD
  ticker: "yahoo/NYSEARCA:ITOT"
=======
>>>>>>> f74da437

2004-01-26 commodity VHT
  export: "NYSEARCA:VHT"
  name: "Vanguard Health Care ETF"
<<<<<<< HEAD
  quote: USD
  ticker: "yahoo/NYSEARCA:VHT"
=======
>>>>>>> f74da437

2004-11-01 commodity GLD
  export: "NYSEARCA:GLD"
  name: "SPDR Gold Trust (ETF)"
<<<<<<< HEAD
  quote: USD
  ticker: "yahoo/NYSEARCA:GLD"
=======
>>>>>>> f74da437

2007-07-20 commodity VEA
  export: "NYSEARCA:VEA"
  name: "Vanguard FTSE Developed Markets ETF"
<<<<<<< HEAD
  quote: USD
  ticker: "yahoo/NYSEARCA:VEA"

2009-05-01 commodity RGAGX
  name: "American Funds The Growth Fund of America® Class R-6"
  quote: USD
  ticker: "yahoo/MUTF:RGAGX"
=======

2009-05-01 commodity RGAGX
  export: "MUTF:RGAGX"
  name: "American Funds The Growth Fund of America Class R-6"
>>>>>>> f74da437



* Equity Accounts

1980-05-12 open Equity:Opening-Balances
1980-05-12 open Liabilities:AccountsPayable



* Banking

2013-01-01 open Assets:US:BofA:Checking                        USD

2013-01-01 * "Opening Balance for checking account"
  Assets:US:BofA:Checking                          3157.93 USD
  Equity:Opening-Balances                         -3157.93 USD

2013-01-02 balance Assets:US:BofA:Checking         3157.93 USD

2013-01-04 * "BANK FEES" | "Monthly bank fee"
  Assets:US:BofA:Checking                            -4.00 USD
  Expenses:Financial:Fees                             4.00 USD

2013-01-06 * "RiverBank Properties" | "Paying the rent"
  Assets:US:BofA:Checking                         -2400.00 USD
  Expenses:Home:Rent                               2400.00 USD

2013-01-09 * "EDISON POWER" | ""
  Assets:US:BofA:Checking                           -65.00 USD
  Expenses:Home:Electricity                          65.00 USD

2013-01-19 * "Verizon Wireless" | ""
  Assets:US:BofA:Checking                           -67.59 USD
  Expenses:Home:Phone                                67.59 USD

2013-01-22 balance Assets:US:BofA:Checking         3163.03 USD

2013-01-22 * "Wine-Tarner Cable" | ""
  Assets:US:BofA:Checking                           -79.98 USD
  Expenses:Home:Internet                             79.98 USD

2013-02-04 * "BANK FEES" | "Monthly bank fee"
  Assets:US:BofA:Checking                            -4.00 USD
  Expenses:Financial:Fees                             4.00 USD

2013-02-05 * "RiverBank Properties" | "Paying the rent"
  Assets:US:BofA:Checking                         -2400.00 USD
  Expenses:Home:Rent                               2400.00 USD

2013-02-08 * "EDISON POWER" | ""
  Assets:US:BofA:Checking                           -65.00 USD
  Expenses:Home:Electricity                          65.00 USD

2013-02-15 balance Assets:US:BofA:Checking         2780.73 USD

2013-02-19 * "Verizon Wireless" | ""
  Assets:US:BofA:Checking                           -51.03 USD
  Expenses:Home:Phone                                51.03 USD

2013-02-22 * "Wine-Tarner Cable" | ""
  Assets:US:BofA:Checking                           -79.85 USD
  Expenses:Home:Internet                             79.85 USD

2013-03-04 * "BANK FEES" | "Monthly bank fee"
  Assets:US:BofA:Checking                            -4.00 USD
  Expenses:Financial:Fees                             4.00 USD

2013-03-04 * "RiverBank Properties" | "Paying the rent"
  Assets:US:BofA:Checking                         -2400.00 USD
  Expenses:Home:Rent                               2400.00 USD

2013-03-08 * "EDISON POWER" | ""
  Assets:US:BofA:Checking                           -65.00 USD
  Expenses:Home:Electricity                          65.00 USD

2013-03-13 balance Assets:US:BofA:Checking          822.52 USD

2013-03-19 * "Verizon Wireless" | ""
  Assets:US:BofA:Checking                           -57.23 USD
  Expenses:Home:Phone                                57.23 USD

2013-03-22 * "Wine-Tarner Cable" | ""
  Assets:US:BofA:Checking                           -79.97 USD
  Expenses:Home:Internet                             79.97 USD

2013-04-03 * "RiverBank Properties" | "Paying the rent"
  Assets:US:BofA:Checking                         -2400.00 USD
  Expenses:Home:Rent                               2400.00 USD

2013-04-04 * "BANK FEES" | "Monthly bank fee"
  Assets:US:BofA:Checking                            -4.00 USD
  Expenses:Financial:Fees                             4.00 USD

2013-04-08 * "EDISON POWER" | ""
  Assets:US:BofA:Checking                           -65.00 USD
  Expenses:Home:Electricity                          65.00 USD

2013-04-09 balance Assets:US:BofA:Checking          333.02 USD

2013-04-20 * "Verizon Wireless" | ""
  Assets:US:BofA:Checking                           -71.41 USD
  Expenses:Home:Phone                                71.41 USD

2013-04-22 * "Wine-Tarner Cable" | ""
  Assets:US:BofA:Checking                           -80.00 USD
  Expenses:Home:Internet                             80.00 USD

2013-05-04 * "BANK FEES" | "Monthly bank fee"
  Assets:US:BofA:Checking                            -4.00 USD
  Expenses:Financial:Fees                             4.00 USD

2013-05-04 * "RiverBank Properties" | "Paying the rent"
  Assets:US:BofA:Checking                         -2400.00 USD
  Expenses:Home:Rent                               2400.00 USD

2013-05-05 balance Assets:US:BofA:Checking          478.81 USD

2013-05-09 * "EDISON POWER" | ""
  Assets:US:BofA:Checking                           -65.00 USD
  Expenses:Home:Electricity                          65.00 USD

2013-05-18 * "Verizon Wireless" | ""
  Assets:US:BofA:Checking                           -68.22 USD
  Expenses:Home:Phone                                68.22 USD

2013-05-22 * "Wine-Tarner Cable" | ""
  Assets:US:BofA:Checking                           -80.19 USD
  Expenses:Home:Internet                             80.19 USD

2013-06-04 balance Assets:US:BofA:Checking         2404.00 USD

2013-06-04 * "BANK FEES" | "Monthly bank fee"
  Assets:US:BofA:Checking                            -4.00 USD
  Expenses:Financial:Fees                             4.00 USD

2013-06-05 * "RiverBank Properties" | "Paying the rent"
  Assets:US:BofA:Checking                         -2400.00 USD
  Expenses:Home:Rent                               2400.00 USD

2013-06-09 * "EDISON POWER" | ""
  Assets:US:BofA:Checking                           -65.00 USD
  Expenses:Home:Electricity                          65.00 USD

2013-06-18 * "Verizon Wireless" | ""
  Assets:US:BofA:Checking                           -63.13 USD
  Expenses:Home:Phone                                63.13 USD

2013-06-22 * "Wine-Tarner Cable" | ""
  Assets:US:BofA:Checking                           -79.93 USD
  Expenses:Home:Internet                             79.93 USD

2013-06-26 balance Assets:US:BofA:Checking         1799.70 USD

2013-07-04 * "BANK FEES" | "Monthly bank fee"
  Assets:US:BofA:Checking                            -4.00 USD
  Expenses:Financial:Fees                             4.00 USD

2013-07-06 * "RiverBank Properties" | "Paying the rent"
  Assets:US:BofA:Checking                         -2400.00 USD
  Expenses:Home:Rent                               2400.00 USD

2013-07-09 * "EDISON POWER" | ""
  Assets:US:BofA:Checking                           -65.00 USD
  Expenses:Home:Electricity                          65.00 USD

2013-07-18 * "Verizon Wireless" | ""
  Assets:US:BofA:Checking                           -50.68 USD
  Expenses:Home:Phone                                50.68 USD

2013-07-20 balance Assets:US:BofA:Checking         1824.78 USD

2013-07-22 * "Wine-Tarner Cable" | ""
  Assets:US:BofA:Checking                           -79.86 USD
  Expenses:Home:Internet                             79.86 USD

2013-08-04 * "BANK FEES" | "Monthly bank fee"
  Assets:US:BofA:Checking                            -4.00 USD
  Expenses:Financial:Fees                             4.00 USD

2013-08-04 * "RiverBank Properties" | "Paying the rent"
  Assets:US:BofA:Checking                         -2400.00 USD
  Expenses:Home:Rent                               2400.00 USD

2013-08-08 * "EDISON POWER" | ""
  Assets:US:BofA:Checking                           -65.00 USD
  Expenses:Home:Electricity                          65.00 USD

2013-08-13 balance Assets:US:BofA:Checking         1333.36 USD

2013-08-16 * "Transfering accumulated savings to other account"
  Assets:US:BofA:Checking                            -3000 USD
  Assets:US:ETrade:Cash                               3000 USD

2013-08-20 * "Verizon Wireless" | ""
  Assets:US:BofA:Checking                           -61.29 USD
  Expenses:Home:Phone                                61.29 USD

2013-08-23 * "Wine-Tarner Cable" | ""
  Assets:US:BofA:Checking                           -80.17 USD
  Expenses:Home:Internet                             80.17 USD

2013-09-04 * "BANK FEES" | "Monthly bank fee"
  Assets:US:BofA:Checking                            -4.00 USD
  Expenses:Financial:Fees                             4.00 USD

2013-09-05 * "RiverBank Properties" | "Paying the rent"
  Assets:US:BofA:Checking                         -2400.00 USD
  Expenses:Home:Rent                               2400.00 USD

2013-09-09 * "EDISON POWER" | ""
  Assets:US:BofA:Checking                           -65.00 USD
  Expenses:Home:Electricity                          65.00 USD

2013-09-11 balance Assets:US:BofA:Checking          290.63 USD

2013-09-19 * "Verizon Wireless" | ""
  Assets:US:BofA:Checking                           -81.85 USD
  Expenses:Home:Phone                                81.85 USD

2013-09-21 * "Wine-Tarner Cable" | ""
  Assets:US:BofA:Checking                           -79.98 USD
  Expenses:Home:Internet                             79.98 USD

2013-10-03 * "RiverBank Properties" | "Paying the rent"
  Assets:US:BofA:Checking                         -2400.00 USD
  Expenses:Home:Rent                               2400.00 USD

2013-10-04 * "BANK FEES" | "Monthly bank fee"
  Assets:US:BofA:Checking                            -4.00 USD
  Expenses:Financial:Fees                             4.00 USD

2013-10-05 balance Assets:US:BofA:Checking         2826.00 USD

2013-10-09 * "EDISON POWER" | ""
  Assets:US:BofA:Checking                           -65.00 USD
  Expenses:Home:Electricity                          65.00 USD

2013-10-11 * "Transfering accumulated savings to other account"
  Assets:US:BofA:Checking                            -4000 USD
  Assets:US:ETrade:Cash                               4000 USD

2013-10-18 * "Verizon Wireless" | ""
  Assets:US:BofA:Checking                           -76.78 USD
  Expenses:Home:Phone                                76.78 USD

2013-10-22 * "Wine-Tarner Cable" | ""
  Assets:US:BofA:Checking                           -80.02 USD
  Expenses:Home:Internet                             80.02 USD

2013-10-25 balance Assets:US:BofA:Checking         2870.64 USD

2013-11-04 * "BANK FEES" | "Monthly bank fee"
  Assets:US:BofA:Checking                            -4.00 USD
  Expenses:Financial:Fees                             4.00 USD

2013-11-05 * "RiverBank Properties" | "Paying the rent"
  Assets:US:BofA:Checking                         -2400.00 USD
  Expenses:Home:Rent                               2400.00 USD

2013-11-08 * "EDISON POWER" | ""
  Assets:US:BofA:Checking                           -65.00 USD
  Expenses:Home:Electricity                          65.00 USD

2013-11-17 balance Assets:US:BofA:Checking         2534.91 USD

2013-11-19 * "Verizon Wireless" | ""
  Assets:US:BofA:Checking                           -89.68 USD
  Expenses:Home:Phone                                89.68 USD

2013-11-21 * "Wine-Tarner Cable" | ""
  Assets:US:BofA:Checking                           -79.97 USD
  Expenses:Home:Internet                             79.97 USD

2013-12-03 * "RiverBank Properties" | "Paying the rent"
  Assets:US:BofA:Checking                         -2400.00 USD
  Expenses:Home:Rent                               2400.00 USD

2013-12-04 * "BANK FEES" | "Monthly bank fee"
  Assets:US:BofA:Checking                            -4.00 USD
  Expenses:Financial:Fees                             4.00 USD

2013-12-09 * "EDISON POWER" | ""
  Assets:US:BofA:Checking                           -65.00 USD
  Expenses:Home:Electricity                          65.00 USD

2013-12-10 balance Assets:US:BofA:Checking         4167.40 USD

2013-12-20 * "Verizon Wireless" | ""
  Assets:US:BofA:Checking                           -39.70 USD
  Expenses:Home:Phone                                39.70 USD

2013-12-23 * "Wine-Tarner Cable" | ""
  Assets:US:BofA:Checking                           -79.83 USD
  Expenses:Home:Internet                             79.83 USD

2014-01-02 balance Assets:US:BofA:Checking         6880.01 USD

2014-01-04 * "BANK FEES" | "Monthly bank fee"
  Assets:US:BofA:Checking                            -4.00 USD
  Expenses:Financial:Fees                             4.00 USD

2014-01-04 * "RiverBank Properties" | "Paying the rent"
  Assets:US:BofA:Checking                         -2400.00 USD
  Expenses:Home:Rent                               2400.00 USD

2014-01-08 * "EDISON POWER" | ""
  Assets:US:BofA:Checking                           -65.00 USD
  Expenses:Home:Electricity                          65.00 USD

2014-01-20 * "Verizon Wireless" | ""
  Assets:US:BofA:Checking                           -36.85 USD
  Expenses:Home:Phone                                36.85 USD

2014-01-23 * "Wine-Tarner Cable" | ""
  Assets:US:BofA:Checking                           -79.90 USD
  Expenses:Home:Internet                             79.90 USD

2014-01-29 balance Assets:US:BofA:Checking         6398.31 USD

2014-02-04 * "BANK FEES" | "Monthly bank fee"
  Assets:US:BofA:Checking                            -4.00 USD
  Expenses:Financial:Fees                             4.00 USD

2014-02-06 * "RiverBank Properties" | "Paying the rent"
  Assets:US:BofA:Checking                         -2400.00 USD
  Expenses:Home:Rent                               2400.00 USD

2014-02-09 * "EDISON POWER" | ""
  Assets:US:BofA:Checking                           -65.00 USD
  Expenses:Home:Electricity                          65.00 USD

2014-02-18 balance Assets:US:BofA:Checking         5961.82 USD

2014-02-19 * "Verizon Wireless" | ""
  Assets:US:BofA:Checking                           -80.03 USD
  Expenses:Home:Phone                                80.03 USD

2014-02-22 * "Wine-Tarner Cable" | ""
  Assets:US:BofA:Checking                           -80.10 USD
  Expenses:Home:Internet                             80.10 USD

2014-03-04 * "BANK FEES" | "Monthly bank fee"
  Assets:US:BofA:Checking                            -4.00 USD
  Expenses:Financial:Fees                             4.00 USD

2014-03-05 * "RiverBank Properties" | "Paying the rent"
  Assets:US:BofA:Checking                         -2400.00 USD
  Expenses:Home:Rent                               2400.00 USD

2014-03-09 * "EDISON POWER" | ""
  Assets:US:BofA:Checking                           -65.00 USD
  Expenses:Home:Electricity                          65.00 USD

2014-03-11 balance Assets:US:BofA:Checking         4481.50 USD

2014-03-18 * "Verizon Wireless" | ""
  Assets:US:BofA:Checking                           -61.52 USD
  Expenses:Home:Phone                                61.52 USD

2014-03-21 * "Wine-Tarner Cable" | ""
  Assets:US:BofA:Checking                           -79.87 USD
  Expenses:Home:Internet                             79.87 USD

2014-04-04 * "BANK FEES" | "Monthly bank fee"
  Assets:US:BofA:Checking                            -4.00 USD
  Expenses:Financial:Fees                             4.00 USD

2014-04-04 * "RiverBank Properties" | "Paying the rent"
  Assets:US:BofA:Checking                         -2400.00 USD
  Expenses:Home:Rent                               2400.00 USD

2014-04-06 balance Assets:US:BofA:Checking         3826.22 USD

2014-04-08 * "EDISON POWER" | ""
  Assets:US:BofA:Checking                           -65.00 USD
  Expenses:Home:Electricity                          65.00 USD

2014-04-18 * "Verizon Wireless" | ""
  Assets:US:BofA:Checking                           -46.97 USD
  Expenses:Home:Phone                                46.97 USD

2014-04-22 * "Wine-Tarner Cable" | ""
  Assets:US:BofA:Checking                           -80.01 USD
  Expenses:Home:Internet                             80.01 USD

2014-05-01 balance Assets:US:BofA:Checking         5602.84 USD

2014-05-04 * "BANK FEES" | "Monthly bank fee"
  Assets:US:BofA:Checking                            -4.00 USD
  Expenses:Financial:Fees                             4.00 USD

2014-05-06 * "RiverBank Properties" | "Paying the rent"
  Assets:US:BofA:Checking                         -2400.00 USD
  Expenses:Home:Rent                               2400.00 USD

2014-05-09 * "EDISON POWER" | ""
  Assets:US:BofA:Checking                           -65.00 USD
  Expenses:Home:Electricity                          65.00 USD

2014-05-19 * "Verizon Wireless" | ""
  Assets:US:BofA:Checking                           -68.08 USD
  Expenses:Home:Phone                                68.08 USD

2014-05-22 balance Assets:US:BofA:Checking         3827.07 USD

2014-05-23 * "Wine-Tarner Cable" | ""
  Assets:US:BofA:Checking                           -79.95 USD
  Expenses:Home:Internet                             79.95 USD

2014-06-04 * "BANK FEES" | "Monthly bank fee"
  Assets:US:BofA:Checking                            -4.00 USD
  Expenses:Financial:Fees                             4.00 USD

2014-06-04 * "RiverBank Properties" | "Paying the rent"
  Assets:US:BofA:Checking                         -2400.00 USD
  Expenses:Home:Rent                               2400.00 USD

2014-06-08 * "EDISON POWER" | ""
  Assets:US:BofA:Checking                           -65.00 USD
  Expenses:Home:Electricity                          65.00 USD

2014-06-18 balance Assets:US:BofA:Checking         3387.75 USD

2014-06-20 * "Verizon Wireless" | ""
  Assets:US:BofA:Checking                           -74.50 USD
  Expenses:Home:Phone                                74.50 USD

2014-06-23 * "Wine-Tarner Cable" | ""
  Assets:US:BofA:Checking                           -79.99 USD
  Expenses:Home:Internet                             79.99 USD

2014-07-04 * "BANK FEES" | "Monthly bank fee"
  Assets:US:BofA:Checking                            -4.00 USD
  Expenses:Financial:Fees                             4.00 USD

2014-07-05 * "RiverBank Properties" | "Paying the rent"
  Assets:US:BofA:Checking                         -2400.00 USD
  Expenses:Home:Rent                               2400.00 USD

2014-07-08 balance Assets:US:BofA:Checking         3530.46 USD

2014-07-09 * "EDISON POWER" | ""
  Assets:US:BofA:Checking                           -65.00 USD
  Expenses:Home:Electricity                          65.00 USD

2014-07-18 * "Verizon Wireless" | ""
  Assets:US:BofA:Checking                           -61.57 USD
  Expenses:Home:Phone                                61.57 USD

2014-07-18 * "Transfering accumulated savings to other account"
  Assets:US:BofA:Checking                            -3500 USD
  Assets:US:ETrade:Cash                               3500 USD

2014-07-22 * "Wine-Tarner Cable" | ""
  Assets:US:BofA:Checking                           -80.18 USD
  Expenses:Home:Internet                             80.18 USD

2014-08-02 balance Assets:US:BofA:Checking         3573.18 USD

2014-08-04 * "BANK FEES" | "Monthly bank fee"
  Assets:US:BofA:Checking                            -4.00 USD
  Expenses:Financial:Fees                             4.00 USD

2014-08-04 * "RiverBank Properties" | "Paying the rent"
  Assets:US:BofA:Checking                         -2400.00 USD
  Expenses:Home:Rent                               2400.00 USD

2014-08-08 * "EDISON POWER" | ""
  Assets:US:BofA:Checking                           -65.00 USD
  Expenses:Home:Electricity                          65.00 USD

2014-08-18 * "Verizon Wireless" | ""
  Assets:US:BofA:Checking                           -64.39 USD
  Expenses:Home:Phone                                64.39 USD

2014-08-23 * "Wine-Tarner Cable" | ""
  Assets:US:BofA:Checking                           -80.02 USD
  Expenses:Home:Internet                             80.02 USD

2014-08-29 balance Assets:US:BofA:Checking         5251.39 USD

2014-09-04 * "BANK FEES" | "Monthly bank fee"
  Assets:US:BofA:Checking                            -4.00 USD
  Expenses:Financial:Fees                             4.00 USD

2014-09-06 * "RiverBank Properties" | "Paying the rent"
  Assets:US:BofA:Checking                         -2400.00 USD
  Expenses:Home:Rent                               2400.00 USD

2014-09-08 * "EDISON POWER" | ""
  Assets:US:BofA:Checking                           -65.00 USD
  Expenses:Home:Electricity                          65.00 USD

2014-09-12 * "Transfering accumulated savings to other account"
  Assets:US:BofA:Checking                            -4500 USD
  Assets:US:ETrade:Cash                               4500 USD

2014-09-20 * "Verizon Wireless" | ""
  Assets:US:BofA:Checking                           -58.03 USD
  Expenses:Home:Phone                                58.03 USD

2014-09-22 * "Wine-Tarner Cable" | ""
  Assets:US:BofA:Checking                           -80.14 USD
  Expenses:Home:Internet                             80.14 USD

2014-09-28 balance Assets:US:BofA:Checking         2758.18 USD

2014-10-04 * "BANK FEES" | "Monthly bank fee"
  Assets:US:BofA:Checking                            -4.00 USD
  Expenses:Financial:Fees                             4.00 USD

2014-10-04 * "RiverBank Properties" | "Paying the rent"
  Assets:US:BofA:Checking                         -2400.00 USD
  Expenses:Home:Rent                               2400.00 USD

2014-10-09 * "EDISON POWER" | ""
  Assets:US:BofA:Checking                           -65.00 USD
  Expenses:Home:Electricity                          65.00 USD

2014-10-18 * "Verizon Wireless" | ""
  Assets:US:BofA:Checking                           -58.54 USD
  Expenses:Home:Phone                                58.54 USD

2014-10-22 * "Wine-Tarner Cable" | ""
  Assets:US:BofA:Checking                           -79.92 USD
  Expenses:Home:Internet                             79.92 USD

2014-10-25 balance Assets:US:BofA:Checking         4590.49 USD

2014-11-04 * "BANK FEES" | "Monthly bank fee"
  Assets:US:BofA:Checking                            -4.00 USD
  Expenses:Financial:Fees                             4.00 USD

2014-11-05 * "RiverBank Properties" | "Paying the rent"
  Assets:US:BofA:Checking                         -2400.00 USD
  Expenses:Home:Rent                               2400.00 USD

2014-11-07 * "Transfering accumulated savings to other account"
  Assets:US:BofA:Checking                            -3500 USD
  Assets:US:ETrade:Cash                               3500 USD

2014-11-08 * "EDISON POWER" | ""
  Assets:US:BofA:Checking                           -65.00 USD
  Expenses:Home:Electricity                          65.00 USD

2014-11-14 balance Assets:US:BofA:Checking          570.74 USD

2014-11-18 * "Verizon Wireless" | ""
  Assets:US:BofA:Checking                           -58.39 USD
  Expenses:Home:Phone                                58.39 USD

2014-11-21 * "Wine-Tarner Cable" | ""
  Assets:US:BofA:Checking                           -80.14 USD
  Expenses:Home:Internet                             80.14 USD

2014-12-04 * "BANK FEES" | "Monthly bank fee"
  Assets:US:BofA:Checking                            -4.00 USD
  Expenses:Financial:Fees                             4.00 USD

2014-12-05 * "RiverBank Properties" | "Paying the rent"
  Assets:US:BofA:Checking                         -2400.00 USD
  Expenses:Home:Rent                               2400.00 USD

2014-12-08 balance Assets:US:BofA:Checking         3167.87 USD

2014-12-09 * "EDISON POWER" | ""
  Assets:US:BofA:Checking                           -65.00 USD
  Expenses:Home:Electricity                          65.00 USD

2014-12-18 * "Verizon Wireless" | ""
  Assets:US:BofA:Checking                           -57.09 USD
  Expenses:Home:Phone                                57.09 USD

2014-12-23 * "Wine-Tarner Cable" | ""
  Assets:US:BofA:Checking                           -80.07 USD
  Expenses:Home:Internet                             80.07 USD

2015-01-04 * "BANK FEES" | "Monthly bank fee"
  Assets:US:BofA:Checking                            -4.00 USD
  Expenses:Financial:Fees                             4.00 USD

2015-01-06 balance Assets:US:BofA:Checking         6722.31 USD

2015-01-06 * "RiverBank Properties" | "Paying the rent"
  Assets:US:BofA:Checking                         -2400.00 USD
  Expenses:Home:Rent                               2400.00 USD

2015-01-09 * "EDISON POWER" | ""
  Assets:US:BofA:Checking                           -65.00 USD
  Expenses:Home:Electricity                          65.00 USD

2015-01-18 * "Verizon Wireless" | ""
  Assets:US:BofA:Checking                           -59.57 USD
  Expenses:Home:Phone                                59.57 USD

2015-01-21 * "Wine-Tarner Cable" | ""
  Assets:US:BofA:Checking                           -80.03 USD
  Expenses:Home:Internet                             80.03 USD

2015-02-04 * "BANK FEES" | "Monthly bank fee"
  Assets:US:BofA:Checking                            -4.00 USD
  Expenses:Financial:Fees                             4.00 USD

2015-02-04 * "RiverBank Properties" | "Paying the rent"
  Assets:US:BofA:Checking                         -2400.00 USD
  Expenses:Home:Rent                               2400.00 USD

2015-02-05 balance Assets:US:BofA:Checking         3741.15 USD

2015-02-09 * "EDISON POWER" | ""
  Assets:US:BofA:Checking                           -65.00 USD
  Expenses:Home:Electricity                          65.00 USD

2015-02-19 * "Verizon Wireless" | ""
  Assets:US:BofA:Checking                           -64.14 USD
  Expenses:Home:Phone                                64.14 USD

2015-02-21 * "Wine-Tarner Cable" | ""
  Assets:US:BofA:Checking                           -79.97 USD
  Expenses:Home:Internet                             79.97 USD

2015-03-01 balance Assets:US:BofA:Checking         5547.51 USD

2015-03-03 * "RiverBank Properties" | "Paying the rent"
  Assets:US:BofA:Checking                         -2400.00 USD
  Expenses:Home:Rent                               2400.00 USD

2015-03-04 * "BANK FEES" | "Monthly bank fee"
  Assets:US:BofA:Checking                            -4.00 USD
  Expenses:Financial:Fees                             4.00 USD

2015-03-08 * "EDISON POWER" | ""
  Assets:US:BofA:Checking                           -65.00 USD
  Expenses:Home:Electricity                          65.00 USD

2015-03-18 * "Verizon Wireless" | ""
  Assets:US:BofA:Checking                           -38.93 USD
  Expenses:Home:Phone                                38.93 USD

2015-03-21 * "Wine-Tarner Cable" | ""
  Assets:US:BofA:Checking                           -80.12 USD
  Expenses:Home:Internet                             80.12 USD

2015-03-24 balance Assets:US:BofA:Checking         2659.86 USD

2015-04-04 * "BANK FEES" | "Monthly bank fee"
  Assets:US:BofA:Checking                            -4.00 USD
  Expenses:Financial:Fees                             4.00 USD

2015-04-04 * "RiverBank Properties" | "Paying the rent"
  Assets:US:BofA:Checking                         -2400.00 USD
  Expenses:Home:Rent                               2400.00 USD

2015-04-09 * "EDISON POWER" | ""
  Assets:US:BofA:Checking                           -65.00 USD
  Expenses:Home:Electricity                          65.00 USD

2015-04-15 balance Assets:US:BofA:Checking         2053.31 USD

2015-04-19 * "Verizon Wireless" | ""
  Assets:US:BofA:Checking                           -53.70 USD
  Expenses:Home:Phone                                53.70 USD

2015-04-22 * "Wine-Tarner Cable" | ""
  Assets:US:BofA:Checking                           -80.01 USD
  Expenses:Home:Internet                             80.01 USD

2015-05-03 * "RiverBank Properties" | "Paying the rent"
  Assets:US:BofA:Checking                         -2400.00 USD
  Expenses:Home:Rent                               2400.00 USD

2015-05-04 * "BANK FEES" | "Monthly bank fee"
  Assets:US:BofA:Checking                            -4.00 USD
  Expenses:Financial:Fees                             4.00 USD

2015-05-09 * "EDISON POWER" | ""
  Assets:US:BofA:Checking                           -65.00 USD
  Expenses:Home:Electricity                          65.00 USD

2015-05-14 balance Assets:US:BofA:Checking         1602.50 USD

2015-05-20 * "Verizon Wireless" | ""
  Assets:US:BofA:Checking                           -66.02 USD
  Expenses:Home:Phone                                66.02 USD

2015-05-23 * "Wine-Tarner Cable" | ""
  Assets:US:BofA:Checking                           -80.10 USD
  Expenses:Home:Internet                             80.10 USD

2015-06-03 * "RiverBank Properties" | "Paying the rent"
  Assets:US:BofA:Checking                         -2400.00 USD
  Expenses:Home:Rent                               2400.00 USD

2015-06-04 * "BANK FEES" | "Monthly bank fee"
  Assets:US:BofA:Checking                            -4.00 USD
  Expenses:Financial:Fees                             4.00 USD

2015-06-08 * "EDISON POWER" | ""
  Assets:US:BofA:Checking                           -65.00 USD
  Expenses:Home:Electricity                          65.00 USD

2015-06-11 balance Assets:US:BofA:Checking         1688.58 USD

2015-06-20 * "Verizon Wireless" | ""
  Assets:US:BofA:Checking                           -67.58 USD
  Expenses:Home:Phone                                67.58 USD

2015-06-23 * "Wine-Tarner Cable" | ""
  Assets:US:BofA:Checking                           -80.09 USD
  Expenses:Home:Internet                             80.09 USD

2015-07-03 * "RiverBank Properties" | "Paying the rent"
  Assets:US:BofA:Checking                         -2400.00 USD
  Expenses:Home:Rent                               2400.00 USD

2015-07-04 * "BANK FEES" | "Monthly bank fee"
  Assets:US:BofA:Checking                            -4.00 USD
  Expenses:Financial:Fees                             4.00 USD

2015-07-05 balance Assets:US:BofA:Checking         1280.77 USD

2015-07-08 * "EDISON POWER" | ""
  Assets:US:BofA:Checking                           -65.00 USD
  Expenses:Home:Electricity                          65.00 USD

2015-07-18 * "Verizon Wireless" | ""
  Assets:US:BofA:Checking                           -58.63 USD
  Expenses:Home:Phone                                58.63 USD

2015-07-23 * "Wine-Tarner Cable" | ""
  Assets:US:BofA:Checking                           -80.12 USD
  Expenses:Home:Internet                             80.12 USD

2015-07-29 balance Assets:US:BofA:Checking         1728.58 USD

2015-08-03 * "RiverBank Properties" | "Paying the rent"
  Assets:US:BofA:Checking                         -2400.00 USD
  Expenses:Home:Rent                               2400.00 USD

2015-08-04 * "BANK FEES" | "Monthly bank fee"
  Assets:US:BofA:Checking                            -4.00 USD
  Expenses:Financial:Fees                             4.00 USD

2015-08-09 * "EDISON POWER" | ""
  Assets:US:BofA:Checking                           -65.00 USD
  Expenses:Home:Electricity                          65.00 USD

2015-08-19 * "Verizon Wireless" | ""
  Assets:US:BofA:Checking                           -55.51 USD
  Expenses:Home:Phone                                55.51 USD

2015-08-22 * "Wine-Tarner Cable" | ""
  Assets:US:BofA:Checking                           -80.02 USD
  Expenses:Home:Internet                             80.02 USD

2015-08-26 balance Assets:US:BofA:Checking         3535.70 USD

2015-09-03 * "RiverBank Properties" | "Paying the rent"
  Assets:US:BofA:Checking                         -2400.00 USD
  Expenses:Home:Rent                               2400.00 USD

2015-09-04 * "BANK FEES" | "Monthly bank fee"
  Assets:US:BofA:Checking                            -4.00 USD
  Expenses:Financial:Fees                             4.00 USD

2015-09-09 * "EDISON POWER" | ""
  Assets:US:BofA:Checking                           -65.00 USD
  Expenses:Home:Electricity                          65.00 USD

2015-09-11 * "Transfering accumulated savings to other account"
  Assets:US:BofA:Checking                            -5000 USD
  Assets:US:ETrade:Cash                               5000 USD

2015-09-16 balance Assets:US:BofA:Checking          376.48 USD

2015-09-19 * "Verizon Wireless" | ""
  Assets:US:BofA:Checking                           -31.27 USD
  Expenses:Home:Phone                                31.27 USD

2015-09-21 * "Wine-Tarner Cable" | ""
  Assets:US:BofA:Checking                           -79.89 USD
  Expenses:Home:Internet                             79.89 USD

2015-10-04 * "BANK FEES" | "Monthly bank fee"
  Assets:US:BofA:Checking                            -4.00 USD
  Expenses:Financial:Fees                             4.00 USD

2015-10-05 * "RiverBank Properties" | "Paying the rent"
  Assets:US:BofA:Checking                         -2400.00 USD
  Expenses:Home:Rent                               2400.00 USD

2015-10-07 balance Assets:US:BofA:Checking          411.92 USD

2015-10-09 * "EDISON POWER" | ""
  Assets:US:BofA:Checking                           -65.00 USD
  Expenses:Home:Electricity                          65.00 USD

2015-10-20 * "Verizon Wireless" | ""
  Assets:US:BofA:Checking                           -62.86 USD
  Expenses:Home:Phone                                62.86 USD

2015-10-22 * "Wine-Tarner Cable" | ""
  Assets:US:BofA:Checking                           -79.94 USD
  Expenses:Home:Internet                             79.94 USD

2015-10-23 * "Transfering accumulated savings to other account"
  Assets:US:BofA:Checking                            -4500 USD
  Assets:US:ETrade:Cash                               4500 USD

2015-11-02 balance Assets:US:BofA:Checking          294.08 USD

2015-11-04 * "BANK FEES" | "Monthly bank fee"
  Assets:US:BofA:Checking                            -4.00 USD
  Expenses:Financial:Fees                             4.00 USD

2015-11-20 * "Transfering accumulated savings to other account"
  Assets:US:BofA:Checking                            -5000 USD
  Assets:US:ETrade:Cash                               5000 USD



* Credit-Cards

1980-05-12 open Liabilities:US:Chase:Slate                      USD

2013-01-02 * "Goba Goba" | "Eating out with Bill"
  Liabilities:US:Chase:Slate                        -31.02 USD
  Expenses:Food:Restaurant                           31.02 USD

2013-01-04 * "Uncle Boons" | "Eating out after work"
  Liabilities:US:Chase:Slate                        -25.33 USD
  Expenses:Food:Restaurant                           25.33 USD

2013-01-08 * "Rose Flower" | "Eating out alone"
  Liabilities:US:Chase:Slate                        -67.88 USD
  Expenses:Food:Restaurant                           67.88 USD

2013-01-09 * "Jewel of Morroco" | "Eating out with Bill"
  Liabilities:US:Chase:Slate                        -35.28 USD
  Expenses:Food:Restaurant                           35.28 USD

2013-01-09 * "Chase:Slate" | "Paying off credit card"
  Liabilities:US:Chase:Slate                        159.51 USD
  Assets:US:BofA:Checking                          -159.51 USD

2013-01-14 * "Kin Soy" | "Eating out "
  Liabilities:US:Chase:Slate                        -25.84 USD
  Expenses:Food:Restaurant                           25.84 USD

2013-01-17 * "Jewel of Morroco" | "Eating out with Joe"
  Liabilities:US:Chase:Slate                        -36.73 USD
  Expenses:Food:Restaurant                           36.73 USD

2013-01-18 * "Corner Deli" | "Buying groceries"
  Liabilities:US:Chase:Slate                        -88.16 USD
  Expenses:Food:Groceries                            88.16 USD

2013-01-21 balance Liabilities:US:Chase:Slate      -150.73 USD

2013-01-21 * "Cafe Modagor" | "Eating out with Bill"
  Liabilities:US:Chase:Slate                        -28.11 USD
  Expenses:Food:Restaurant                           28.11 USD

2013-01-22 * "Chichipotle" | "Eating out alone"
  Liabilities:US:Chase:Slate                        -21.12 USD
  Expenses:Food:Restaurant                           21.12 USD

2013-01-24 * "Chichipotle" | "Eating out after work"
  Liabilities:US:Chase:Slate                        -41.63 USD
  Expenses:Food:Restaurant                           41.63 USD

2013-01-29 * "Cafe Modagor" | "Eating out "
  Liabilities:US:Chase:Slate                        -18.89 USD
  Expenses:Food:Restaurant                           18.89 USD

2013-01-31 * "Chichipotle" | "Eating out with Joe"
  Liabilities:US:Chase:Slate                        -12.94 USD
  Expenses:Food:Restaurant                           12.94 USD

2013-02-01 * "Good Moods Market" | "Buying groceries"
  Liabilities:US:Chase:Slate                        -52.42 USD
  Expenses:Food:Groceries                            52.42 USD

2013-02-02 * "Uncle Boons" | "Eating out with Bill"
  Liabilities:US:Chase:Slate                        -16.37 USD
  Expenses:Food:Restaurant                           16.37 USD

2013-02-03 * "Metro Transport Authority" | "Tram tickets"
  Liabilities:US:Chase:Slate                       -120.00 USD
  Expenses:Transport:Tram                           120.00 USD

2013-02-06 * "Kin Soy" | "Eating out alone"
  Liabilities:US:Chase:Slate                        -39.36 USD
  Expenses:Food:Restaurant                           39.36 USD

2013-02-08 * "Chase:Slate" | "Paying off credit card"
  Liabilities:US:Chase:Slate                        534.52 USD
  Assets:US:BofA:Checking                          -534.52 USD

2013-02-09 * "Rose Flower" | "Eating out with Joe"
  Liabilities:US:Chase:Slate                        -32.95 USD
  Expenses:Food:Restaurant                           32.95 USD

2013-02-10 balance Liabilities:US:Chase:Slate            0 USD

2013-02-12 * "Chichipotle" | "Eating out with Natasha"
  Liabilities:US:Chase:Slate                        -15.73 USD
  Expenses:Food:Restaurant                           15.73 USD

2013-02-15 * "Cafe Modagor" | "Eating out with Joe"
  Liabilities:US:Chase:Slate                        -13.61 USD
  Expenses:Food:Restaurant                           13.61 USD

2013-02-16 * "Cafe Modagor" | "Eating out with Julie"
  Liabilities:US:Chase:Slate                        -40.20 USD
  Expenses:Food:Restaurant                           40.20 USD

2013-02-17 * "Corner Deli" | "Buying groceries"
  Liabilities:US:Chase:Slate                        -55.18 USD
  Expenses:Food:Groceries                            55.18 USD

2013-02-18 * "Kin Soy" | "Eating out with Natasha"
  Liabilities:US:Chase:Slate                        -25.19 USD
  Expenses:Food:Restaurant                           25.19 USD

2013-02-22 * "Uncle Boons" | "Eating out "
  Liabilities:US:Chase:Slate                        -60.08 USD
  Expenses:Food:Restaurant                           60.08 USD

2013-02-24 * "Onion Market" | "Buying groceries"
  Liabilities:US:Chase:Slate                        -73.20 USD
  Expenses:Food:Groceries                            73.20 USD

2013-02-25 * "Cafe Modagor" | "Eating out alone"
  Liabilities:US:Chase:Slate                        -31.70 USD
  Expenses:Food:Restaurant                           31.70 USD

2013-03-01 * "China Garden" | "Eating out "
  Liabilities:US:Chase:Slate                        -32.29 USD
  Expenses:Food:Restaurant                           32.29 USD

2013-03-04 * "Good Moods Market" | "Buying groceries"
  Liabilities:US:Chase:Slate                        -55.43 USD
  Expenses:Food:Groceries                            55.43 USD

2013-03-04 * "Metro Transport Authority" | "Tram tickets"
  Liabilities:US:Chase:Slate                       -120.00 USD
  Expenses:Transport:Tram                           120.00 USD

2013-03-05 * "China Garden" | "Eating out "
  Liabilities:US:Chase:Slate                        -20.44 USD
  Expenses:Food:Restaurant                           20.44 USD

2013-03-06 * "Rose Flower" | "Eating out with Julie"
  Liabilities:US:Chase:Slate                        -28.67 USD
  Expenses:Food:Restaurant                           28.67 USD

2013-03-07 * "Cafe Modagor" | "Eating out with Natasha"
  Liabilities:US:Chase:Slate                        -25.43 USD
  Expenses:Food:Restaurant                           25.43 USD

2013-03-09 * "Good Moods Market" | "Buying groceries"
  Liabilities:US:Chase:Slate                       -111.78 USD
  Expenses:Food:Groceries                           111.78 USD

2013-03-09 * "Chase:Slate" | "Paying off credit card"
  Liabilities:US:Chase:Slate                        708.93 USD
  Assets:US:BofA:Checking                          -708.93 USD

2013-03-11 * "Goba Goba" | "Eating out with work buddies"
  Liabilities:US:Chase:Slate                        -71.20 USD
  Expenses:Food:Restaurant                           71.20 USD

2013-03-12 balance Liabilities:US:Chase:Slate       -71.20 USD

2013-03-13 * "Jewel of Morroco" | "Eating out with Bill"
  Liabilities:US:Chase:Slate                        -18.03 USD
  Expenses:Food:Restaurant                           18.03 USD

2013-03-16 * "Goba Goba" | "Eating out "
  Liabilities:US:Chase:Slate                        -17.66 USD
  Expenses:Food:Restaurant                           17.66 USD

2013-03-18 * "Chichipotle" | "Eating out after work"
  Liabilities:US:Chase:Slate                        -30.58 USD
  Expenses:Food:Restaurant                           30.58 USD

2013-03-22 * "Kin Soy" | "Eating out "
  Liabilities:US:Chase:Slate                        -27.16 USD
  Expenses:Food:Restaurant                           27.16 USD

2013-03-23 * "Onion Market" | "Buying groceries"
  Liabilities:US:Chase:Slate                        -74.78 USD
  Expenses:Food:Groceries                            74.78 USD

2013-03-24 * "Rose Flower" | "Eating out with Julie"
  Liabilities:US:Chase:Slate                        -31.96 USD
  Expenses:Food:Restaurant                           31.96 USD

2013-03-25 * "Goba Goba" | "Eating out with Julie"
  Liabilities:US:Chase:Slate                        -45.00 USD
  Expenses:Food:Restaurant                           45.00 USD

2013-03-30 * "Uncle Boons" | "Eating out after work"
  Liabilities:US:Chase:Slate                        -25.71 USD
  Expenses:Food:Restaurant                           25.71 USD

2013-04-02 * "Onion Market" | "Buying groceries"
  Liabilities:US:Chase:Slate                        -73.02 USD
  Expenses:Food:Groceries                            73.02 USD

2013-04-03 * "Jewel of Morroco" | "Eating out "
  Liabilities:US:Chase:Slate                        -27.73 USD
  Expenses:Food:Restaurant                           27.73 USD

2013-04-04 * "Metro Transport Authority" | "Tram tickets"
  Liabilities:US:Chase:Slate                       -120.00 USD
  Expenses:Transport:Tram                           120.00 USD

2013-04-07 * "Uncle Boons" | "Eating out with Joe"
  Liabilities:US:Chase:Slate                        -21.67 USD
  Expenses:Food:Restaurant                           21.67 USD

2013-04-07 * "Chase:Slate" | "Paying off credit card"
  Liabilities:US:Chase:Slate                        584.50 USD
  Assets:US:BofA:Checking                          -584.50 USD

2013-04-08 balance Liabilities:US:Chase:Slate            0 USD

2013-04-08 * "Rose Flower" | "Eating out with Bill"
  Liabilities:US:Chase:Slate                        -18.59 USD
  Expenses:Food:Restaurant                           18.59 USD

2013-04-09 * "Jewel of Morroco" | "Eating out with Julie"
  Liabilities:US:Chase:Slate                        -56.00 USD
  Expenses:Food:Restaurant                           56.00 USD

2013-04-13 * "Cafe Modagor" | "Eating out after work"
  Liabilities:US:Chase:Slate                        -17.39 USD
  Expenses:Food:Restaurant                           17.39 USD

2013-04-16 * "Rose Flower" | "Eating out with Joe"
  Liabilities:US:Chase:Slate                        -37.93 USD
  Expenses:Food:Restaurant                           37.93 USD

2013-04-18 * "China Garden" | "Eating out with Julie"
  Liabilities:US:Chase:Slate                        -26.73 USD
  Expenses:Food:Restaurant                           26.73 USD

2013-04-20 * "Uncle Boons" | "Eating out alone"
  Liabilities:US:Chase:Slate                        -15.84 USD
  Expenses:Food:Restaurant                           15.84 USD

2013-04-22 * "Corner Deli" | "Buying groceries"
  Liabilities:US:Chase:Slate                        -97.47 USD
  Expenses:Food:Groceries                            97.47 USD

2013-04-23 * "Rose Flower" | "Eating out with work buddies"
  Liabilities:US:Chase:Slate                        -27.22 USD
  Expenses:Food:Restaurant                           27.22 USD

2013-04-28 * "Rose Flower" | "Eating out alone"
  Liabilities:US:Chase:Slate                        -17.28 USD
  Expenses:Food:Restaurant                           17.28 USD

2013-05-02 * "Kin Soy" | "Eating out with Natasha"
  Liabilities:US:Chase:Slate                        -29.08 USD
  Expenses:Food:Restaurant                           29.08 USD

2013-05-03 balance Liabilities:US:Chase:Slate      -343.53 USD

2013-05-04 * "Cafe Modagor" | "Eating out alone"
  Liabilities:US:Chase:Slate                        -14.31 USD
  Expenses:Food:Restaurant                           14.31 USD

2013-05-06 * "Metro Transport Authority" | "Tram tickets"
  Liabilities:US:Chase:Slate                       -120.00 USD
  Expenses:Transport:Tram                           120.00 USD

2013-05-09 * "Goba Goba" | "Eating out with Julie"
  Liabilities:US:Chase:Slate                        -84.76 USD
  Expenses:Food:Restaurant                           84.76 USD

2013-05-09 * "Corner Deli" | "Buying groceries"
  Liabilities:US:Chase:Slate                        -69.51 USD
  Expenses:Food:Groceries                            69.51 USD

2013-05-09 * "Chase:Slate" | "Paying off credit card"
  Liabilities:US:Chase:Slate                        562.60 USD
  Assets:US:BofA:Checking                          -562.60 USD

2013-05-13 * "Cafe Modagor" | "Eating out with work buddies"
  Liabilities:US:Chase:Slate                        -23.66 USD
  Expenses:Food:Restaurant                           23.66 USD

2013-05-18 * "Chichipotle" | "Eating out "
  Liabilities:US:Chase:Slate                        -31.09 USD
  Expenses:Food:Restaurant                           31.09 USD

2013-05-21 * "Good Moods Market" | "Buying groceries"
  Liabilities:US:Chase:Slate                       -114.09 USD
  Expenses:Food:Groceries                           114.09 USD

2013-05-23 * "Cafe Modagor" | "Eating out with Natasha"
  Liabilities:US:Chase:Slate                        -34.11 USD
  Expenses:Food:Restaurant                           34.11 USD

2013-05-25 * "Rose Flower" | "Eating out alone"
  Liabilities:US:Chase:Slate                        -37.22 USD
  Expenses:Food:Restaurant                           37.22 USD

2013-05-26 * "China Garden" | "Eating out with Julie"
  Liabilities:US:Chase:Slate                        -14.29 USD
  Expenses:Food:Restaurant                           14.29 USD

2013-05-31 balance Liabilities:US:Chase:Slate      -323.97 USD

2013-05-31 * "Cafe Modagor" | "Eating out with work buddies"
  Liabilities:US:Chase:Slate                        -34.63 USD
  Expenses:Food:Restaurant                           34.63 USD

2013-06-03 * "Goba Goba" | "Eating out with Bill"
  Liabilities:US:Chase:Slate                        -18.22 USD
  Expenses:Food:Restaurant                           18.22 USD

2013-06-04 * "Rose Flower" | "Eating out with Bill"
  Liabilities:US:Chase:Slate                        -31.70 USD
  Expenses:Food:Restaurant                           31.70 USD

2013-06-07 * "Onion Market" | "Buying groceries"
  Liabilities:US:Chase:Slate                       -107.33 USD
  Expenses:Food:Groceries                           107.33 USD

2013-06-08 * "Goba Goba" | "Eating out with Julie"
  Liabilities:US:Chase:Slate                        -22.42 USD
  Expenses:Food:Restaurant                           22.42 USD

2013-06-08 * "Metro Transport Authority" | "Tram tickets"
  Liabilities:US:Chase:Slate                       -120.00 USD
  Expenses:Transport:Tram                           120.00 USD

2013-06-10 * "Chase:Slate" | "Paying off credit card"
  Liabilities:US:Chase:Slate                        693.44 USD
  Assets:US:BofA:Checking                          -693.44 USD

2013-06-12 * "Kin Soy" | "Eating out with Bill"
  Liabilities:US:Chase:Slate                        -35.17 USD
  Expenses:Food:Restaurant                           35.17 USD

2013-06-14 * "Goba Goba" | "Eating out "
  Liabilities:US:Chase:Slate                        -39.68 USD
  Expenses:Food:Restaurant                           39.68 USD

2013-06-15 * "China Garden" | "Eating out "
  Liabilities:US:Chase:Slate                        -32.59 USD
  Expenses:Food:Restaurant                           32.59 USD

2013-06-19 * "Chichipotle" | "Eating out after work"
  Liabilities:US:Chase:Slate                        -31.42 USD
  Expenses:Food:Restaurant                           31.42 USD

2013-06-20 * "China Garden" | "Eating out with work buddies"
  Liabilities:US:Chase:Slate                        -19.65 USD
  Expenses:Food:Restaurant                           19.65 USD

2013-06-23 * "Farmer Fresh" | "Buying groceries"
  Liabilities:US:Chase:Slate                        -54.63 USD
  Expenses:Food:Groceries                            54.63 USD

2013-06-24 * "Kin Soy" | "Eating out after work"
  Liabilities:US:Chase:Slate                        -44.31 USD
  Expenses:Food:Restaurant                           44.31 USD

2013-06-26 balance Liabilities:US:Chase:Slate      -222.28 USD

2013-06-28 * "Uncle Boons" | "Eating out after work"
  Liabilities:US:Chase:Slate                        -42.33 USD
  Expenses:Food:Restaurant                           42.33 USD

2013-06-30 * "Rose Flower" | "Eating out with Bill"
  Liabilities:US:Chase:Slate                        -24.30 USD
  Expenses:Food:Restaurant                           24.30 USD

2013-06-30 * "Good Moods Market" | "Buying groceries"
  Liabilities:US:Chase:Slate                        -83.21 USD
  Expenses:Food:Groceries                            83.21 USD

2013-07-03 * "Rose Flower" | "Eating out after work"
  Liabilities:US:Chase:Slate                        -17.29 USD
  Expenses:Food:Restaurant                           17.29 USD

2013-07-07 * "Goba Goba" | "Eating out after work"
  Liabilities:US:Chase:Slate                        -28.78 USD
  Expenses:Food:Restaurant                           28.78 USD

2013-07-08 * "Farmer Fresh" | "Buying groceries"
  Liabilities:US:Chase:Slate                        -92.12 USD
  Expenses:Food:Groceries                            92.12 USD

2013-07-08 * "Metro Transport Authority" | "Tram tickets"
  Liabilities:US:Chase:Slate                       -120.00 USD
  Expenses:Transport:Tram                           120.00 USD

2013-07-09 * "Chase:Slate" | "Paying off credit card"
  Liabilities:US:Chase:Slate                        656.44 USD
  Assets:US:BofA:Checking                          -656.44 USD

2013-07-11 * "Chichipotle" | "Eating out with Joe"
  Liabilities:US:Chase:Slate                        -26.13 USD
  Expenses:Food:Restaurant                           26.13 USD

2013-07-16 balance Liabilities:US:Chase:Slate            0 USD

2013-07-16 * "Goba Goba" | "Eating out with Joe"
  Liabilities:US:Chase:Slate                        -49.27 USD
  Expenses:Food:Restaurant                           49.27 USD

2013-07-21 * "Cafe Modagor" | "Eating out after work"
  Liabilities:US:Chase:Slate                        -31.11 USD
  Expenses:Food:Restaurant                           31.11 USD

2013-07-23 * "Goba Goba" | "Eating out with Natasha"
  Liabilities:US:Chase:Slate                        -38.77 USD
  Expenses:Food:Restaurant                           38.77 USD

2013-07-26 * "Good Moods Market" | "Buying groceries"
  Liabilities:US:Chase:Slate                        -55.88 USD
  Expenses:Food:Groceries                            55.88 USD

2013-07-27 * "Chichipotle" | "Eating out with Bill"
  Liabilities:US:Chase:Slate                        -62.86 USD
  Expenses:Food:Restaurant                           62.86 USD

2013-08-01 * "Rose Flower" | "Eating out with Joe"
  Liabilities:US:Chase:Slate                        -32.99 USD
  Expenses:Food:Restaurant                           32.99 USD

2013-08-03 * "Good Moods Market" | "Buying groceries"
  Liabilities:US:Chase:Slate                        -61.71 USD
  Expenses:Food:Groceries                            61.71 USD

2013-08-05 balance Liabilities:US:Chase:Slate      -332.59 USD

2013-08-05 * "Chichipotle" | "Eating out with Julie"
  Liabilities:US:Chase:Slate                        -20.04 USD
  Expenses:Food:Restaurant                           20.04 USD

2013-08-08 * "Metro Transport Authority" | "Tram tickets"
  Liabilities:US:Chase:Slate                       -120.00 USD
  Expenses:Transport:Tram                           120.00 USD

2013-08-09 * "Chase:Slate" | "Paying off credit card"
  Liabilities:US:Chase:Slate                        493.16 USD
  Assets:US:BofA:Checking                          -493.16 USD

2013-08-10 * "China Garden" | "Eating out with work buddies"
  Liabilities:US:Chase:Slate                        -20.53 USD
  Expenses:Food:Restaurant                           20.53 USD

2013-08-10 * "Farmer Fresh" | "Buying groceries"
  Liabilities:US:Chase:Slate                       -100.89 USD
  Expenses:Food:Groceries                           100.89 USD

2013-08-14 * "Rose Flower" | "Eating out with work buddies"
  Liabilities:US:Chase:Slate                        -30.90 USD
  Expenses:Food:Restaurant                           30.90 USD

2013-08-15 * "China Garden" | "Eating out "
  Liabilities:US:Chase:Slate                        -26.87 USD
  Expenses:Food:Restaurant                           26.87 USD

2013-08-16 * "Kin Soy" | "Eating out after work"
  Liabilities:US:Chase:Slate                        -38.70 USD
  Expenses:Food:Restaurant                           38.70 USD

2013-08-20 * "Kin Soy" | "Eating out after work"
  Liabilities:US:Chase:Slate                        -18.82 USD
  Expenses:Food:Restaurant                           18.82 USD

2013-08-22 * "Rose Flower" | "Eating out with Bill"
  Liabilities:US:Chase:Slate                        -18.82 USD
  Expenses:Food:Restaurant                           18.82 USD

2013-08-25 * "Chichipotle" | "Eating out alone"
  Liabilities:US:Chase:Slate                        -23.27 USD
  Expenses:Food:Restaurant                           23.27 USD

2013-08-26 * "Farmer Fresh" | "Buying groceries"
  Liabilities:US:Chase:Slate                        -81.54 USD
  Expenses:Food:Groceries                            81.54 USD

2013-08-30 * "Rose Flower" | "Eating out "
  Liabilities:US:Chase:Slate                        -28.31 USD
  Expenses:Food:Restaurant                           28.31 USD

2013-09-01 * "Kin Soy" | "Eating out with Natasha"
  Liabilities:US:Chase:Slate                        -42.10 USD
  Expenses:Food:Restaurant                           42.10 USD

2013-09-02 balance Liabilities:US:Chase:Slate      -410.22 USD

2013-09-06 * "Goba Goba" | "Eating out with Natasha"
  Liabilities:US:Chase:Slate                        -45.68 USD
  Expenses:Food:Restaurant                           45.68 USD

2013-09-07 * "Chase:Slate" | "Paying off credit card"
  Liabilities:US:Chase:Slate                        533.47 USD
  Assets:US:BofA:Checking                          -533.47 USD

2013-09-08 * "Jewel of Morroco" | "Eating out alone"
  Liabilities:US:Chase:Slate                        -77.57 USD
  Expenses:Food:Restaurant                           77.57 USD

2013-09-09 * "Farmer Fresh" | "Buying groceries"
  Liabilities:US:Chase:Slate                        -54.79 USD
  Expenses:Food:Groceries                            54.79 USD

2013-09-09 * "Metro Transport Authority" | "Tram tickets"
  Liabilities:US:Chase:Slate                       -120.00 USD
  Expenses:Transport:Tram                           120.00 USD

2013-09-11 * "China Garden" | "Eating out after work"
  Liabilities:US:Chase:Slate                        -24.42 USD
  Expenses:Food:Restaurant                           24.42 USD

2013-09-13 * "Rose Flower" | "Eating out with Bill"
  Liabilities:US:Chase:Slate                        -38.58 USD
  Expenses:Food:Restaurant                           38.58 USD

2013-09-18 * "Jewel of Morroco" | "Eating out with Julie"
  Liabilities:US:Chase:Slate                        -25.81 USD
  Expenses:Food:Restaurant                           25.81 USD

2013-09-19 * "Chichipotle" | "Eating out with Joe"
  Liabilities:US:Chase:Slate                        -22.34 USD
  Expenses:Food:Restaurant                           22.34 USD

2013-09-21 * "Jewel of Morroco" | "Eating out with Natasha"
  Liabilities:US:Chase:Slate                        -32.04 USD
  Expenses:Food:Restaurant                           32.04 USD

2013-09-22 balance Liabilities:US:Chase:Slate      -317.98 USD

2013-09-25 * "Good Moods Market" | "Buying groceries"
  Liabilities:US:Chase:Slate                        -80.20 USD
  Expenses:Food:Groceries                            80.20 USD

2013-09-26 * "Cafe Modagor" | "Eating out with Julie"
  Liabilities:US:Chase:Slate                        -26.06 USD
  Expenses:Food:Restaurant                           26.06 USD

2013-09-28 * "Jewel of Morroco" | "Eating out with work buddies"
  Liabilities:US:Chase:Slate                        -28.70 USD
  Expenses:Food:Restaurant                           28.70 USD

2013-10-01 * "China Garden" | "Eating out with Natasha"
  Liabilities:US:Chase:Slate                        -25.05 USD
  Expenses:Food:Restaurant                           25.05 USD

2013-10-04 * "Jewel of Morroco" | "Eating out alone"
  Liabilities:US:Chase:Slate                        -14.46 USD
  Expenses:Food:Restaurant                           14.46 USD

2013-10-05 * "Goba Goba" | "Eating out with work buddies"
  Liabilities:US:Chase:Slate                        -32.80 USD
  Expenses:Food:Restaurant                           32.80 USD

2013-10-08 * "Goba Goba" | "Eating out with Joe"
  Liabilities:US:Chase:Slate                        -43.52 USD
  Expenses:Food:Restaurant                           43.52 USD

2013-10-08 * "Good Moods Market" | "Buying groceries"
  Liabilities:US:Chase:Slate                       -113.81 USD
  Expenses:Food:Groceries                           113.81 USD

2013-10-08 * "Metro Transport Authority" | "Tram tickets"
  Liabilities:US:Chase:Slate                       -120.00 USD
  Expenses:Transport:Tram                           120.00 USD

2013-10-09 * "Cafe Modagor" | "Eating out with Julie"
  Liabilities:US:Chase:Slate                        -32.18 USD
  Expenses:Food:Restaurant                           32.18 USD

2013-10-09 * "Chase:Slate" | "Paying off credit card"
  Liabilities:US:Chase:Slate                        834.76 USD
  Assets:US:BofA:Checking                          -834.76 USD

2013-10-10 * "Rose Flower" | "Eating out after work"
  Liabilities:US:Chase:Slate                        -37.59 USD
  Expenses:Food:Restaurant                           37.59 USD

2013-10-14 balance Liabilities:US:Chase:Slate       -37.59 USD

2013-10-14 * "Goba Goba" | "Eating out alone"
  Liabilities:US:Chase:Slate                        -38.68 USD
  Expenses:Food:Restaurant                           38.68 USD

2013-10-17 * "Chichipotle" | "Eating out with Joe"
  Liabilities:US:Chase:Slate                        -30.29 USD
  Expenses:Food:Restaurant                           30.29 USD

2013-10-18 * "Good Moods Market" | "Buying groceries"
  Liabilities:US:Chase:Slate                        -57.01 USD
  Expenses:Food:Groceries                            57.01 USD

2013-10-22 * "Jewel of Morroco" | "Eating out with Bill"
  Liabilities:US:Chase:Slate                        -14.70 USD
  Expenses:Food:Restaurant                           14.70 USD

2013-10-25 * "Kin Soy" | "Eating out with work buddies"
  Liabilities:US:Chase:Slate                        -21.07 USD
  Expenses:Food:Restaurant                           21.07 USD

2013-10-28 * "Chichipotle" | "Eating out with Bill"
  Liabilities:US:Chase:Slate                        -36.16 USD
  Expenses:Food:Restaurant                           36.16 USD

2013-10-31 * "Corner Deli" | "Buying groceries"
  Liabilities:US:Chase:Slate                        -97.95 USD
  Expenses:Food:Groceries                            97.95 USD

2013-11-01 * "Goba Goba" | "Eating out with Joe"
  Liabilities:US:Chase:Slate                        -31.17 USD
  Expenses:Food:Restaurant                           31.17 USD

2013-11-04 * "Chichipotle" | "Eating out with Bill"
  Liabilities:US:Chase:Slate                        -36.28 USD
  Expenses:Food:Restaurant                           36.28 USD

2013-11-07 * "Cafe Modagor" | "Eating out with Natasha"
  Liabilities:US:Chase:Slate                        -16.43 USD
  Expenses:Food:Restaurant                           16.43 USD

2013-11-07 * "Chase:Slate" | "Paying off credit card"
  Liabilities:US:Chase:Slate                        417.33 USD
  Assets:US:BofA:Checking                          -417.33 USD

2013-11-10 * "Metro Transport Authority" | "Tram tickets"
  Liabilities:US:Chase:Slate                       -120.00 USD
  Expenses:Transport:Tram                           120.00 USD

2013-11-11 balance Liabilities:US:Chase:Slate      -120.00 USD

2013-11-11 * "Jewel of Morroco" | "Eating out after work"
  Liabilities:US:Chase:Slate                        -35.70 USD
  Expenses:Food:Restaurant                           35.70 USD

2013-11-12 * "Kin Soy" | "Eating out with Joe"
  Liabilities:US:Chase:Slate                        -23.31 USD
  Expenses:Food:Restaurant                           23.31 USD

2013-11-15 * "Farmer Fresh" | "Buying groceries"
  Liabilities:US:Chase:Slate                        -55.39 USD
  Expenses:Food:Groceries                            55.39 USD

2013-11-16 * "Rose Flower" | "Eating out with Bill"
  Liabilities:US:Chase:Slate                        -41.97 USD
  Expenses:Food:Restaurant                           41.97 USD

2013-11-19 * "Uncle Boons" | "Eating out with work buddies"
  Liabilities:US:Chase:Slate                        -26.76 USD
  Expenses:Food:Restaurant                           26.76 USD

2013-11-24 * "Rose Flower" | "Eating out "
  Liabilities:US:Chase:Slate                        -46.79 USD
  Expenses:Food:Restaurant                           46.79 USD

2013-11-24 * "Onion Market" | "Buying groceries"
  Liabilities:US:Chase:Slate                        -87.33 USD
  Expenses:Food:Groceries                            87.33 USD

2013-11-27 * "Cafe Modagor" | "Eating out with Natasha"
  Liabilities:US:Chase:Slate                        -21.11 USD
  Expenses:Food:Restaurant                           21.11 USD

2013-11-28 * "Rose Flower" | "Eating out after work"
  Liabilities:US:Chase:Slate                        -26.45 USD
  Expenses:Food:Restaurant                           26.45 USD

2013-12-02 balance Liabilities:US:Chase:Slate      -484.81 USD

2013-12-02 * "Chichipotle" | "Eating out with Natasha"
  Liabilities:US:Chase:Slate                        -66.52 USD
  Expenses:Food:Restaurant                           66.52 USD

2013-12-03 * "Rose Flower" | "Eating out with Natasha"
  Liabilities:US:Chase:Slate                        -31.27 USD
  Expenses:Food:Restaurant                           31.27 USD

2013-12-04 * "Uncle Boons" | "Eating out with Joe"
  Liabilities:US:Chase:Slate                        -29.39 USD
  Expenses:Food:Restaurant                           29.39 USD

2013-12-05 * "Goba Goba" | "Eating out with Bill"
  Liabilities:US:Chase:Slate                        -27.10 USD
  Expenses:Food:Restaurant                           27.10 USD

2013-12-06 * "Corner Deli" | "Buying groceries"
  Liabilities:US:Chase:Slate                        -71.63 USD
  Expenses:Food:Groceries                            71.63 USD

2013-12-07 * "China Garden" | "Eating out with Joe"
  Liabilities:US:Chase:Slate                        -37.80 USD
  Expenses:Food:Restaurant                           37.80 USD

2013-12-09 * "Metro Transport Authority" | "Tram tickets"
  Liabilities:US:Chase:Slate                       -120.00 USD
  Expenses:Transport:Tram                           120.00 USD

2013-12-09 * "Chase:Slate" | "Paying off credit card"
  Liabilities:US:Chase:Slate                        868.52 USD
  Assets:US:BofA:Checking                          -868.52 USD

2013-12-11 * "Uncle Boons" | "Eating out after work"
  Liabilities:US:Chase:Slate                        -27.37 USD
  Expenses:Food:Restaurant                           27.37 USD

2013-12-13 * "Jewel of Morroco" | "Eating out "
  Liabilities:US:Chase:Slate                        -49.49 USD
  Expenses:Food:Restaurant                           49.49 USD

2013-12-16 * "Rose Flower" | "Eating out with Bill"
  Liabilities:US:Chase:Slate                        -40.65 USD
  Expenses:Food:Restaurant                           40.65 USD

2013-12-21 * "Goba Goba" | "Eating out with Joe"
  Liabilities:US:Chase:Slate                        -17.07 USD
  Expenses:Food:Restaurant                           17.07 USD

2013-12-22 * "Rose Flower" | "Eating out with Natasha"
  Liabilities:US:Chase:Slate                        -47.53 USD
  Expenses:Food:Restaurant                           47.53 USD

2013-12-23 * "Good Moods Market" | "Buying groceries"
  Liabilities:US:Chase:Slate                        -82.16 USD
  Expenses:Food:Groceries                            82.16 USD

2013-12-25 balance Liabilities:US:Chase:Slate      -264.27 USD

2013-12-27 * "Rose Flower" | "Eating out alone"
  Liabilities:US:Chase:Slate                        -42.56 USD
  Expenses:Food:Restaurant                           42.56 USD

2013-12-31 * "Goba Goba" | "Eating out after work"
  Liabilities:US:Chase:Slate                        -34.89 USD
  Expenses:Food:Restaurant                           34.89 USD

2014-01-05 * "Jewel of Morroco" | "Eating out after work"
  Liabilities:US:Chase:Slate                        -21.60 USD
  Expenses:Food:Restaurant                           21.60 USD

2014-01-05 * "Metro Transport Authority" | "Tram tickets"
  Liabilities:US:Chase:Slate                       -120.00 USD
  Expenses:Transport:Tram                           120.00 USD

2014-01-06 * "Jewel of Morroco" | "Eating out with Julie"
  Liabilities:US:Chase:Slate                        -27.57 USD
  Expenses:Food:Restaurant                           27.57 USD

2014-01-09 * "Corner Deli" | "Buying groceries"
  Liabilities:US:Chase:Slate                        -86.26 USD
  Expenses:Food:Groceries                            86.26 USD

2014-01-09 * "Chase:Slate" | "Paying off credit card"
  Liabilities:US:Chase:Slate                        597.15 USD
  Assets:US:BofA:Checking                          -597.15 USD

2014-01-10 * "Cafe Modagor" | "Eating out with work buddies"
  Liabilities:US:Chase:Slate                        -21.17 USD
  Expenses:Food:Restaurant                           21.17 USD

2014-01-13 * "Chichipotle" | "Eating out with Julie"
  Liabilities:US:Chase:Slate                        -45.95 USD
  Expenses:Food:Restaurant                           45.95 USD

2014-01-15 * "Corner Deli" | "Buying groceries"
  Liabilities:US:Chase:Slate                        -92.97 USD
  Expenses:Food:Groceries                            92.97 USD

2014-01-16 * "Cafe Modagor" | "Eating out with Joe"
  Liabilities:US:Chase:Slate                        -18.73 USD
  Expenses:Food:Restaurant                           18.73 USD

2014-01-18 * "Jewel of Morroco" | "Eating out with Natasha"
  Liabilities:US:Chase:Slate                        -19.65 USD
  Expenses:Food:Restaurant                           19.65 USD

2014-01-21 balance Liabilities:US:Chase:Slate      -198.47 USD

2014-01-22 * "Chichipotle" | "Eating out alone"
  Liabilities:US:Chase:Slate                        -32.71 USD
  Expenses:Food:Restaurant                           32.71 USD

2014-01-24 * "China Garden" | "Eating out with Bill"
  Liabilities:US:Chase:Slate                        -22.16 USD
  Expenses:Food:Restaurant                           22.16 USD

2014-01-27 * "Kin Soy" | "Eating out with work buddies"
  Liabilities:US:Chase:Slate                        -49.50 USD
  Expenses:Food:Restaurant                           49.50 USD

2014-01-29 * "Rose Flower" | "Eating out with work buddies"
  Liabilities:US:Chase:Slate                        -37.76 USD
  Expenses:Food:Restaurant                           37.76 USD

2014-02-02 * "Onion Market" | "Buying groceries"
  Liabilities:US:Chase:Slate                        -90.72 USD
  Expenses:Food:Groceries                            90.72 USD

2014-02-03 * "Jewel of Morroco" | "Eating out with Julie"
  Liabilities:US:Chase:Slate                        -25.81 USD
  Expenses:Food:Restaurant                           25.81 USD

2014-02-05 * "Metro Transport Authority" | "Tram tickets"
  Liabilities:US:Chase:Slate                       -120.00 USD
  Expenses:Transport:Tram                           120.00 USD

2014-02-06 * "Jewel of Morroco" | "Eating out "
  Liabilities:US:Chase:Slate                        -27.07 USD
  Expenses:Food:Restaurant                           27.07 USD

2014-02-07 * "Jewel of Morroco" | "Eating out with Bill"
  Liabilities:US:Chase:Slate                        -42.02 USD
  Expenses:Food:Restaurant                           42.02 USD

2014-02-08 * "Chase:Slate" | "Paying off credit card"
  Liabilities:US:Chase:Slate                        668.69 USD
  Assets:US:BofA:Checking                          -668.69 USD

2014-02-09 * "Goba Goba" | "Eating out "
  Liabilities:US:Chase:Slate                        -22.47 USD
  Expenses:Food:Restaurant                           22.47 USD

2014-02-12 event "location" "New York"

2014-02-13 * "Cafe Select" | "" #trip-new-york-2014
  Liabilities:US:Chase:Slate                        -38.44 USD
  Expenses:Food:Restaurant                           38.44 USD

2014-02-13 * "Takahachi" | "" #trip-new-york-2014
  Liabilities:US:Chase:Slate                        -50.54 USD
  Expenses:Food:Restaurant                           50.54 USD

2014-02-13 * "Laut" | "" #trip-new-york-2014
  Liabilities:US:Chase:Slate                        -36.68 USD
  Expenses:Food:Restaurant                           36.68 USD

2014-02-15 * "Laut" | "" #trip-new-york-2014
  Liabilities:US:Chase:Slate                        -35.14 USD
  Expenses:Food:Restaurant                           35.14 USD

2014-02-16 * "Takahachi" | "" #trip-new-york-2014
  Liabilities:US:Chase:Slate                        -54.91 USD
  Expenses:Food:Restaurant                           54.91 USD

2014-02-16 * "Laut" | "" #trip-new-york-2014
  Liabilities:US:Chase:Slate                        -30.46 USD
  Expenses:Food:Restaurant                           30.46 USD

2014-02-16 * "Gimme! Coffee" | "" #trip-new-york-2014
  Liabilities:US:Chase:Slate                         -8.52 USD
  Expenses:Food:Coffee                                8.52 USD

2014-02-17 * "Gimme! Coffee" | "" #trip-new-york-2014
  Liabilities:US:Chase:Slate                         -7.57 USD
  Expenses:Food:Coffee                                7.57 USD

2014-02-18 * "Takahachi" | "" #trip-new-york-2014
  Liabilities:US:Chase:Slate                        -47.65 USD
  Expenses:Food:Restaurant                           47.65 USD

2014-02-18 * "Gimme! Coffee" | "" #trip-new-york-2014
  Liabilities:US:Chase:Slate                         -9.05 USD
  Expenses:Food:Coffee                                9.05 USD

2014-02-19 * "Cafe Select" | "" #trip-new-york-2014
  Liabilities:US:Chase:Slate                        -33.48 USD
  Expenses:Food:Restaurant                           33.48 USD

2014-02-19 * "Laut" | "" #trip-new-york-2014
  Liabilities:US:Chase:Slate                        -37.99 USD
  Expenses:Food:Restaurant                           37.99 USD

2014-02-19 * "La Colombe" | "" #trip-new-york-2014
  Liabilities:US:Chase:Slate                         -7.32 USD
  Expenses:Food:Coffee                                7.32 USD

2014-02-19 * "Gimme! Coffee" | "" #trip-new-york-2014
  Liabilities:US:Chase:Slate                         -5.10 USD
  Expenses:Food:Coffee                                5.10 USD

2014-02-20 balance Liabilities:US:Chase:Slate      -402.85 USD

2014-02-20 * "Takahachi" | "" #trip-new-york-2014
  Liabilities:US:Chase:Slate                        -49.85 USD
  Expenses:Food:Restaurant                           49.85 USD

2014-02-20 * "La Colombe" | "" #trip-new-york-2014
  Liabilities:US:Chase:Slate                         -4.82 USD
  Expenses:Food:Coffee                                4.82 USD

2014-02-21 * "Uncle Boons" | "" #trip-new-york-2014
  Liabilities:US:Chase:Slate                        -44.96 USD
  Expenses:Food:Restaurant                           44.96 USD

2014-02-22 * "Takahachi" | "" #trip-new-york-2014
  Liabilities:US:Chase:Slate                        -38.36 USD
  Expenses:Food:Restaurant                           38.36 USD

2014-02-23 * "Laut" | "" #trip-new-york-2014
  Liabilities:US:Chase:Slate                        -38.14 USD
  Expenses:Food:Restaurant                           38.14 USD

2014-02-23 * "La Colombe" | "" #trip-new-york-2014
  Liabilities:US:Chase:Slate                         -7.43 USD
  Expenses:Food:Coffee                                7.43 USD

2014-02-25 * "Takahachi" | "" #trip-new-york-2014
  Liabilities:US:Chase:Slate                        -46.88 USD
  Expenses:Food:Restaurant                           46.88 USD

2014-02-25 * "Laut" | "" #trip-new-york-2014
  Liabilities:US:Chase:Slate                        -29.52 USD
  Expenses:Food:Restaurant                           29.52 USD

2014-02-26 * "Laut" | "" #trip-new-york-2014
  Liabilities:US:Chase:Slate                        -34.08 USD
  Expenses:Food:Restaurant                           34.08 USD

2014-02-27 * "La Colombe" | "" #trip-new-york-2014
  Liabilities:US:Chase:Slate                         -2.62 USD
  Expenses:Food:Coffee                                2.62 USD

2014-02-27 * "Gimme! Coffee" | "" #trip-new-york-2014
  Liabilities:US:Chase:Slate                         -8.55 USD
  Expenses:Food:Coffee                                8.55 USD

2014-02-28 * "Takahachi" | "" #trip-new-york-2014
  Liabilities:US:Chase:Slate                        -43.63 USD
  Expenses:Food:Restaurant                           43.63 USD

2014-03-01 * "Uncle Boons" | "" #trip-new-york-2014
  Liabilities:US:Chase:Slate                        -44.03 USD
  Expenses:Food:Restaurant                           44.03 USD

2014-03-01 * "Cafe Select" | "" #trip-new-york-2014
  Liabilities:US:Chase:Slate                        -31.11 USD
  Expenses:Food:Restaurant                           31.11 USD

2014-03-01 * "La Colombe" | "" #trip-new-york-2014
  Liabilities:US:Chase:Slate                         -7.13 USD
  Expenses:Food:Coffee                                7.13 USD

2014-03-03 * "China Garden" | "Eating out with Natasha"
  Liabilities:US:Chase:Slate                        -19.72 USD
  Expenses:Food:Restaurant                           19.72 USD

2014-03-03 * "Gimme! Coffee" | "" #trip-new-york-2014
  Liabilities:US:Chase:Slate                         -4.18 USD
  Expenses:Food:Coffee                                4.18 USD

2014-03-03 * "Consume vacation days"
  Assets:US:Hoogle:Vacation                           -152 VACHR
  Expenses:Vacation                                    152 VACHR

2014-03-03 event "location" "New Metropolis"

2014-03-07 * "Kin Soy" | "Eating out with Bill"
  Liabilities:US:Chase:Slate                        -22.22 USD
  Expenses:Food:Restaurant                           22.22 USD

2014-03-07 * "Good Moods Market" | "Buying groceries"
  Liabilities:US:Chase:Slate                        -39.85 USD
  Expenses:Food:Groceries                            39.85 USD

2014-03-09 * "Metro Transport Authority" | "Tram tickets"
  Liabilities:US:Chase:Slate                       -120.00 USD
  Expenses:Transport:Tram                           120.00 USD

2014-03-09 * "Chase:Slate" | "Paying off credit card"
  Liabilities:US:Chase:Slate                        201.79 USD
  Assets:US:BofA:Checking                          -201.79 USD

2014-03-12 * "Goba Goba" | "Eating out with Joe"
  Liabilities:US:Chase:Slate                        -42.19 USD
  Expenses:Food:Restaurant                           42.19 USD

2014-03-13 * "Farmer Fresh" | "Buying groceries"
  Liabilities:US:Chase:Slate                       -103.81 USD
  Expenses:Food:Groceries                           103.81 USD

2014-03-14 * "Kin Soy" | "Eating out "
  Liabilities:US:Chase:Slate                        -51.76 USD
  Expenses:Food:Restaurant                           51.76 USD

2014-03-18 * "Goba Goba" | "Eating out "
  Liabilities:US:Chase:Slate                        -20.16 USD
  Expenses:Food:Restaurant                           20.16 USD

2014-03-20 balance Liabilities:US:Chase:Slate     -1056.06 USD

2014-03-23 * "Jewel of Morroco" | "Eating out after work"
  Liabilities:US:Chase:Slate                        -18.25 USD
  Expenses:Food:Restaurant                           18.25 USD

2014-03-25 * "Cafe Modagor" | "Eating out with work buddies"
  Liabilities:US:Chase:Slate                        -30.26 USD
  Expenses:Food:Restaurant                           30.26 USD

2014-03-30 * "Uncle Boons" | "Eating out with Bill"
  Liabilities:US:Chase:Slate                        -29.43 USD
  Expenses:Food:Restaurant                           29.43 USD

2014-04-01 * "Goba Goba" | "Eating out "
  Liabilities:US:Chase:Slate                        -31.04 USD
  Expenses:Food:Restaurant                           31.04 USD

2014-04-01 * "Onion Market" | "Buying groceries"
  Liabilities:US:Chase:Slate                       -110.10 USD
  Expenses:Food:Groceries                           110.10 USD

2014-04-02 * "Jewel of Morroco" | "Eating out with Natasha"
  Liabilities:US:Chase:Slate                        -55.56 USD
  Expenses:Food:Restaurant                           55.56 USD

2014-04-05 * "Goba Goba" | "Eating out after work"
  Liabilities:US:Chase:Slate                        -28.07 USD
  Expenses:Food:Restaurant                           28.07 USD

2014-04-06 * "Kin Soy" | "Eating out with Joe"
  Liabilities:US:Chase:Slate                        -38.92 USD
  Expenses:Food:Restaurant                           38.92 USD

2014-04-07 * "Chichipotle" | "Eating out with Natasha"
  Liabilities:US:Chase:Slate                        -53.05 USD
  Expenses:Food:Restaurant                           53.05 USD

2014-04-08 * "Chase:Slate" | "Paying off credit card"
  Liabilities:US:Chase:Slate                        732.60 USD
  Assets:US:BofA:Checking                          -732.60 USD

2014-04-09 * "Metro Transport Authority" | "Tram tickets"
  Liabilities:US:Chase:Slate                       -120.00 USD
  Expenses:Transport:Tram                           120.00 USD

2014-04-11 * "Cafe Modagor" | "Eating out with Joe"
  Liabilities:US:Chase:Slate                        -41.75 USD
  Expenses:Food:Restaurant                           41.75 USD

2014-04-13 * "China Garden" | "Eating out after work"
  Liabilities:US:Chase:Slate                        -25.33 USD
  Expenses:Food:Restaurant                           25.33 USD

2014-04-14 * "China Garden" | "Eating out alone"
  Liabilities:US:Chase:Slate                        -15.06 USD
  Expenses:Food:Restaurant                           15.06 USD

2014-04-16 * "Uncle Boons" | "Eating out alone"
  Liabilities:US:Chase:Slate                        -41.52 USD
  Expenses:Food:Restaurant                           41.52 USD

2014-04-17 balance Liabilities:US:Chase:Slate      -961.80 USD

2014-04-19 * "Farmer Fresh" | "Buying groceries"
  Liabilities:US:Chase:Slate                        -71.10 USD
  Expenses:Food:Groceries                            71.10 USD

2014-04-21 * "Kin Soy" | "Eating out after work"
  Liabilities:US:Chase:Slate                        -26.15 USD
  Expenses:Food:Restaurant                           26.15 USD

2014-04-24 * "Uncle Boons" | "Eating out with Natasha"
  Liabilities:US:Chase:Slate                        -27.86 USD
  Expenses:Food:Restaurant                           27.86 USD

2014-04-24 * "Farmer Fresh" | "Buying groceries"
  Liabilities:US:Chase:Slate                        -88.59 USD
  Expenses:Food:Groceries                            88.59 USD

2014-04-28 * "Jewel of Morroco" | "Eating out "
  Liabilities:US:Chase:Slate                        -25.92 USD
  Expenses:Food:Restaurant                           25.92 USD

2014-05-03 * "Kin Soy" | "Eating out alone"
  Liabilities:US:Chase:Slate                        -19.83 USD
  Expenses:Food:Restaurant                           19.83 USD

2014-05-04 * "Good Moods Market" | "Buying groceries"
  Liabilities:US:Chase:Slate                        -60.90 USD
  Expenses:Food:Groceries                            60.90 USD

2014-05-07 * "Metro Transport Authority" | "Tram tickets"
  Liabilities:US:Chase:Slate                       -120.00 USD
  Expenses:Transport:Tram                           120.00 USD

2014-05-08 * "Rose Flower" | "Eating out with Natasha"
  Liabilities:US:Chase:Slate                        -25.28 USD
  Expenses:Food:Restaurant                           25.28 USD

2014-05-08 * "Chase:Slate" | "Paying off credit card"
  Liabilities:US:Chase:Slate                        589.29 USD
  Assets:US:BofA:Checking                          -589.29 USD

2014-05-12 * "Jewel of Morroco" | "Eating out with Joe"
  Liabilities:US:Chase:Slate                         -9.34 USD
  Expenses:Food:Restaurant                            9.34 USD

2014-05-15 balance Liabilities:US:Chase:Slate      -847.48 USD

2014-05-17 * "Kin Soy" | "Eating out after work"
  Liabilities:US:Chase:Slate                        -41.23 USD
  Expenses:Food:Restaurant                           41.23 USD

2014-05-17 * "Farmer Fresh" | "Buying groceries"
  Liabilities:US:Chase:Slate                        -64.62 USD
  Expenses:Food:Groceries                            64.62 USD

2014-05-19 * "Rose Flower" | "Eating out alone"
  Liabilities:US:Chase:Slate                        -26.52 USD
  Expenses:Food:Restaurant                           26.52 USD

2014-05-24 * "Cafe Modagor" | "Eating out "
  Liabilities:US:Chase:Slate                        -91.85 USD
  Expenses:Food:Restaurant                           91.85 USD

2014-05-26 * "Jewel of Morroco" | "Eating out with Natasha"
  Liabilities:US:Chase:Slate                        -49.67 USD
  Expenses:Food:Restaurant                           49.67 USD

2014-05-30 * "Farmer Fresh" | "Buying groceries"
  Liabilities:US:Chase:Slate                        -82.22 USD
  Expenses:Food:Groceries                            82.22 USD

2014-05-31 * "Jewel of Morroco" | "Eating out "
  Liabilities:US:Chase:Slate                        -22.37 USD
  Expenses:Food:Restaurant                           22.37 USD

2014-06-01 * "Uncle Boons" | "Eating out with Joe"
  Liabilities:US:Chase:Slate                        -27.91 USD
  Expenses:Food:Restaurant                           27.91 USD

2014-06-05 * "Metro Transport Authority" | "Tram tickets"
  Liabilities:US:Chase:Slate                       -120.00 USD
  Expenses:Transport:Tram                           120.00 USD

2014-06-06 * "Chichipotle" | "Eating out with Bill"
  Liabilities:US:Chase:Slate                        -25.36 USD
  Expenses:Food:Restaurant                           25.36 USD

2014-06-07 balance Liabilities:US:Chase:Slate     -1399.23 USD

2014-06-08 * "Chase:Slate" | "Paying off credit card"
  Liabilities:US:Chase:Slate                        591.57 USD
  Assets:US:BofA:Checking                          -591.57 USD

2014-06-11 * "Cafe Modagor" | "Eating out with work buddies"
  Liabilities:US:Chase:Slate                        -30.48 USD
  Expenses:Food:Restaurant                           30.48 USD

2014-06-12 * "Jewel of Morroco" | "Eating out with Julie"
  Liabilities:US:Chase:Slate                        -42.69 USD
  Expenses:Food:Restaurant                           42.69 USD

2014-06-17 * "Cafe Modagor" | "Eating out with Natasha"
  Liabilities:US:Chase:Slate                        -48.80 USD
  Expenses:Food:Restaurant                           48.80 USD

2014-06-19 * "Corner Deli" | "Buying groceries"
  Liabilities:US:Chase:Slate                        -78.29 USD
  Expenses:Food:Groceries                            78.29 USD

2014-06-21 * "Goba Goba" | "Eating out alone"
  Liabilities:US:Chase:Slate                        -28.87 USD
  Expenses:Food:Restaurant                           28.87 USD

2014-06-24 * "Kin Soy" | "Eating out "
  Liabilities:US:Chase:Slate                        -24.65 USD
  Expenses:Food:Restaurant                           24.65 USD

2014-06-26 * "Rose Flower" | "Eating out "
  Liabilities:US:Chase:Slate                        -18.92 USD
  Expenses:Food:Restaurant                           18.92 USD

2014-06-27 balance Liabilities:US:Chase:Slate     -1080.36 USD

2014-06-27 * "Kin Soy" | "Eating out alone"
  Liabilities:US:Chase:Slate                        -72.40 USD
  Expenses:Food:Restaurant                           72.40 USD

2014-06-29 * "Chichipotle" | "Eating out with work buddies"
  Liabilities:US:Chase:Slate                        -21.63 USD
  Expenses:Food:Restaurant                           21.63 USD

2014-07-02 * "Cafe Modagor" | "Eating out with Julie"
  Liabilities:US:Chase:Slate                        -39.15 USD
  Expenses:Food:Restaurant                           39.15 USD

2014-07-02 * "Onion Market" | "Buying groceries"
  Liabilities:US:Chase:Slate                        -93.86 USD
  Expenses:Food:Groceries                            93.86 USD

2014-07-03 * "Metro Transport Authority" | "Tram tickets"
  Liabilities:US:Chase:Slate                       -120.00 USD
  Expenses:Transport:Tram                           120.00 USD

2014-07-05 * "Goba Goba" | "Eating out "
  Liabilities:US:Chase:Slate                        -25.46 USD
  Expenses:Food:Restaurant                           25.46 USD

2014-07-08 * "Chase:Slate" | "Paying off credit card"
  Liabilities:US:Chase:Slate                        651.73 USD
  Assets:US:BofA:Checking                          -651.73 USD

2014-07-09 * "Goba Goba" | "Eating out alone"
  Liabilities:US:Chase:Slate                        -37.01 USD
  Expenses:Food:Restaurant                           37.01 USD

2014-07-10 * "Kin Soy" | "Eating out after work"
  Liabilities:US:Chase:Slate                        -82.18 USD
  Expenses:Food:Restaurant                           82.18 USD

2014-07-12 * "Jewel of Morroco" | "Eating out with Bill"
  Liabilities:US:Chase:Slate                        -30.89 USD
  Expenses:Food:Restaurant                           30.89 USD

2014-07-17 * "Chichipotle" | "Eating out with Joe"
  Liabilities:US:Chase:Slate                        -29.60 USD
  Expenses:Food:Restaurant                           29.60 USD

2014-07-19 * "Kin Soy" | "Eating out with Joe"
  Liabilities:US:Chase:Slate                        -29.36 USD
  Expenses:Food:Restaurant                           29.36 USD

2014-07-20 balance Liabilities:US:Chase:Slate     -1010.17 USD

2014-07-20 * "Kin Soy" | "Eating out with Natasha"
  Liabilities:US:Chase:Slate                        -20.07 USD
  Expenses:Food:Restaurant                           20.07 USD

2014-07-22 * "Good Moods Market" | "Buying groceries"
  Liabilities:US:Chase:Slate                       -119.92 USD
  Expenses:Food:Groceries                           119.92 USD

2014-07-25 * "China Garden" | "Eating out "
  Liabilities:US:Chase:Slate                        -25.92 USD
  Expenses:Food:Restaurant                           25.92 USD

2014-07-27 * "Chichipotle" | "Eating out alone"
  Liabilities:US:Chase:Slate                        -17.67 USD
  Expenses:Food:Restaurant                           17.67 USD

2014-07-31 * "Cafe Modagor" | "Eating out with Bill"
  Liabilities:US:Chase:Slate                        -49.43 USD
  Expenses:Food:Restaurant                           49.43 USD

2014-08-02 * "Chichipotle" | "Eating out with Julie"
  Liabilities:US:Chase:Slate                        -61.13 USD
  Expenses:Food:Restaurant                           61.13 USD

2014-08-03 * "Metro Transport Authority" | "Tram tickets"
  Liabilities:US:Chase:Slate                       -120.00 USD
  Expenses:Transport:Tram                           120.00 USD

2014-08-05 * "Kin Soy" | "Eating out with Joe"
  Liabilities:US:Chase:Slate                        -48.07 USD
  Expenses:Food:Restaurant                           48.07 USD

2014-08-07 * "Jewel of Morroco" | "Eating out with Natasha"
  Liabilities:US:Chase:Slate                        -37.73 USD
  Expenses:Food:Restaurant                           37.73 USD

2014-08-08 * "Kin Soy" | "Eating out alone"
  Liabilities:US:Chase:Slate                        -39.32 USD
  Expenses:Food:Restaurant                           39.32 USD

2014-08-09 * "Onion Market" | "Buying groceries"
  Liabilities:US:Chase:Slate                        -59.38 USD
  Expenses:Food:Groceries                            59.38 USD

2014-08-10 * "Chase:Slate" | "Paying off credit card"
  Liabilities:US:Chase:Slate                        809.58 USD
  Assets:US:BofA:Checking                          -809.58 USD

2014-08-13 * "Kin Soy" | "Eating out with Joe"
  Liabilities:US:Chase:Slate                        -38.91 USD
  Expenses:Food:Restaurant                           38.91 USD

2014-08-14 * "Onion Market" | "Buying groceries"
  Liabilities:US:Chase:Slate                        -76.70 USD
  Expenses:Food:Groceries                            76.70 USD

2014-08-16 balance Liabilities:US:Chase:Slate      -914.84 USD

2014-08-18 * "Chichipotle" | "Eating out with work buddies"
  Liabilities:US:Chase:Slate                        -50.41 USD
  Expenses:Food:Restaurant                           50.41 USD

2014-08-19 * "Jewel of Morroco" | "Eating out alone"
  Liabilities:US:Chase:Slate                        -32.83 USD
  Expenses:Food:Restaurant                           32.83 USD

2014-08-19 * "Corner Deli" | "Buying groceries"
  Liabilities:US:Chase:Slate                        -78.65 USD
  Expenses:Food:Groceries                            78.65 USD

2014-08-24 * "Uncle Boons" | "Eating out with Natasha"
  Liabilities:US:Chase:Slate                        -44.10 USD
  Expenses:Food:Restaurant                           44.10 USD

2014-08-25 * "Chichipotle" | "Eating out with Natasha"
  Liabilities:US:Chase:Slate                        -15.76 USD
  Expenses:Food:Restaurant                           15.76 USD

2014-08-30 * "Cafe Modagor" | "Eating out alone"
  Liabilities:US:Chase:Slate                        -29.38 USD
  Expenses:Food:Restaurant                           29.38 USD

2014-09-03 * "Metro Transport Authority" | "Tram tickets"
  Liabilities:US:Chase:Slate                       -120.00 USD
  Expenses:Transport:Tram                           120.00 USD

2014-09-04 * "Uncle Boons" | "Eating out with work buddies"
  Liabilities:US:Chase:Slate                        -18.85 USD
  Expenses:Food:Restaurant                           18.85 USD

2014-09-05 balance Liabilities:US:Chase:Slate     -1304.82 USD

2014-09-07 * "Chase:Slate" | "Paying off credit card"
  Liabilities:US:Chase:Slate                        487.24 USD
  Assets:US:BofA:Checking                          -487.24 USD

2014-09-08 * "Kin Soy" | "Eating out with Joe"
  Liabilities:US:Chase:Slate                        -20.56 USD
  Expenses:Food:Restaurant                           20.56 USD

2014-09-08 * "Farmer Fresh" | "Buying groceries"
  Liabilities:US:Chase:Slate                        -81.96 USD
  Expenses:Food:Groceries                            81.96 USD

2014-09-11 * "Rose Flower" | "Eating out with work buddies"
  Liabilities:US:Chase:Slate                        -30.33 USD
  Expenses:Food:Restaurant                           30.33 USD

2014-09-14 * "Uncle Boons" | "Eating out with Natasha"
  Liabilities:US:Chase:Slate                        -15.89 USD
  Expenses:Food:Restaurant                           15.89 USD

2014-09-18 * "Corner Deli" | "Buying groceries"
  Liabilities:US:Chase:Slate                       -140.33 USD
  Expenses:Food:Groceries                           140.33 USD

2014-09-19 * "Kin Soy" | "Eating out with Bill"
  Liabilities:US:Chase:Slate                        -40.70 USD
  Expenses:Food:Restaurant                           40.70 USD

2014-09-21 * "China Garden" | "Eating out with Bill"
  Liabilities:US:Chase:Slate                        -25.07 USD
  Expenses:Food:Restaurant                           25.07 USD

2014-09-24 * "Goba Goba" | "Eating out with work buddies"
  Liabilities:US:Chase:Slate                        -20.32 USD
  Expenses:Food:Restaurant                           20.32 USD

2014-09-27 balance Liabilities:US:Chase:Slate     -1192.74 USD

2014-09-29 * "China Garden" | "Eating out with work buddies"
  Liabilities:US:Chase:Slate                        -49.29 USD
  Expenses:Food:Restaurant                           49.29 USD

2014-09-29 * "Good Moods Market" | "Buying groceries"
  Liabilities:US:Chase:Slate                        -72.92 USD
  Expenses:Food:Groceries                            72.92 USD

2014-10-02 * "Kin Soy" | "Eating out after work"
  Liabilities:US:Chase:Slate                        -25.49 USD
  Expenses:Food:Restaurant                           25.49 USD

2014-10-05 * "Metro Transport Authority" | "Tram tickets"
  Liabilities:US:Chase:Slate                       -120.00 USD
  Expenses:Transport:Tram                           120.00 USD

2014-10-06 * "Cafe Modagor" | "Eating out with Natasha"
  Liabilities:US:Chase:Slate                        -16.88 USD
  Expenses:Food:Restaurant                           16.88 USD

2014-10-11 * "Uncle Boons" | "Eating out with Joe"
  Liabilities:US:Chase:Slate                        -22.25 USD
  Expenses:Food:Restaurant                           22.25 USD

2014-10-11 * "Chase:Slate" | "Paying off credit card"
  Liabilities:US:Chase:Slate                        661.43 USD
  Assets:US:BofA:Checking                          -661.43 USD

2014-10-12 * "Cafe Modagor" | "Eating out after work"
  Liabilities:US:Chase:Slate                        -57.20 USD
  Expenses:Food:Restaurant                           57.20 USD

2014-10-15 * "Goba Goba" | "Eating out with work buddies"
  Liabilities:US:Chase:Slate                        -15.16 USD
  Expenses:Food:Restaurant                           15.16 USD

2014-10-17 balance Liabilities:US:Chase:Slate      -910.50 USD

2014-10-18 * "Good Moods Market" | "Buying groceries"
  Liabilities:US:Chase:Slate                        -79.33 USD
  Expenses:Food:Groceries                            79.33 USD

2014-10-20 * "Kin Soy" | "Eating out with work buddies"
  Liabilities:US:Chase:Slate                        -18.10 USD
  Expenses:Food:Restaurant                           18.10 USD

2014-10-23 * "Cafe Modagor" | "Eating out alone"
  Liabilities:US:Chase:Slate                        -55.28 USD
  Expenses:Food:Restaurant                           55.28 USD

2014-10-26 * "Kin Soy" | "Eating out with Natasha"
  Liabilities:US:Chase:Slate                        -39.47 USD
  Expenses:Food:Restaurant                           39.47 USD

2014-10-29 * "Chichipotle" | "Eating out with Joe"
  Liabilities:US:Chase:Slate                        -21.32 USD
  Expenses:Food:Restaurant                           21.32 USD

2014-11-01 * "Chichipotle" | "Eating out with work buddies"
  Liabilities:US:Chase:Slate                        -30.61 USD
  Expenses:Food:Restaurant                           30.61 USD

2014-11-04 * "Goba Goba" | "Eating out after work"
  Liabilities:US:Chase:Slate                        -26.45 USD
  Expenses:Food:Restaurant                           26.45 USD

2014-11-06 * "Goba Goba" | "Eating out with Bill"
  Liabilities:US:Chase:Slate                        -23.98 USD
  Expenses:Food:Restaurant                           23.98 USD

2014-11-07 * "Good Moods Market" | "Buying groceries"
  Liabilities:US:Chase:Slate                        -78.92 USD
  Expenses:Food:Groceries                            78.92 USD

2014-11-07 * "Metro Transport Authority" | "Tram tickets"
  Liabilities:US:Chase:Slate                       -120.00 USD
  Expenses:Transport:Tram                           120.00 USD

2014-11-08 balance Liabilities:US:Chase:Slate     -1403.96 USD

2014-11-09 * "Chase:Slate" | "Paying off credit card"
  Liabilities:US:Chase:Slate                        601.35 USD
  Assets:US:BofA:Checking                          -601.35 USD

2014-11-11 * "Goba Goba" | "Eating out with Bill"
  Liabilities:US:Chase:Slate                        -35.53 USD
  Expenses:Food:Restaurant                           35.53 USD

2014-11-13 * "Chichipotle" | "Eating out with Julie"
  Liabilities:US:Chase:Slate                        -32.30 USD
  Expenses:Food:Restaurant                           32.30 USD

2014-11-13 * "Onion Market" | "Buying groceries"
  Liabilities:US:Chase:Slate                        -70.38 USD
  Expenses:Food:Groceries                            70.38 USD

2014-11-14 * "Kin Soy" | "Eating out alone"
  Liabilities:US:Chase:Slate                        -27.18 USD
  Expenses:Food:Restaurant                           27.18 USD

2014-11-19 * "Rose Flower" | "Eating out with Natasha"
  Liabilities:US:Chase:Slate                        -30.61 USD
  Expenses:Food:Restaurant                           30.61 USD

2014-11-20 * "Jewel of Morroco" | "Eating out after work"
  Liabilities:US:Chase:Slate                        -40.94 USD
  Expenses:Food:Restaurant                           40.94 USD

2014-11-21 event "location" "Boston"

2014-11-23 * "Legal Seafood" | "" #trip-boston-2014
  Liabilities:US:Chase:Slate                        -34.18 USD
  Expenses:Food:Restaurant                           34.18 USD

2014-11-24 * "Giacomo's Restaurant" | "" #trip-boston-2014
  Liabilities:US:Chase:Slate                        -47.21 USD
  Expenses:Food:Restaurant                           47.21 USD

2014-11-24 * "Starbucks" | "" #trip-boston-2014
  Liabilities:US:Chase:Slate                         -6.31 USD
  Expenses:Food:Coffee                                6.31 USD

2014-11-25 * "Franklin Cafe" | "" #trip-boston-2014
  Liabilities:US:Chase:Slate                        -30.50 USD
  Expenses:Food:Restaurant                           30.50 USD

2014-11-25 * "Starbucks" | "" #trip-boston-2014
  Liabilities:US:Chase:Slate                         -5.98 USD
  Expenses:Food:Coffee                                5.98 USD

2014-11-26 * "Starbucks" | "" #trip-boston-2014
  Liabilities:US:Chase:Slate                         -5.68 USD
  Expenses:Food:Coffee                                5.68 USD

2014-11-28 * "Starbucks" | "" #trip-boston-2014
  Liabilities:US:Chase:Slate                         -5.89 USD
  Expenses:Food:Coffee                                5.89 USD

2014-11-29 * "Starbucks" | "" #trip-boston-2014
  Liabilities:US:Chase:Slate                         -6.11 USD
  Expenses:Food:Coffee                                6.11 USD

2014-12-01 * "Giacomo's Restaurant" | "" #trip-boston-2014
  Liabilities:US:Chase:Slate                        -36.79 USD
  Expenses:Food:Restaurant                           36.79 USD

2014-12-01 * "Starbucks" | "" #trip-boston-2014
  Liabilities:US:Chase:Slate                         -6.18 USD
  Expenses:Food:Coffee                                6.18 USD

2014-12-02 * "Legal Seafood" | "" #trip-boston-2014
  Liabilities:US:Chase:Slate                        -32.73 USD
  Expenses:Food:Restaurant                           32.73 USD

2014-12-02 * "Consume vacation days"
  Assets:US:Hoogle:Vacation                            -88 VACHR
  Expenses:Vacation                                     88 VACHR

2014-12-02 event "location" "New Metropolis"

2014-12-03 * "Rose Flower" | "Eating out "
  Liabilities:US:Chase:Slate                        -30.12 USD
  Expenses:Food:Restaurant                           30.12 USD

2014-12-04 * "Metro Transport Authority" | "Tram tickets"
  Liabilities:US:Chase:Slate                       -120.00 USD
  Expenses:Transport:Tram                           120.00 USD

2014-12-05 balance Liabilities:US:Chase:Slate     -1407.23 USD

2014-12-05 * "Chichipotle" | "Eating out with Bill"
  Liabilities:US:Chase:Slate                        -33.63 USD
  Expenses:Food:Restaurant                           33.63 USD

2014-12-08 * "Chase:Slate" | "Paying off credit card"
  Liabilities:US:Chase:Slate                        422.14 USD
  Assets:US:BofA:Checking                          -422.14 USD

2014-12-09 * "Jewel of Morroco" | "Eating out alone"
  Liabilities:US:Chase:Slate                        -36.98 USD
  Expenses:Food:Restaurant                           36.98 USD

2014-12-12 * "Good Moods Market" | "Buying groceries"
  Liabilities:US:Chase:Slate                        -77.58 USD
  Expenses:Food:Groceries                            77.58 USD

2014-12-14 * "Kin Soy" | "Eating out with Julie"
  Liabilities:US:Chase:Slate                        -15.57 USD
  Expenses:Food:Restaurant                           15.57 USD

2014-12-18 * "Goba Goba" | "Eating out "
  Liabilities:US:Chase:Slate                        -19.98 USD
  Expenses:Food:Restaurant                           19.98 USD

2014-12-21 * "Rose Flower" | "Eating out with Julie"
  Liabilities:US:Chase:Slate                        -23.60 USD
  Expenses:Food:Restaurant                           23.60 USD

2014-12-24 * "Cafe Modagor" | "Eating out with work buddies"
  Liabilities:US:Chase:Slate                        -29.09 USD
  Expenses:Food:Restaurant                           29.09 USD

2014-12-25 * "Goba Goba" | "Eating out after work"
  Liabilities:US:Chase:Slate                        -40.05 USD
  Expenses:Food:Restaurant                           40.05 USD

2014-12-28 balance Liabilities:US:Chase:Slate     -1261.57 USD

2014-12-30 * "Kin Soy" | "Eating out alone"
  Liabilities:US:Chase:Slate                        -85.37 USD
  Expenses:Food:Restaurant                           85.37 USD

2014-12-31 * "Corner Deli" | "Buying groceries"
  Liabilities:US:Chase:Slate                        -85.38 USD
  Expenses:Food:Groceries                            85.38 USD

2015-01-02 * "Metro Transport Authority" | "Tram tickets"
  Liabilities:US:Chase:Slate                       -120.00 USD
  Expenses:Transport:Tram                           120.00 USD

2015-01-03 * "Rose Flower" | "Eating out with Bill"
  Liabilities:US:Chase:Slate                        -18.11 USD
  Expenses:Food:Restaurant                           18.11 USD

2015-01-04 * "Jewel of Morroco" | "Eating out with Julie"
  Liabilities:US:Chase:Slate                        -32.82 USD
  Expenses:Food:Restaurant                           32.82 USD

2015-01-07 * "Jewel of Morroco" | "Eating out with Julie"
  Liabilities:US:Chase:Slate                        -22.96 USD
  Expenses:Food:Restaurant                           22.96 USD

2015-01-08 * "Uncle Boons" | "Eating out after work"
  Liabilities:US:Chase:Slate                        -54.79 USD
  Expenses:Food:Restaurant                           54.79 USD

2015-01-09 * "Chase:Slate" | "Paying off credit card"
  Liabilities:US:Chase:Slate                        673.76 USD
  Assets:US:BofA:Checking                          -673.76 USD

2015-01-13 * "Chichipotle" | "Eating out "
  Liabilities:US:Chase:Slate                        -48.46 USD
  Expenses:Food:Restaurant                           48.46 USD

2015-01-16 * "Corner Deli" | "Buying groceries"
  Liabilities:US:Chase:Slate                        -89.75 USD
  Expenses:Food:Groceries                            89.75 USD

2015-01-18 * "Cafe Modagor" | "Eating out "
  Liabilities:US:Chase:Slate                        -44.45 USD
  Expenses:Food:Restaurant                           44.45 USD

2015-01-20 * "Jewel of Morroco" | "Eating out "
  Liabilities:US:Chase:Slate                        -52.93 USD
  Expenses:Food:Restaurant                           52.93 USD

2015-01-24 balance Liabilities:US:Chase:Slate     -1242.83 USD

2015-01-24 * "Goba Goba" | "Eating out with Natasha"
  Liabilities:US:Chase:Slate                        -40.61 USD
  Expenses:Food:Restaurant                           40.61 USD

2015-01-26 * "Farmer Fresh" | "Buying groceries"
  Liabilities:US:Chase:Slate                       -114.11 USD
  Expenses:Food:Groceries                           114.11 USD

2015-01-29 * "Jewel of Morroco" | "Eating out with work buddies"
  Liabilities:US:Chase:Slate                        -41.79 USD
  Expenses:Food:Restaurant                           41.79 USD

2015-02-01 * "Cafe Modagor" | "Eating out with Joe"
  Liabilities:US:Chase:Slate                        -51.68 USD
  Expenses:Food:Restaurant                           51.68 USD

2015-02-01 * "Metro Transport Authority" | "Tram tickets"
  Liabilities:US:Chase:Slate                       -120.00 USD
  Expenses:Transport:Tram                           120.00 USD

2015-02-02 * "Rose Flower" | "Eating out after work"
  Liabilities:US:Chase:Slate                        -22.32 USD
  Expenses:Food:Restaurant                           22.32 USD

2015-02-04 * "Kin Soy" | "Eating out with Joe"
  Liabilities:US:Chase:Slate                        -18.66 USD
  Expenses:Food:Restaurant                           18.66 USD

2015-02-06 * "Rose Flower" | "Eating out alone"
  Liabilities:US:Chase:Slate                        -14.06 USD
  Expenses:Food:Restaurant                           14.06 USD

2015-02-08 * "Jewel of Morroco" | "Eating out with Joe"
  Liabilities:US:Chase:Slate                        -34.55 USD
  Expenses:Food:Restaurant                           34.55 USD

2015-02-10 * "Chase:Slate" | "Paying off credit card"
  Liabilities:US:Chase:Slate                        685.73 USD
  Assets:US:BofA:Checking                          -685.73 USD

2015-02-12 * "Kin Soy" | "Eating out with Bill"
  Liabilities:US:Chase:Slate                        -40.82 USD
  Expenses:Food:Restaurant                           40.82 USD

2015-02-12 * "Farmer Fresh" | "Buying groceries"
  Liabilities:US:Chase:Slate                        -85.44 USD
  Expenses:Food:Groceries                            85.44 USD

2015-02-13 * "Kin Soy" | "Eating out alone"
  Liabilities:US:Chase:Slate                        -32.33 USD
  Expenses:Food:Restaurant                           32.33 USD

2015-02-14 balance Liabilities:US:Chase:Slate     -1173.47 USD

2015-02-14 * "Uncle Boons" | "Eating out with Bill"
  Liabilities:US:Chase:Slate                        -32.29 USD
  Expenses:Food:Restaurant                           32.29 USD

2015-02-16 * "China Garden" | "Eating out with Joe"
  Liabilities:US:Chase:Slate                        -47.98 USD
  Expenses:Food:Restaurant                           47.98 USD

2015-02-19 * "Cafe Modagor" | "Eating out after work"
  Liabilities:US:Chase:Slate                        -42.60 USD
  Expenses:Food:Restaurant                           42.60 USD

2015-02-21 * "Chichipotle" | "Eating out with Natasha"
  Liabilities:US:Chase:Slate                        -23.22 USD
  Expenses:Food:Restaurant                           23.22 USD

2015-02-22 * "Chichipotle" | "Eating out alone"
  Liabilities:US:Chase:Slate                        -24.36 USD
  Expenses:Food:Restaurant                           24.36 USD

2015-02-27 * "Jewel of Morroco" | "Eating out after work"
  Liabilities:US:Chase:Slate                        -20.53 USD
  Expenses:Food:Restaurant                           20.53 USD

2015-03-01 * "Jewel of Morroco" | "Eating out with Natasha"
  Liabilities:US:Chase:Slate                        -40.82 USD
  Expenses:Food:Restaurant                           40.82 USD

2015-03-01 * "Metro Transport Authority" | "Tram tickets"
  Liabilities:US:Chase:Slate                       -120.00 USD
  Expenses:Transport:Tram                           120.00 USD

2015-03-02 * "Chichipotle" | "Eating out alone"
  Liabilities:US:Chase:Slate                        -31.19 USD
  Expenses:Food:Restaurant                           31.19 USD

2015-03-02 * "Farmer Fresh" | "Buying groceries"
  Liabilities:US:Chase:Slate                       -156.94 USD
  Expenses:Food:Groceries                           156.94 USD

2015-03-07 * "Chichipotle" | "Eating out after work"
  Liabilities:US:Chase:Slate                        -70.57 USD
  Expenses:Food:Restaurant                           70.57 USD

2015-03-07 * "Chase:Slate" | "Paying off credit card"
  Liabilities:US:Chase:Slate                        728.27 USD
  Assets:US:BofA:Checking                          -728.27 USD

2015-03-09 * "Cafe Modagor" | "Eating out "
  Liabilities:US:Chase:Slate                        -23.96 USD
  Expenses:Food:Restaurant                           23.96 USD

2015-03-10 * "Rose Flower" | "Eating out with Natasha"
  Liabilities:US:Chase:Slate                        -20.24 USD
  Expenses:Food:Restaurant                           20.24 USD

2015-03-11 * "Goba Goba" | "Eating out after work"
  Liabilities:US:Chase:Slate                        -31.56 USD
  Expenses:Food:Restaurant                           31.56 USD

2015-03-13 * "Corner Deli" | "Buying groceries"
  Liabilities:US:Chase:Slate                       -109.84 USD
  Expenses:Food:Groceries                           109.84 USD

2015-03-14 * "Rose Flower" | "Eating out with Julie"
  Liabilities:US:Chase:Slate                        -28.83 USD
  Expenses:Food:Restaurant                           28.83 USD

2015-03-16 balance Liabilities:US:Chase:Slate     -1270.13 USD

2015-03-18 * "Rose Flower" | "Eating out "
  Liabilities:US:Chase:Slate                        -69.15 USD
  Expenses:Food:Restaurant                           69.15 USD

2015-03-20 * "Corner Deli" | "Buying groceries"
  Liabilities:US:Chase:Slate                       -103.78 USD
  Expenses:Food:Groceries                           103.78 USD

2015-03-23 * "Chichipotle" | "Eating out with Julie"
  Liabilities:US:Chase:Slate                        -64.18 USD
  Expenses:Food:Restaurant                           64.18 USD

2015-03-24 * "China Garden" | "Eating out alone"
  Liabilities:US:Chase:Slate                        -19.97 USD
  Expenses:Food:Restaurant                           19.97 USD

2015-03-28 * "Metro Transport Authority" | "Tram tickets"
  Liabilities:US:Chase:Slate                       -120.00 USD
  Expenses:Transport:Tram                           120.00 USD

2015-03-29 * "China Garden" | "Eating out alone"
  Liabilities:US:Chase:Slate                        -19.44 USD
  Expenses:Food:Restaurant                           19.44 USD

2015-04-01 * "China Garden" | "Eating out "
  Liabilities:US:Chase:Slate                        -23.55 USD
  Expenses:Food:Restaurant                           23.55 USD

2015-04-03 * "China Garden" | "Eating out with Julie"
  Liabilities:US:Chase:Slate                        -36.05 USD
  Expenses:Food:Restaurant                           36.05 USD

2015-04-05 * "Cafe Modagor" | "Eating out "
  Liabilities:US:Chase:Slate                        -41.40 USD
  Expenses:Food:Restaurant                           41.40 USD

2015-04-08 * "Corner Deli" | "Buying groceries"
  Liabilities:US:Chase:Slate                        -73.55 USD
  Expenses:Food:Groceries                            73.55 USD

2015-04-09 * "Kin Soy" | "Eating out with Natasha"
  Liabilities:US:Chase:Slate                        -23.34 USD
  Expenses:Food:Restaurant                           23.34 USD

2015-04-10 balance Liabilities:US:Chase:Slate     -1864.54 USD

2015-04-11 * "Chase:Slate" | "Paying off credit card"
  Liabilities:US:Chase:Slate                        838.75 USD
  Assets:US:BofA:Checking                          -838.75 USD

2015-04-14 * "Uncle Boons" | "Eating out with Julie"
  Liabilities:US:Chase:Slate                        -29.91 USD
  Expenses:Food:Restaurant                           29.91 USD

2015-04-17 * "Rose Flower" | "Eating out with Julie"
  Liabilities:US:Chase:Slate                        -42.55 USD
  Expenses:Food:Restaurant                           42.55 USD

2015-04-19 * "Chichipotle" | "Eating out with Natasha"
  Liabilities:US:Chase:Slate                        -32.71 USD
  Expenses:Food:Restaurant                           32.71 USD

2015-04-20 * "Farmer Fresh" | "Buying groceries"
  Liabilities:US:Chase:Slate                        -79.89 USD
  Expenses:Food:Groceries                            79.89 USD

2015-04-22 * "China Garden" | "Eating out alone"
  Liabilities:US:Chase:Slate                        -30.10 USD
  Expenses:Food:Restaurant                           30.10 USD

2015-04-23 * "Chichipotle" | "Eating out with work buddies"
  Liabilities:US:Chase:Slate                        -48.24 USD
  Expenses:Food:Restaurant                           48.24 USD

2015-04-24 * "Metro Transport Authority" | "Tram tickets"
  Liabilities:US:Chase:Slate                       -120.00 USD
  Expenses:Transport:Tram                           120.00 USD

2015-04-28 * "Cafe Modagor" | "Eating out with Natasha"
  Liabilities:US:Chase:Slate                        -29.51 USD
  Expenses:Food:Restaurant                           29.51 USD

2015-05-03 * "Cafe Modagor" | "Eating out with Julie"
  Liabilities:US:Chase:Slate                        -32.69 USD
  Expenses:Food:Restaurant                           32.69 USD

2015-05-04 * "Jewel of Morroco" | "Eating out with Bill"
  Liabilities:US:Chase:Slate                        -46.49 USD
  Expenses:Food:Restaurant                           46.49 USD

2015-05-05 * "Corner Deli" | "Buying groceries"
  Liabilities:US:Chase:Slate                        -51.91 USD
  Expenses:Food:Groceries                            51.91 USD

2015-05-07 * "Chase:Slate" | "Paying off credit card"
  Liabilities:US:Chase:Slate                        549.30 USD
  Assets:US:BofA:Checking                          -549.30 USD

2015-05-09 * "Uncle Boons" | "Eating out with work buddies"
  Liabilities:US:Chase:Slate                        -35.21 USD
  Expenses:Food:Restaurant                           35.21 USD

2015-05-10 balance Liabilities:US:Chase:Slate     -1055.70 USD

2015-05-11 * "Goba Goba" | "Eating out with Bill"
  Liabilities:US:Chase:Slate                        -60.05 USD
  Expenses:Food:Restaurant                           60.05 USD

2015-05-13 * "Uncle Boons" | "Eating out with Julie"
  Liabilities:US:Chase:Slate                        -13.53 USD
  Expenses:Food:Restaurant                           13.53 USD

2015-05-14 * "Rose Flower" | "Eating out after work"
  Liabilities:US:Chase:Slate                         -7.73 USD
  Expenses:Food:Restaurant                            7.73 USD

2015-05-19 * "Cafe Modagor" | "Eating out with work buddies"
  Liabilities:US:Chase:Slate                        -42.25 USD
  Expenses:Food:Restaurant                           42.25 USD

2015-05-21 * "Corner Deli" | "Buying groceries"
  Liabilities:US:Chase:Slate                        -61.85 USD
  Expenses:Food:Groceries                            61.85 USD

2015-05-24 * "Rose Flower" | "Eating out alone"
  Liabilities:US:Chase:Slate                        -21.94 USD
  Expenses:Food:Restaurant                           21.94 USD

2015-05-24 * "Metro Transport Authority" | "Tram tickets"
  Liabilities:US:Chase:Slate                       -120.00 USD
  Expenses:Transport:Tram                           120.00 USD

2015-05-26 event "location" "New York"

2015-05-27 * "Laut" | "" #trip-new-york-2015
  Liabilities:US:Chase:Slate                        -29.92 USD
  Expenses:Food:Restaurant                           29.92 USD

2015-05-29 * "Takahachi" | "" #trip-new-york-2015
  Liabilities:US:Chase:Slate                        -49.56 USD
  Expenses:Food:Restaurant                           49.56 USD

2015-05-29 * "Laut" | "" #trip-new-york-2015
  Liabilities:US:Chase:Slate                        -34.20 USD
  Expenses:Food:Restaurant                           34.20 USD

2015-05-29 * "Gimme! Coffee" | "" #trip-new-york-2015
  Liabilities:US:Chase:Slate                         -7.30 USD
  Expenses:Food:Coffee                                7.30 USD

2015-05-30 * "Uncle Boons" | "" #trip-new-york-2015
  Liabilities:US:Chase:Slate                        -34.77 USD
  Expenses:Food:Restaurant                           34.77 USD

2015-06-01 * "La Colombe" | "" #trip-new-york-2015
  Liabilities:US:Chase:Slate                         -5.78 USD
  Expenses:Food:Coffee                                5.78 USD

2015-06-02 * "Cafe Select" | "" #trip-new-york-2015
  Liabilities:US:Chase:Slate                        -23.04 USD
  Expenses:Food:Restaurant                           23.04 USD

2015-06-03 * "Uncle Boons" | "" #trip-new-york-2015
  Liabilities:US:Chase:Slate                        -43.60 USD
  Expenses:Food:Restaurant                           43.60 USD

2015-06-03 * "Cafe Select" | "" #trip-new-york-2015
  Liabilities:US:Chase:Slate                        -26.49 USD
  Expenses:Food:Restaurant                           26.49 USD

2015-06-03 * "Consume vacation days"
  Assets:US:Hoogle:Vacation                            -64 VACHR
  Expenses:Vacation                                     64 VACHR

2015-06-03 event "location" "New Metropolis"

2015-06-05 * "Good Moods Market" | "Buying groceries"
  Liabilities:US:Chase:Slate                        -53.67 USD
  Expenses:Food:Groceries                            53.67 USD

2015-06-07 balance Liabilities:US:Chase:Slate     -1691.38 USD

2015-06-07 * "Goba Goba" | "Eating out alone"
  Liabilities:US:Chase:Slate                        -71.07 USD
  Expenses:Food:Restaurant                           71.07 USD

2015-06-10 * "Cafe Modagor" | "Eating out with work buddies"
  Liabilities:US:Chase:Slate                        -54.34 USD
  Expenses:Food:Restaurant                           54.34 USD

2015-06-11 * "Chase:Slate" | "Paying off credit card"
  Liabilities:US:Chase:Slate                        557.34 USD
  Assets:US:BofA:Checking                          -557.34 USD

2015-06-14 * "China Garden" | "Eating out alone"
  Liabilities:US:Chase:Slate                        -50.91 USD
  Expenses:Food:Restaurant                           50.91 USD

2015-06-15 * "Onion Market" | "Buying groceries"
  Liabilities:US:Chase:Slate                        -96.37 USD
  Expenses:Food:Groceries                            96.37 USD

2015-06-18 * "Goba Goba" | "Eating out with Joe"
  Liabilities:US:Chase:Slate                        -34.90 USD
  Expenses:Food:Restaurant                           34.90 USD

2015-06-21 * "Jewel of Morroco" | "Eating out with Julie"
  Liabilities:US:Chase:Slate                        -35.48 USD
  Expenses:Food:Restaurant                           35.48 USD

2015-06-24 * "Metro Transport Authority" | "Tram tickets"
  Liabilities:US:Chase:Slate                       -120.00 USD
  Expenses:Transport:Tram                           120.00 USD

2015-06-25 * "Chichipotle" | "Eating out with Bill"
  Liabilities:US:Chase:Slate                        -18.78 USD
  Expenses:Food:Restaurant                           18.78 USD

2015-06-26 * "Jewel of Morroco" | "Eating out alone"
  Liabilities:US:Chase:Slate                        -22.82 USD
  Expenses:Food:Restaurant                           22.82 USD

2015-06-27 * "Kin Soy" | "Eating out with Julie"
  Liabilities:US:Chase:Slate                        -54.46 USD
  Expenses:Food:Restaurant                           54.46 USD

2015-06-28 * "Farmer Fresh" | "Buying groceries"
  Liabilities:US:Chase:Slate                        -75.35 USD
  Expenses:Food:Groceries                            75.35 USD

2015-07-01 * "Jewel of Morroco" | "Eating out alone"
  Liabilities:US:Chase:Slate                        -18.18 USD
  Expenses:Food:Restaurant                           18.18 USD

2015-07-03 balance Liabilities:US:Chase:Slate     -1786.70 USD

2015-07-04 * "Rose Flower" | "Eating out after work"
  Liabilities:US:Chase:Slate                        -37.65 USD
  Expenses:Food:Restaurant                           37.65 USD

2015-07-07 * "Chichipotle" | "Eating out with Julie"
  Liabilities:US:Chase:Slate                        -34.70 USD
  Expenses:Food:Restaurant                           34.70 USD

2015-07-07 * "Good Moods Market" | "Buying groceries"
  Liabilities:US:Chase:Slate                        -88.31 USD
  Expenses:Food:Groceries                            88.31 USD

2015-07-10 * "Chase:Slate" | "Paying off credit card"
  Liabilities:US:Chase:Slate                        699.04 USD
  Assets:US:BofA:Checking                          -699.04 USD

2015-07-12 * "Kin Soy" | "Eating out "
  Liabilities:US:Chase:Slate                        -62.04 USD
  Expenses:Food:Restaurant                           62.04 USD

2015-07-15 * "Corner Deli" | "Buying groceries"
  Liabilities:US:Chase:Slate                       -117.46 USD
  Expenses:Food:Groceries                           117.46 USD

2015-07-16 * "Uncle Boons" | "Eating out alone"
  Liabilities:US:Chase:Slate                        -20.26 USD
  Expenses:Food:Restaurant                           20.26 USD

2015-07-19 * "Cafe Modagor" | "Eating out "
  Liabilities:US:Chase:Slate                        -44.46 USD
  Expenses:Food:Restaurant                           44.46 USD

2015-07-22 * "Goba Goba" | "Eating out alone"
  Liabilities:US:Chase:Slate                        -37.62 USD
  Expenses:Food:Restaurant                           37.62 USD

2015-07-22 * "Corner Deli" | "Buying groceries"
  Liabilities:US:Chase:Slate                        -83.13 USD
  Expenses:Food:Groceries                            83.13 USD

2015-07-24 * "China Garden" | "Eating out with Bill"
  Liabilities:US:Chase:Slate                        -48.58 USD
  Expenses:Food:Restaurant                           48.58 USD

2015-07-25 * "China Garden" | "Eating out with Julie"
  Liabilities:US:Chase:Slate                        -30.24 USD
  Expenses:Food:Restaurant                           30.24 USD

2015-07-25 * "Metro Transport Authority" | "Tram tickets"
  Liabilities:US:Chase:Slate                       -120.00 USD
  Expenses:Transport:Tram                           120.00 USD

2015-07-27 * "Jewel of Morroco" | "Eating out with Joe"
  Liabilities:US:Chase:Slate                        -24.73 USD
  Expenses:Food:Restaurant                           24.73 USD

2015-07-29 * "Kin Soy" | "Eating out "
  Liabilities:US:Chase:Slate                        -28.32 USD
  Expenses:Food:Restaurant                           28.32 USD

2015-08-01 * "Jewel of Morroco" | "Eating out with work buddies"
  Liabilities:US:Chase:Slate                        -22.64 USD
  Expenses:Food:Restaurant                           22.64 USD

2015-08-02 balance Liabilities:US:Chase:Slate     -1887.80 USD

2015-08-03 * "Jewel of Morroco" | "Eating out with Bill"
  Liabilities:US:Chase:Slate                        -21.86 USD
  Expenses:Food:Restaurant                           21.86 USD

2015-08-04 * "China Garden" | "Eating out with Natasha"
  Liabilities:US:Chase:Slate                        -23.04 USD
  Expenses:Food:Restaurant                           23.04 USD

2015-08-05 * "Cafe Modagor" | "Eating out "
  Liabilities:US:Chase:Slate                        -29.75 USD
  Expenses:Food:Restaurant                           29.75 USD

2015-08-07 * "Chase:Slate" | "Paying off credit card"
  Liabilities:US:Chase:Slate                        689.55 USD
  Assets:US:BofA:Checking                          -689.55 USD

2015-08-08 * "Jewel of Morroco" | "Eating out with Bill"
  Liabilities:US:Chase:Slate                        -37.46 USD
  Expenses:Food:Restaurant                           37.46 USD

2015-08-08 * "Corner Deli" | "Buying groceries"
  Liabilities:US:Chase:Slate                       -117.68 USD
  Expenses:Food:Groceries                           117.68 USD

2015-08-10 * "Goba Goba" | "Eating out "
  Liabilities:US:Chase:Slate                        -39.35 USD
  Expenses:Food:Restaurant                           39.35 USD

2015-08-12 * "Goba Goba" | "Eating out with Bill"
  Liabilities:US:Chase:Slate                        -40.56 USD
  Expenses:Food:Restaurant                           40.56 USD

2015-08-13 * "Jewel of Morroco" | "Eating out with Joe"
  Liabilities:US:Chase:Slate                        -36.73 USD
  Expenses:Food:Restaurant                           36.73 USD

2015-08-14 * "Jewel of Morroco" | "Eating out alone"
  Liabilities:US:Chase:Slate                        -18.93 USD
  Expenses:Food:Restaurant                           18.93 USD

2015-08-15 * "Kin Soy" | "Eating out with Julie"
  Liabilities:US:Chase:Slate                        -24.08 USD
  Expenses:Food:Restaurant                           24.08 USD

2015-08-19 * "Jewel of Morroco" | "Eating out with Bill"
  Liabilities:US:Chase:Slate                        -11.02 USD
  Expenses:Food:Restaurant                           11.02 USD

2015-08-22 * "Kin Soy" | "Eating out with work buddies"
  Liabilities:US:Chase:Slate                        -46.39 USD
  Expenses:Food:Restaurant                           46.39 USD

2015-08-23 * "Uncle Boons" | "Eating out with work buddies"
  Liabilities:US:Chase:Slate                        -27.02 USD
  Expenses:Food:Restaurant                           27.02 USD

2015-08-23 * "Corner Deli" | "Buying groceries"
  Liabilities:US:Chase:Slate                        -94.01 USD
  Expenses:Food:Groceries                            94.01 USD

2015-08-24 * "Chichipotle" | "Eating out with Joe"
  Liabilities:US:Chase:Slate                        -25.39 USD
  Expenses:Food:Restaurant                           25.39 USD

2015-08-25 * "Metro Transport Authority" | "Tram tickets"
  Liabilities:US:Chase:Slate                       -120.00 USD
  Expenses:Transport:Tram                           120.00 USD

2015-08-27 * "Kin Soy" | "Eating out with Bill"
  Liabilities:US:Chase:Slate                        -30.97 USD
  Expenses:Food:Restaurant                           30.97 USD

2015-08-28 * "Kin Soy" | "Eating out "
  Liabilities:US:Chase:Slate                        -10.90 USD
  Expenses:Food:Restaurant                           10.90 USD

2015-08-31 balance Liabilities:US:Chase:Slate     -1953.39 USD

2015-09-01 * "Chichipotle" | "Eating out with work buddies"
  Liabilities:US:Chase:Slate                        -22.80 USD
  Expenses:Food:Restaurant                           22.80 USD

2015-09-02 * "Corner Deli" | "Buying groceries"
  Liabilities:US:Chase:Slate                        -47.84 USD
  Expenses:Food:Groceries                            47.84 USD

2015-09-03 * "Cafe Modagor" | "Eating out with Joe"
  Liabilities:US:Chase:Slate                        -35.57 USD
  Expenses:Food:Restaurant                           35.57 USD

2015-09-07 * "China Garden" | "Eating out alone"
  Liabilities:US:Chase:Slate                        -21.15 USD
  Expenses:Food:Restaurant                           21.15 USD

2015-09-09 * "Chichipotle" | "Eating out with Bill"
  Liabilities:US:Chase:Slate                        -21.03 USD
  Expenses:Food:Restaurant                           21.03 USD

2015-09-09 * "Chase:Slate" | "Paying off credit card"
  Liabilities:US:Chase:Slate                        791.42 USD
  Assets:US:BofA:Checking                          -791.42 USD

2015-09-12 * "Cafe Modagor" | "Eating out with Natasha"
  Liabilities:US:Chase:Slate                        -27.44 USD
  Expenses:Food:Restaurant                           27.44 USD

2015-09-17 * "Jewel of Morroco" | "Eating out "
  Liabilities:US:Chase:Slate                        -38.17 USD
  Expenses:Food:Restaurant                           38.17 USD

2015-09-19 * "Rose Flower" | "Eating out with work buddies"
  Liabilities:US:Chase:Slate                        -23.00 USD
  Expenses:Food:Restaurant                           23.00 USD

2015-09-21 * "Corner Deli" | "Buying groceries"
  Liabilities:US:Chase:Slate                       -130.15 USD
  Expenses:Food:Groceries                           130.15 USD

2015-09-24 * "China Garden" | "Eating out with Joe"
  Liabilities:US:Chase:Slate                        -21.83 USD
  Expenses:Food:Restaurant                           21.83 USD

2015-09-25 * "Metro Transport Authority" | "Tram tickets"
  Liabilities:US:Chase:Slate                       -120.00 USD
  Expenses:Transport:Tram                           120.00 USD

2015-09-26 * "China Garden" | "Eating out "
  Liabilities:US:Chase:Slate                        -14.35 USD
  Expenses:Food:Restaurant                           14.35 USD

2015-09-27 balance Liabilities:US:Chase:Slate     -1685.30 USD

2015-09-29 * "Rose Flower" | "Eating out with Natasha"
  Liabilities:US:Chase:Slate                        -49.99 USD
  Expenses:Food:Restaurant                           49.99 USD

2015-09-30 * "Cafe Modagor" | "Eating out with Natasha"
  Liabilities:US:Chase:Slate                        -25.89 USD
  Expenses:Food:Restaurant                           25.89 USD

2015-10-05 * "Cafe Modagor" | "Eating out with Bill"
  Liabilities:US:Chase:Slate                        -41.00 USD
  Expenses:Food:Restaurant                           41.00 USD

2015-10-08 * "Chase:Slate" | "Paying off credit card"
  Liabilities:US:Chase:Slate                        511.24 USD
  Assets:US:BofA:Checking                          -511.24 USD

2015-10-09 * "Chichipotle" | "Eating out with Joe"
  Liabilities:US:Chase:Slate                        -19.42 USD
  Expenses:Food:Restaurant                           19.42 USD

2015-10-09 * "Good Moods Market" | "Buying groceries"
  Liabilities:US:Chase:Slate                        -78.44 USD
  Expenses:Food:Groceries                            78.44 USD

2015-10-14 * "Kin Soy" | "Eating out "
  Liabilities:US:Chase:Slate                        -37.99 USD
  Expenses:Food:Restaurant                           37.99 USD

2015-10-19 * "Jewel of Morroco" | "Eating out with Joe"
  Liabilities:US:Chase:Slate                        -30.60 USD
  Expenses:Food:Restaurant                           30.60 USD

2015-10-24 * "Uncle Boons" | "Eating out after work"
  Liabilities:US:Chase:Slate                        -10.64 USD
  Expenses:Food:Restaurant                           10.64 USD

2015-10-26 balance Liabilities:US:Chase:Slate     -1468.03 USD

2015-10-26 * "Metro Transport Authority" | "Tram tickets"
  Liabilities:US:Chase:Slate                       -120.00 USD
  Expenses:Transport:Tram                           120.00 USD

2015-10-29 * "Uncle Boons" | "Eating out after work"
  Liabilities:US:Chase:Slate                        -21.16 USD
  Expenses:Food:Restaurant                           21.16 USD

2015-10-29 * "Farmer Fresh" | "Buying groceries"
  Liabilities:US:Chase:Slate                        -68.15 USD
  Expenses:Food:Groceries                            68.15 USD

2015-11-01 * "Chichipotle" | "Eating out after work"
  Liabilities:US:Chase:Slate                        -37.97 USD
  Expenses:Food:Restaurant                           37.97 USD

2015-11-02 * "Kin Soy" | "Eating out with Joe"
  Liabilities:US:Chase:Slate                        -23.72 USD
  Expenses:Food:Restaurant                           23.72 USD

2015-11-03 * "Kin Soy" | "Eating out alone"
  Liabilities:US:Chase:Slate                        -28.29 USD
  Expenses:Food:Restaurant                           28.29 USD

2015-11-08 * "Jewel of Morroco" | "Eating out "
  Liabilities:US:Chase:Slate                        -26.21 USD
  Expenses:Food:Restaurant                           26.21 USD

2015-11-12 * "Cafe Modagor" | "Eating out "
  Liabilities:US:Chase:Slate                        -26.75 USD
  Expenses:Food:Restaurant                           26.75 USD

2015-11-14 * "Jewel of Morroco" | "Eating out with work buddies"
  Liabilities:US:Chase:Slate                        -44.55 USD
  Expenses:Food:Restaurant                           44.55 USD

2015-11-16 * "Kin Soy" | "Eating out with work buddies"
  Liabilities:US:Chase:Slate                        -28.20 USD
  Expenses:Food:Restaurant                           28.20 USD

2015-11-16 * "Corner Deli" | "Buying groceries"
  Liabilities:US:Chase:Slate                        -65.70 USD
  Expenses:Food:Groceries                            65.70 USD

2015-11-18 balance Liabilities:US:Chase:Slate     -1958.73 USD

2015-11-20 * "Cafe Modagor" | "Eating out with Joe"
  Liabilities:US:Chase:Slate                        -27.88 USD
  Expenses:Food:Restaurant                           27.88 USD

2015-11-21 * "Kin Soy" | "Eating out with work buddies"
  Liabilities:US:Chase:Slate                        -22.22 USD
  Expenses:Food:Restaurant                           22.22 USD

2015-11-25 * "Goba Goba" | "Eating out alone"
  Liabilities:US:Chase:Slate                        -38.29 USD
  Expenses:Food:Restaurant                           38.29 USD



* Taxable Investments

2013-01-01 open Assets:US:ETrade:Cash                       USD
2013-01-01 open Assets:US:ETrade:ITOT                       ITOT
2013-01-01 open Assets:US:ETrade:VEA                       VEA
2013-01-01 open Assets:US:ETrade:VHT                       VHT
2013-01-01 open Assets:US:ETrade:GLD                       GLD
2013-01-01 open Income:US:ETrade:Gains                      USD
2013-01-01 open Income:US:ETrade:Dividends                  USD

<<<<<<< HEAD
2013-09-18 * "Dividends on portfolio"
  Assets:US:ETrade:Cash                                 0 USD

2013-09-22 * "Buy shares of ITOT"
  Assets:US:ETrade:Cash                          -1011.60 USD
  Assets:US:ETrade:ITOT                                 5 ITOT {200.53 USD}
  Expenses:Financial:Commissions                     8.95 USD

2013-09-22 * "Buy shares of VHT"
  Assets:US:ETrade:Cash                          -1193.54 USD
  Assets:US:ETrade:VHT                                 11 VHT {107.69 USD}
  Expenses:Financial:Commissions                     8.95 USD

2013-09-22 * "Buy shares of GLD"
  Assets:US:ETrade:Cash                          -1143.27 USD
  Assets:US:ETrade:GLD                                 11 GLD {103.12 USD}
  Expenses:Financial:Commissions                     8.95 USD

2013-09-22 * "Buy shares of VEA"
  Assets:US:ETrade:Cash                          -1198.21 USD
  Assets:US:ETrade:VEA                                  9 VEA {132.14 USD}
  Expenses:Financial:Commissions                     8.95 USD

2013-11-09 * "Buy shares of VEA"
  Assets:US:ETrade:Cash                          -1072.79 USD
  Assets:US:ETrade:VEA                                  8 VEA {132.98 USD}
  Expenses:Financial:Commissions                     8.95 USD

2013-11-09 * "Buy shares of GLD"
  Assets:US:ETrade:Cash                          -1098.85 USD
  Assets:US:ETrade:GLD                                 10 GLD {108.99 USD}
  Expenses:Financial:Commissions                     8.95 USD

2013-11-09 * "Buy shares of ITOT"
  Assets:US:ETrade:Cash                          -1035.30 USD
  Assets:US:ETrade:ITOT                                 5 ITOT {205.27 USD}
  Expenses:Financial:Commissions                     8.95 USD

2013-11-09 * "Buy shares of VHT"
  Assets:US:ETrade:Cash                          -1065.15 USD
  Assets:US:ETrade:VHT                                 10 VHT {105.62 USD}
  Expenses:Financial:Commissions                     8.95 USD
=======
2013-08-20 * "Buy shares of VHT"
  Assets:US:ETrade:Cash                           -2906.39 USD
  Assets:US:ETrade:VHT                                  16 VHT {181.09 USD}
  Expenses:Financial:Commissions                      8.95 USD

2013-09-02 * "Sell shares of VHT"
  Assets:US:ETrade:VHT                                 -16 VHT {181.09 USD} @ 183.72 USD
  Assets:US:ETrade:Cash                            2930.57 USD
  Expenses:Financial:Commissions                      8.95 USD
  Income:US:ETrade:Gains                            -42.08 USD

2013-09-04 * "Buy shares of ITOT"
  Assets:US:ETrade:Cash                            -598.93 USD
  Assets:US:ETrade:ITOT                                  3 ITOT {196.66 USD}
  Expenses:Financial:Commissions                      8.95 USD

2013-09-04 * "Buy shares of VEA"
  Assets:US:ETrade:Cash                            -549.70 USD
  Assets:US:ETrade:VEA                                   3 VEA {180.25 USD}
  Expenses:Financial:Commissions                      8.95 USD

2013-09-04 * "Buy shares of GLD"
  Assets:US:ETrade:Cash                            -701.74 USD
  Assets:US:ETrade:GLD                                   7 GLD {98.97 USD}
  Expenses:Financial:Commissions                      8.95 USD

2013-09-04 * "Buy shares of VHT"
  Assets:US:ETrade:Cash                            -560.11 USD
  Assets:US:ETrade:VHT                                   3 VHT {183.72 USD}
  Expenses:Financial:Commissions                      8.95 USD
>>>>>>> f74da437

2013-09-18 * "Dividends on portfolio"
  Assets:US:ETrade:Cash                              21.09 USD
  Income:US:ETrade:Dividends                        -21.09 USD

<<<<<<< HEAD
2014-01-07 * "Sell shares of ITOT"
  Assets:US:ETrade:ITOT                                -5 ITOT {200.53 USD} @ 214.53 USD
  Assets:US:ETrade:Cash                           1063.70 USD
  Expenses:Financial:Commissions                     8.95 USD
  Income:US:ETrade:Gains                           -70.00 USD

2014-01-10 * "Buy shares of GLD"
  Assets:US:ETrade:Cash                           -532.45 USD
  Assets:US:ETrade:GLD                                  5 GLD {104.70 USD}
  Expenses:Financial:Commissions                     8.95 USD

2014-01-10 * "Buy shares of VHT"
  Assets:US:ETrade:Cash                           -534.25 USD
  Assets:US:ETrade:VHT                                  5 VHT {105.06 USD}
  Expenses:Financial:Commissions                     8.95 USD

2014-03-18 * "Dividends on portfolio"
  Assets:US:ETrade:Cash                             39.18 USD
  Income:US:ETrade:Dividends                       -39.18 USD

2014-04-17 * "Sell shares of GLD"
  Assets:US:ETrade:GLD                                -10 GLD {108.99 USD} @ 101.44 USD
  Assets:US:ETrade:Cash                           1005.45 USD
  Expenses:Financial:Commissions                     8.95 USD
  Income:US:ETrade:Gains                            75.50 USD

2014-05-02 * "Buy shares of VEA"
  Assets:US:ETrade:Cash                           -151.72 USD
  Assets:US:ETrade:VEA                                  1 VEA {142.77 USD}
  Expenses:Financial:Commissions                     8.95 USD

2014-05-02 * "Buy shares of VHT"
  Assets:US:ETrade:Cash                           -118.06 USD
  Assets:US:ETrade:VHT                                  1 VHT {109.11 USD}
  Expenses:Financial:Commissions                     8.95 USD

2014-05-02 * "Buy shares of GLD"
  Assets:US:ETrade:Cash                           -203.23 USD
  Assets:US:ETrade:GLD                                  2 GLD {97.14 USD}
  Expenses:Financial:Commissions                     8.95 USD

2014-06-18 * "Dividends on portfolio"
  Assets:US:ETrade:Cash                             40.97 USD
  Income:US:ETrade:Dividends                       -40.97 USD

2014-07-19 * "Buy shares of ITOT"
  Assets:US:ETrade:Cash                          -1770.78 USD
  Assets:US:ETrade:ITOT                                 7 ITOT {251.69 USD}
  Expenses:Financial:Commissions                     8.95 USD

2014-07-19 * "Buy shares of VHT"
  Assets:US:ETrade:Cash                          -1798.54 USD
  Assets:US:ETrade:VHT                                 17 VHT {105.27 USD}
  Expenses:Financial:Commissions                     8.95 USD

2014-07-27 * "Sell shares of ITOT"
  Assets:US:ETrade:ITOT                                -5 ITOT {205.27 USD} @ 252.17 USD
  Assets:US:ETrade:Cash                           1251.90 USD
  Expenses:Financial:Commissions                     8.95 USD
  Income:US:ETrade:Gains                          -234.50 USD

2014-07-28 * "Buy shares of VEA"
  Assets:US:ETrade:Cash                           -464.35 USD
  Assets:US:ETrade:VEA                                  3 VEA {151.80 USD}
  Expenses:Financial:Commissions                     8.95 USD

2014-07-28 * "Buy shares of VHT"
  Assets:US:ETrade:Cash                           -548.65 USD
  Assets:US:ETrade:VHT                                  5 VHT {107.94 USD}
  Expenses:Financial:Commissions                     8.95 USD

2014-08-01 * "Sell shares of VEA"
  Assets:US:ETrade:VEA                                 -9 VEA {132.14 USD} @ 151.94 USD
  Assets:US:ETrade:Cash                           1358.51 USD
  Expenses:Financial:Commissions                     8.95 USD
  Income:US:ETrade:Gains                          -178.20 USD

2014-08-22 * "Buy shares of GLD"
  Assets:US:ETrade:Cash                           -491.95 USD
  Assets:US:ETrade:GLD                                  5 GLD {96.60 USD}
  Expenses:Financial:Commissions                     8.95 USD

2014-08-22 * "Buy shares of ITOT"
  Assets:US:ETrade:Cash                           -502.81 USD
  Assets:US:ETrade:ITOT                                 2 ITOT {246.93 USD}
  Expenses:Financial:Commissions                     8.95 USD

2014-08-22 * "Buy shares of VEA"
  Assets:US:ETrade:Cash                           -477.10 USD
  Assets:US:ETrade:VEA                                  3 VEA {156.05 USD}
  Expenses:Financial:Commissions                     8.95 USD

2014-09-03 * "Sell shares of VEA"
  Assets:US:ETrade:VEA                                 -8 VEA {132.98 USD} @ 155.99 USD
  Assets:US:ETrade:Cash                           1238.97 USD
  Expenses:Financial:Commissions                     8.95 USD
  Income:US:ETrade:Gains                          -184.08 USD

2014-09-05 * "Buy shares of VEA"
  Assets:US:ETrade:Cash                           -163.67 USD
  Assets:US:ETrade:VEA                                  1 VEA {154.72 USD}
  Expenses:Financial:Commissions                     8.95 USD

2014-09-05 * "Buy shares of VHT"
  Assets:US:ETrade:Cash                           -224.61 USD
  Assets:US:ETrade:VHT                                  2 VHT {107.83 USD}
  Expenses:Financial:Commissions                     8.95 USD

2014-09-05 * "Buy shares of GLD"
  Assets:US:ETrade:Cash                           -295.00 USD
  Assets:US:ETrade:GLD                                  3 GLD {95.35 USD}
  Expenses:Financial:Commissions                     8.95 USD

2014-09-05 * "Buy shares of ITOT"
  Assets:US:ETrade:Cash                           -250.59 USD
  Assets:US:ETrade:ITOT                                 1 ITOT {241.64 USD}
  Expenses:Financial:Commissions                     8.95 USD

2014-09-18 * "Dividends on portfolio"
  Assets:US:ETrade:Cash                             68.53 USD
  Income:US:ETrade:Dividends                       -68.53 USD

2014-09-20 * "Sell shares of VHT"
  Assets:US:ETrade:VHT                                -17 VHT {105.27 USD} @ 111.69 USD
  Assets:US:ETrade:Cash                           1889.78 USD
  Expenses:Financial:Commissions                     8.95 USD
  Income:US:ETrade:Gains                          -109.14 USD

2014-10-01 * "Buy shares of VHT"
  Assets:US:ETrade:Cash                          -1537.33 USD
  Assets:US:ETrade:VHT                                 14 VHT {109.17 USD}
  Expenses:Financial:Commissions                     8.95 USD

2014-10-01 * "Buy shares of GLD"
  Assets:US:ETrade:Cash                          -1542.23 USD
  Assets:US:ETrade:GLD                                 16 GLD {95.83 USD}
  Expenses:Financial:Commissions                     8.95 USD

2014-10-01 * "Buy shares of ITOT"
  Assets:US:ETrade:Cash                          -1554.85 USD
  Assets:US:ETrade:ITOT                                 6 ITOT {257.65 USD}
  Expenses:Financial:Commissions                     8.95 USD

2014-10-01 * "Buy shares of VEA"
  Assets:US:ETrade:Cash                          -1563.65 USD
  Assets:US:ETrade:VEA                                 10 VEA {155.47 USD}
  Expenses:Financial:Commissions                     8.95 USD

2014-12-17 * "Dividends on portfolio"
  Assets:US:ETrade:Cash                             93.18 USD
  Income:US:ETrade:Dividends                       -93.18 USD

2014-12-27 * "Buy shares of GLD"
  Assets:US:ETrade:Cash                          -2424.45 USD
  Assets:US:ETrade:GLD                                 25 GLD {96.62 USD}
  Expenses:Financial:Commissions                     8.95 USD

2014-12-27 * "Buy shares of ITOT"
  Assets:US:ETrade:Cash                          -2363.91 USD
  Assets:US:ETrade:ITOT                                 8 ITOT {294.37 USD}
  Expenses:Financial:Commissions                     8.95 USD

2014-12-27 * "Buy shares of VEA"
  Assets:US:ETrade:Cash                          -2417.35 USD
  Assets:US:ETrade:VEA                                 15 VEA {160.56 USD}
  Expenses:Financial:Commissions                     8.95 USD

2015-02-15 * "Buy shares of GLD"
  Assets:US:ETrade:Cash                          -1433.03 USD
  Assets:US:ETrade:GLD                                 14 GLD {101.72 USD}
  Expenses:Financial:Commissions                     8.95 USD

2015-02-15 * "Buy shares of ITOT"
  Assets:US:ETrade:Cash                          -1396.55 USD
  Assets:US:ETrade:ITOT                                 5 ITOT {277.52 USD}
  Expenses:Financial:Commissions                     8.95 USD

2015-02-15 * "Buy shares of VEA"
  Assets:US:ETrade:Cash                          -1431.94 USD
  Assets:US:ETrade:VEA                                  9 VEA {158.11 USD}
  Expenses:Financial:Commissions                     8.95 USD
=======
2013-11-11 * "Buy shares of VHT"
  Assets:US:ETrade:Cash                           -2236.87 USD
  Assets:US:ETrade:VHT                                  12 VHT {185.66 USD}
  Expenses:Financial:Commissions                      8.95 USD

2013-11-11 * "Buy shares of ITOT"
  Assets:US:ETrade:Cash                           -2218.19 USD
  Assets:US:ETrade:ITOT                                 11 ITOT {200.84 USD}
  Expenses:Financial:Commissions                      8.95 USD

2013-12-17 * "Dividends on portfolio"
  Assets:US:ETrade:Cash                              38.84 USD
  Income:US:ETrade:Dividends                        -38.84 USD

2014-01-28 * "Sell shares of VHT"
  Assets:US:ETrade:VHT                                 -12 VHT {185.66 USD} @ 190.66 USD
  Assets:US:ETrade:Cash                            2278.97 USD
  Expenses:Financial:Commissions                      8.95 USD
  Income:US:ETrade:Gains                            -60.00 USD

2014-02-03 * "Buy shares of ITOT"
  Assets:US:ETrade:Cash                           -1199.35 USD
  Assets:US:ETrade:ITOT                                  6 ITOT {198.40 USD}
  Expenses:Financial:Commissions                      8.95 USD

2014-02-03 * "Buy shares of GLD"
  Assets:US:ETrade:Cash                           -1163.07 USD
  Assets:US:ETrade:GLD                                  11 GLD {104.92 USD}
  Expenses:Financial:Commissions                      8.95 USD

2014-03-05 * "Sell shares of VHT"
  Assets:US:ETrade:VHT                                  -3 VHT {183.72 USD} @ 192.85 USD
  Assets:US:ETrade:Cash                             569.60 USD
  Expenses:Financial:Commissions                      8.95 USD
  Income:US:ETrade:Gains                            -27.39 USD

2014-03-18 * "Dividends on portfolio"
  Assets:US:ETrade:Cash                              48.22 USD
  Income:US:ETrade:Dividends                        -48.22 USD

2014-03-24 * "Sell shares of GLD"
  Assets:US:ETrade:GLD                                 -11 GLD {104.92 USD} @ 102.20 USD
  Assets:US:ETrade:Cash                            1115.25 USD
  Expenses:Financial:Commissions                      8.95 USD
  Income:US:ETrade:Gains                             29.92 USD

2014-03-26 * "Buy shares of ITOT"
  Assets:US:ETrade:Cash                            -802.67 USD
  Assets:US:ETrade:ITOT                                  4 ITOT {198.43 USD}
  Expenses:Financial:Commissions                      8.95 USD

2014-03-26 * "Buy shares of VEA"
  Assets:US:ETrade:Cash                            -741.23 USD
  Assets:US:ETrade:VEA                                   4 VEA {183.07 USD}
  Expenses:Financial:Commissions                      8.95 USD

2014-06-12 * "Sell shares of VEA"
  Assets:US:ETrade:VEA                                  -4 VEA {183.07 USD} @ 183.45 USD
  Assets:US:ETrade:Cash                             724.85 USD
  Expenses:Financial:Commissions                      8.95 USD
  Income:US:ETrade:Gains                             -1.52 USD

2014-06-17 * "Sell shares of ITOT"
  Assets:US:ETrade:ITOT                                -11 ITOT {200.84 USD} @ 211.84 USD
  Assets:US:ETrade:Cash                            2321.29 USD
  Expenses:Financial:Commissions                      8.95 USD
  Income:US:ETrade:Gains                           -121.00 USD

2014-06-18 * "Dividends on portfolio"
  Assets:US:ETrade:Cash                              54.32 USD
  Income:US:ETrade:Dividends                        -54.32 USD

2014-06-20 * "Buy shares of GLD"
  Assets:US:ETrade:Cash                           -3116.59 USD
  Assets:US:ETrade:GLD                                  29 GLD {107.16 USD}
  Expenses:Financial:Commissions                      8.95 USD

2014-09-18 * "Dividends on portfolio"
  Assets:US:ETrade:Cash                              66.75 USD
  Income:US:ETrade:Dividends                        -66.75 USD

2014-11-01 * "Sell shares of ITOT"
  Assets:US:ETrade:ITOT                                 -6 ITOT {198.40 USD} @ 216.86 USD
  Assets:US:ETrade:Cash                            1292.21 USD
  Expenses:Financial:Commissions                      8.95 USD
  Income:US:ETrade:Gains                           -110.76 USD

2014-11-02 * "Sell shares of VEA"
  Assets:US:ETrade:VEA                                  -3 VEA {180.25 USD} @ 199.34 USD
  Assets:US:ETrade:Cash                             589.07 USD
  Expenses:Financial:Commissions                      8.95 USD
  Income:US:ETrade:Gains                            -57.27 USD

2014-11-08 * "Buy shares of VHT"
  Assets:US:ETrade:Cash                          -13471.63 USD
  Assets:US:ETrade:VHT                                  66 VHT {203.98 USD}
  Expenses:Financial:Commissions                      8.95 USD

2014-11-17 * "Sell shares of ITOT"
  Assets:US:ETrade:ITOT                                 -4 ITOT {198.43 USD} @ 224.55 USD
  Assets:US:ETrade:Cash                             889.25 USD
  Expenses:Financial:Commissions                      8.95 USD
  Income:US:ETrade:Gains                           -104.48 USD

2014-12-17 * "Dividends on portfolio"
  Assets:US:ETrade:Cash                             120.60 USD
  Income:US:ETrade:Dividends                       -120.60 USD

2015-03-18 * "Dividends on portfolio"
  Assets:US:ETrade:Cash                             120.60 USD
  Income:US:ETrade:Dividends                       -120.60 USD

2015-03-26 * "Sell shares of VHT"
  Assets:US:ETrade:VHT                                 -66 VHT {203.98 USD} @ 210.60 USD
  Assets:US:ETrade:Cash                           13890.65 USD
  Expenses:Financial:Commissions                      8.95 USD
  Income:US:ETrade:Gains                           -436.92 USD

2015-03-29 * "Buy shares of VHT"
  Assets:US:ETrade:Cash                           -3576.23 USD
  Assets:US:ETrade:VHT                                  17 VHT {209.84 USD}
  Expenses:Financial:Commissions                      8.95 USD

2015-03-29 * "Buy shares of ITOT"
  Assets:US:ETrade:Cash                           -3674.95 USD
  Assets:US:ETrade:ITOT                                 15 ITOT {244.40 USD}
  Expenses:Financial:Commissions                      8.95 USD

2015-03-29 * "Buy shares of GLD"
  Assets:US:ETrade:Cash                           -3659.83 USD
  Assets:US:ETrade:GLD                                  32 GLD {114.09 USD}
  Expenses:Financial:Commissions                      8.95 USD

2015-03-29 * "Buy shares of VEA"
  Assets:US:ETrade:Cash                           -3642.36 USD
  Assets:US:ETrade:VEA                                  17 VEA {213.73 USD}
  Expenses:Financial:Commissions                      8.95 USD

2015-04-11 * "Sell shares of ITOT"
  Assets:US:ETrade:ITOT                                -15 ITOT {244.40 USD} @ 246.04 USD
  Assets:US:ETrade:Cash                            3681.65 USD
  Expenses:Financial:Commissions                      8.95 USD
  Income:US:ETrade:Gains                            -24.60 USD

2015-04-14 * "Buy shares of VEA"
  Assets:US:ETrade:Cash                           -3882.55 USD
  Assets:US:ETrade:VEA                                  18 VEA {215.20 USD}
  Expenses:Financial:Commissions                      8.95 USD

2015-06-18 * "Dividends on portfolio"
  Assets:US:ETrade:Cash                             194.17 USD
  Income:US:ETrade:Dividends                       -194.17 USD

2015-06-30 * "Sell shares of GLD"
  Assets:US:ETrade:GLD                                 -29 GLD {107.16 USD} @ 120.32 USD
  Assets:US:ETrade:Cash                            3480.33 USD
  Expenses:Financial:Commissions                      8.95 USD
  Income:US:ETrade:Gains                           -381.64 USD

2015-07-01 * "Buy shares of ITOT"
  Assets:US:ETrade:Cash                           -1469.47 USD
  Assets:US:ETrade:ITOT                                  6 ITOT {243.42 USD}
  Expenses:Financial:Commissions                      8.95 USD

2015-07-01 * "Buy shares of VHT"
  Assets:US:ETrade:Cash                           -1549.16 USD
  Assets:US:ETrade:VHT                                   7 VHT {220.03 USD}
  Expenses:Financial:Commissions                      8.95 USD

2015-07-13 * "Sell shares of VHT"
  Assets:US:ETrade:VHT                                  -7 VHT {220.03 USD} @ 217.33 USD
  Assets:US:ETrade:Cash                            1512.36 USD
  Expenses:Financial:Commissions                      8.95 USD
  Income:US:ETrade:Gains                             18.90 USD

2015-07-19 * "Buy shares of VEA"
  Assets:US:ETrade:Cash                            -452.57 USD
  Assets:US:ETrade:VEA                                   2 VEA {221.81 USD}
  Expenses:Financial:Commissions                      8.95 USD

2015-07-19 * "Buy shares of GLD"
  Assets:US:ETrade:Cash                            -486.59 USD
  Assets:US:ETrade:GLD                                   4 GLD {119.41 USD}
  Expenses:Financial:Commissions                      8.95 USD

2015-07-19 * "Buy shares of ITOT"
  Assets:US:ETrade:Cash                            -502.51 USD
  Assets:US:ETrade:ITOT                                  2 ITOT {246.78 USD}
  Expenses:Financial:Commissions                      8.95 USD

2015-07-19 * "Buy shares of VHT"
  Assets:US:ETrade:Cash                            -440.21 USD
  Assets:US:ETrade:VHT                                   2 VHT {215.63 USD}
  Expenses:Financial:Commissions                      8.95 USD

2015-09-18 * "Dividends on portfolio"
  Assets:US:ETrade:Cash                             213.55 USD
  Income:US:ETrade:Dividends                       -213.55 USD

2015-09-21 * "Buy shares of VHT"
  Assets:US:ETrade:Cash                           -2429.61 USD
  Assets:US:ETrade:VHT                                  11 VHT {220.06 USD}
  Expenses:Financial:Commissions                      8.95 USD

2015-09-21 * "Buy shares of GLD"
  Assets:US:ETrade:Cash                           -2504.17 USD
  Assets:US:ETrade:GLD                                  21 GLD {118.82 USD}
  Expenses:Financial:Commissions                      8.95 USD

2015-10-15 * "Sell shares of VEA"
  Assets:US:ETrade:VEA                                 -17 VEA {213.73 USD} @ 231.76 USD
  Assets:US:ETrade:Cash                            3930.97 USD
  Expenses:Financial:Commissions                      8.95 USD
  Income:US:ETrade:Gains                           -306.51 USD

2015-11-04 * "Buy shares of GLD"
  Assets:US:ETrade:Cash                           -4204.21 USD
  Assets:US:ETrade:GLD                                  34 GLD {123.39 USD}
  Expenses:Financial:Commissions                      8.95 USD

2015-11-04 * "Buy shares of VHT"
  Assets:US:ETrade:Cash                           -4268.18 USD
  Assets:US:ETrade:VHT                                  19 VHT {224.17 USD}
  Expenses:Financial:Commissions                      8.95 USD
>>>>>>> f74da437



* Vanguard Investments

2013-01-01 open Assets:US:Vanguard:Cash                       USD
2013-01-01 open Assets:US:Vanguard:VBMPX                     VBMPX
2013-01-01 open Assets:US:Vanguard:RGAGX                     RGAGX
2013-01-01 open Income:US:Hoogle:Match401k                   USD

2013-01-04 * "Employer match for contribution"
  Assets:US:Vanguard:Cash                           600.00 USD
  Income:US:Hoogle:Match401k                       -600.00 USD

2013-01-07 * "Investing 40% of cash in VBMPX"
<<<<<<< HEAD
  Assets:US:Vanguard:VBMPX                          3.281 VBMPX {146.28 USD}
  Assets:US:Vanguard:Cash                         -479.94 USD

2013-01-07 * "Investing 60% of cash in RGAGX"
  Assets:US:Vanguard:RGAGX                          9.912 RGAGX {72.64 USD}
  Assets:US:Vanguard:Cash                         -720.01 USD

2013-01-07 * "Investing 40% of cash in VBMPX"
  Assets:US:Vanguard:VBMPX                          1.641 VBMPX {146.28 USD}
  Assets:US:Vanguard:Cash                         -240.05 USD

2013-01-07 * "Investing 60% of cash in RGAGX"
  Assets:US:Vanguard:RGAGX                          4.956 RGAGX {72.64 USD}
  Assets:US:Vanguard:Cash                         -360.00 USD
=======
  Assets:US:Vanguard:VBMPX                           3.512 VBMPX {136.66 USD}
  Assets:US:Vanguard:Cash                          -479.95 USD

2013-01-07 * "Investing 60% of cash in RGAGX"
  Assets:US:Vanguard:RGAGX                           4.348 RGAGX {165.58 USD}
  Assets:US:Vanguard:Cash                          -719.94 USD

2013-01-07 * "Investing 40% of cash in VBMPX"
  Assets:US:Vanguard:VBMPX                           1.757 VBMPX {136.66 USD}
  Assets:US:Vanguard:Cash                          -240.11 USD

2013-01-07 * "Investing 60% of cash in RGAGX"
  Assets:US:Vanguard:RGAGX                           2.175 RGAGX {165.58 USD}
  Assets:US:Vanguard:Cash                          -360.14 USD
>>>>>>> f74da437

2013-01-18 * "Employer match for contribution"
  Assets:US:Vanguard:Cash                           600.00 USD
  Income:US:Hoogle:Match401k                       -600.00 USD

2013-01-21 * "Investing 40% of cash in VBMPX"
<<<<<<< HEAD
  Assets:US:Vanguard:VBMPX                          3.382 VBMPX {141.92 USD}
  Assets:US:Vanguard:Cash                         -479.97 USD

2013-01-21 * "Investing 60% of cash in RGAGX"
  Assets:US:Vanguard:RGAGX                          9.970 RGAGX {72.22 USD}
  Assets:US:Vanguard:Cash                         -720.03 USD

2013-01-21 * "Investing 40% of cash in VBMPX"
  Assets:US:Vanguard:VBMPX                          1.691 VBMPX {141.92 USD}
  Assets:US:Vanguard:Cash                         -239.99 USD

2013-01-21 * "Investing 60% of cash in RGAGX"
  Assets:US:Vanguard:RGAGX                          4.985 RGAGX {72.22 USD}
  Assets:US:Vanguard:Cash                         -360.02 USD
=======
  Assets:US:Vanguard:VBMPX                           3.490 VBMPX {137.53 USD}
  Assets:US:Vanguard:Cash                          -479.98 USD

2013-01-21 * "Investing 60% of cash in RGAGX"
  Assets:US:Vanguard:RGAGX                           4.343 RGAGX {165.77 USD}
  Assets:US:Vanguard:Cash                          -719.94 USD

2013-01-21 * "Investing 40% of cash in VBMPX"
  Assets:US:Vanguard:VBMPX                           1.745 VBMPX {137.53 USD}
  Assets:US:Vanguard:Cash                          -239.99 USD

2013-01-21 * "Investing 60% of cash in RGAGX"
  Assets:US:Vanguard:RGAGX                           2.171 RGAGX {165.77 USD}
  Assets:US:Vanguard:Cash                          -359.89 USD
>>>>>>> f74da437

2013-02-01 * "Employer match for contribution"
  Assets:US:Vanguard:Cash                           600.00 USD
  Income:US:Hoogle:Match401k                       -600.00 USD

2013-02-04 * "Investing 40% of cash in VBMPX"
<<<<<<< HEAD
  Assets:US:Vanguard:VBMPX                          3.389 VBMPX {141.65 USD}
  Assets:US:Vanguard:Cash                         -480.05 USD

2013-02-04 * "Investing 60% of cash in RGAGX"
  Assets:US:Vanguard:RGAGX                          9.853 RGAGX {73.07 USD}
  Assets:US:Vanguard:Cash                         -719.96 USD

2013-02-04 * "Investing 40% of cash in VBMPX"
  Assets:US:Vanguard:VBMPX                          1.694 VBMPX {141.65 USD}
  Assets:US:Vanguard:Cash                         -239.96 USD

2013-02-04 * "Investing 60% of cash in RGAGX"
  Assets:US:Vanguard:RGAGX                          4.927 RGAGX {73.07 USD}
  Assets:US:Vanguard:Cash                         -360.02 USD
=======
  Assets:US:Vanguard:VBMPX                           3.526 VBMPX {136.13 USD}
  Assets:US:Vanguard:Cash                          -479.99 USD

2013-02-04 * "Investing 60% of cash in RGAGX"
  Assets:US:Vanguard:RGAGX                           4.392 RGAGX {163.96 USD}
  Assets:US:Vanguard:Cash                          -720.11 USD

2013-02-04 * "Investing 40% of cash in VBMPX"
  Assets:US:Vanguard:VBMPX                           1.763 VBMPX {136.13 USD}
  Assets:US:Vanguard:Cash                          -240.00 USD

2013-02-04 * "Investing 60% of cash in RGAGX"
  Assets:US:Vanguard:RGAGX                           2.196 RGAGX {163.96 USD}
  Assets:US:Vanguard:Cash                          -360.06 USD
>>>>>>> f74da437

2013-02-15 * "Employer match for contribution"
  Assets:US:Vanguard:Cash                           600.00 USD
  Income:US:Hoogle:Match401k                       -600.00 USD

2013-02-18 * "Investing 40% of cash in VBMPX"
<<<<<<< HEAD
  Assets:US:Vanguard:VBMPX                          3.396 VBMPX {141.34 USD}
  Assets:US:Vanguard:Cash                         -479.99 USD

2013-02-18 * "Investing 60% of cash in RGAGX"
  Assets:US:Vanguard:RGAGX                          9.722 RGAGX {74.06 USD}
  Assets:US:Vanguard:Cash                         -720.01 USD

2013-02-18 * "Investing 40% of cash in VBMPX"
  Assets:US:Vanguard:VBMPX                          1.698 VBMPX {141.34 USD}
  Assets:US:Vanguard:Cash                         -240.00 USD

2013-02-18 * "Investing 60% of cash in RGAGX"
  Assets:US:Vanguard:RGAGX                          4.861 RGAGX {74.06 USD}
  Assets:US:Vanguard:Cash                         -360.01 USD
=======
  Assets:US:Vanguard:VBMPX                           3.517 VBMPX {136.47 USD}
  Assets:US:Vanguard:Cash                          -479.96 USD

2013-02-18 * "Investing 60% of cash in RGAGX"
  Assets:US:Vanguard:RGAGX                           4.488 RGAGX {160.43 USD}
  Assets:US:Vanguard:Cash                          -720.01 USD

2013-02-18 * "Investing 40% of cash in VBMPX"
  Assets:US:Vanguard:VBMPX                           1.758 VBMPX {136.47 USD}
  Assets:US:Vanguard:Cash                          -239.91 USD

2013-02-18 * "Investing 60% of cash in RGAGX"
  Assets:US:Vanguard:RGAGX                           2.244 RGAGX {160.43 USD}
  Assets:US:Vanguard:Cash                          -360.00 USD
>>>>>>> f74da437

2013-03-01 * "Employer match for contribution"
  Assets:US:Vanguard:Cash                           600.00 USD
  Income:US:Hoogle:Match401k                       -600.00 USD

2013-03-04 * "Investing 40% of cash in VBMPX"
<<<<<<< HEAD
  Assets:US:Vanguard:VBMPX                          3.388 VBMPX {141.69 USD}
  Assets:US:Vanguard:Cash                         -480.05 USD

2013-03-04 * "Investing 60% of cash in RGAGX"
  Assets:US:Vanguard:RGAGX                          9.609 RGAGX {74.93 USD}
  Assets:US:Vanguard:Cash                         -720.00 USD

2013-03-04 * "Investing 40% of cash in VBMPX"
  Assets:US:Vanguard:VBMPX                          1.694 VBMPX {141.69 USD}
  Assets:US:Vanguard:Cash                         -240.02 USD

2013-03-04 * "Investing 60% of cash in RGAGX"
  Assets:US:Vanguard:RGAGX                          4.804 RGAGX {74.93 USD}
  Assets:US:Vanguard:Cash                         -359.96 USD
=======
  Assets:US:Vanguard:VBMPX                           3.533 VBMPX {135.87 USD}
  Assets:US:Vanguard:Cash                          -480.03 USD

2013-03-04 * "Investing 60% of cash in RGAGX"
  Assets:US:Vanguard:RGAGX                           4.555 RGAGX {158.06 USD}
  Assets:US:Vanguard:Cash                          -719.96 USD

2013-03-04 * "Investing 40% of cash in VBMPX"
  Assets:US:Vanguard:VBMPX                           1.766 VBMPX {135.87 USD}
  Assets:US:Vanguard:Cash                          -239.95 USD

2013-03-04 * "Investing 60% of cash in RGAGX"
  Assets:US:Vanguard:RGAGX                           2.278 RGAGX {158.06 USD}
  Assets:US:Vanguard:Cash                          -360.06 USD
>>>>>>> f74da437

2013-03-15 * "Employer match for contribution"
  Assets:US:Vanguard:Cash                           600.00 USD
  Income:US:Hoogle:Match401k                       -600.00 USD

2013-03-18 * "Investing 40% of cash in VBMPX"
<<<<<<< HEAD
  Assets:US:Vanguard:VBMPX                          3.366 VBMPX {142.60 USD}
  Assets:US:Vanguard:Cash                         -479.99 USD

2013-03-18 * "Investing 60% of cash in RGAGX"
  Assets:US:Vanguard:RGAGX                          9.476 RGAGX {75.98 USD}
  Assets:US:Vanguard:Cash                         -719.99 USD

2013-03-18 * "Investing 40% of cash in VBMPX"
  Assets:US:Vanguard:VBMPX                          1.683 VBMPX {142.60 USD}
  Assets:US:Vanguard:Cash                         -240.00 USD

2013-03-18 * "Investing 60% of cash in RGAGX"
  Assets:US:Vanguard:RGAGX                          4.738 RGAGX {75.98 USD}
  Assets:US:Vanguard:Cash                         -359.99 USD
=======
  Assets:US:Vanguard:VBMPX                           3.523 VBMPX {136.26 USD}
  Assets:US:Vanguard:Cash                          -480.04 USD

2013-03-18 * "Investing 60% of cash in RGAGX"
  Assets:US:Vanguard:RGAGX                           4.491 RGAGX {160.33 USD}
  Assets:US:Vanguard:Cash                          -720.04 USD

2013-03-18 * "Investing 40% of cash in VBMPX"
  Assets:US:Vanguard:VBMPX                           1.761 VBMPX {136.26 USD}
  Assets:US:Vanguard:Cash                          -239.95 USD

2013-03-18 * "Investing 60% of cash in RGAGX"
  Assets:US:Vanguard:RGAGX                           2.245 RGAGX {160.33 USD}
  Assets:US:Vanguard:Cash                          -359.94 USD
>>>>>>> f74da437

2013-03-29 * "Employer match for contribution"
  Assets:US:Vanguard:Cash                           600.00 USD
  Income:US:Hoogle:Match401k                       -600.00 USD

2013-04-01 * "Investing 40% of cash in VBMPX"
<<<<<<< HEAD
  Assets:US:Vanguard:VBMPX                          3.353 VBMPX {143.17 USD}
  Assets:US:Vanguard:Cash                         -480.05 USD

2013-04-01 * "Investing 60% of cash in RGAGX"
  Assets:US:Vanguard:RGAGX                          9.472 RGAGX {76.01 USD}
  Assets:US:Vanguard:Cash                         -719.97 USD

2013-04-01 * "Investing 40% of cash in VBMPX"
  Assets:US:Vanguard:VBMPX                          1.676 VBMPX {143.17 USD}
  Assets:US:Vanguard:Cash                         -239.95 USD

2013-04-01 * "Investing 60% of cash in RGAGX"
  Assets:US:Vanguard:RGAGX                          4.736 RGAGX {76.01 USD}
  Assets:US:Vanguard:Cash                         -359.98 USD
=======
  Assets:US:Vanguard:VBMPX                           3.532 VBMPX {135.91 USD}
  Assets:US:Vanguard:Cash                          -480.03 USD

2013-04-01 * "Investing 60% of cash in RGAGX"
  Assets:US:Vanguard:RGAGX                           4.489 RGAGX {160.41 USD}
  Assets:US:Vanguard:Cash                          -720.08 USD

2013-04-01 * "Investing 40% of cash in VBMPX"
  Assets:US:Vanguard:VBMPX                           1.766 VBMPX {135.91 USD}
  Assets:US:Vanguard:Cash                          -240.02 USD

2013-04-01 * "Investing 60% of cash in RGAGX"
  Assets:US:Vanguard:RGAGX                           2.244 RGAGX {160.41 USD}
  Assets:US:Vanguard:Cash                          -359.96 USD
>>>>>>> f74da437

2013-04-12 * "Employer match for contribution"
  Assets:US:Vanguard:Cash                           600.00 USD
  Income:US:Hoogle:Match401k                       -600.00 USD

2013-04-15 * "Investing 40% of cash in VBMPX"
<<<<<<< HEAD
  Assets:US:Vanguard:VBMPX                          3.361 VBMPX {142.83 USD}
  Assets:US:Vanguard:Cash                         -480.05 USD

2013-04-15 * "Investing 60% of cash in RGAGX"
  Assets:US:Vanguard:RGAGX                          9.426 RGAGX {76.39 USD}
  Assets:US:Vanguard:Cash                         -720.05 USD

2013-04-15 * "Investing 40% of cash in VBMPX"
  Assets:US:Vanguard:VBMPX                          1.680 VBMPX {142.83 USD}
  Assets:US:Vanguard:Cash                         -239.95 USD

2013-04-15 * "Investing 60% of cash in RGAGX"
  Assets:US:Vanguard:RGAGX                          4.712 RGAGX {76.39 USD}
  Assets:US:Vanguard:Cash                         -359.95 USD
=======
  Assets:US:Vanguard:VBMPX                           3.587 VBMPX {133.81 USD}
  Assets:US:Vanguard:Cash                          -479.98 USD

2013-04-15 * "Investing 60% of cash in RGAGX"
  Assets:US:Vanguard:RGAGX                           4.533 RGAGX {158.84 USD}
  Assets:US:Vanguard:Cash                          -720.02 USD

2013-04-15 * "Investing 40% of cash in VBMPX"
  Assets:US:Vanguard:VBMPX                           1.793 VBMPX {133.81 USD}
  Assets:US:Vanguard:Cash                          -239.92 USD

2013-04-15 * "Investing 60% of cash in RGAGX"
  Assets:US:Vanguard:RGAGX                           2.266 RGAGX {158.84 USD}
  Assets:US:Vanguard:Cash                          -359.93 USD
>>>>>>> f74da437

2013-04-26 * "Employer match for contribution"
  Assets:US:Vanguard:Cash                           600.00 USD
  Income:US:Hoogle:Match401k                       -600.00 USD

2013-04-29 * "Investing 40% of cash in VBMPX"
<<<<<<< HEAD
  Assets:US:Vanguard:VBMPX                          3.272 VBMPX {146.69 USD}
  Assets:US:Vanguard:Cash                         -479.97 USD

2013-04-29 * "Investing 60% of cash in RGAGX"
  Assets:US:Vanguard:RGAGX                          9.378 RGAGX {76.78 USD}
  Assets:US:Vanguard:Cash                         -720.04 USD

2013-04-29 * "Investing 40% of cash in VBMPX"
  Assets:US:Vanguard:VBMPX                          1.636 VBMPX {146.69 USD}
  Assets:US:Vanguard:Cash                         -239.98 USD

2013-04-29 * "Investing 60% of cash in RGAGX"
  Assets:US:Vanguard:RGAGX                          4.689 RGAGX {76.78 USD}
  Assets:US:Vanguard:Cash                         -360.02 USD
=======
  Assets:US:Vanguard:VBMPX                           3.611 VBMPX {132.95 USD}
  Assets:US:Vanguard:Cash                          -480.08 USD

2013-04-29 * "Investing 60% of cash in RGAGX"
  Assets:US:Vanguard:RGAGX                           4.593 RGAGX {156.78 USD}
  Assets:US:Vanguard:Cash                          -720.09 USD

2013-04-29 * "Investing 40% of cash in VBMPX"
  Assets:US:Vanguard:VBMPX                           1.805 VBMPX {132.95 USD}
  Assets:US:Vanguard:Cash                          -239.97 USD

2013-04-29 * "Investing 60% of cash in RGAGX"
  Assets:US:Vanguard:RGAGX                           2.296 RGAGX {156.78 USD}
  Assets:US:Vanguard:Cash                          -359.97 USD
>>>>>>> f74da437

2013-05-10 * "Employer match for contribution"
  Assets:US:Vanguard:Cash                           600.00 USD
  Income:US:Hoogle:Match401k                       -600.00 USD

2013-05-13 * "Investing 40% of cash in VBMPX"
<<<<<<< HEAD
  Assets:US:Vanguard:VBMPX                          3.268 VBMPX {146.88 USD}
  Assets:US:Vanguard:Cash                         -480.00 USD

2013-05-13 * "Investing 60% of cash in RGAGX"
  Assets:US:Vanguard:RGAGX                          9.295 RGAGX {77.46 USD}
  Assets:US:Vanguard:Cash                         -719.99 USD

2013-05-13 * "Investing 40% of cash in VBMPX"
  Assets:US:Vanguard:VBMPX                          1.634 VBMPX {146.88 USD}
  Assets:US:Vanguard:Cash                         -240.00 USD

2013-05-13 * "Investing 60% of cash in RGAGX"
  Assets:US:Vanguard:RGAGX                          4.648 RGAGX {77.46 USD}
  Assets:US:Vanguard:Cash                         -360.03 USD
=======
  Assets:US:Vanguard:VBMPX                           3.575 VBMPX {134.26 USD}
  Assets:US:Vanguard:Cash                          -479.98 USD

2013-05-13 * "Investing 60% of cash in RGAGX"
  Assets:US:Vanguard:RGAGX                           4.573 RGAGX {157.45 USD}
  Assets:US:Vanguard:Cash                          -720.02 USD

2013-05-13 * "Investing 40% of cash in VBMPX"
  Assets:US:Vanguard:VBMPX                           1.788 VBMPX {134.26 USD}
  Assets:US:Vanguard:Cash                          -240.06 USD

2013-05-13 * "Investing 60% of cash in RGAGX"
  Assets:US:Vanguard:RGAGX                           2.286 RGAGX {157.45 USD}
  Assets:US:Vanguard:Cash                          -359.93 USD
>>>>>>> f74da437

2013-05-24 * "Employer match for contribution"
  Assets:US:Vanguard:Cash                           600.00 USD
  Income:US:Hoogle:Match401k                       -600.00 USD

2013-05-27 * "Investing 40% of cash in VBMPX"
<<<<<<< HEAD
  Assets:US:Vanguard:VBMPX                          3.203 VBMPX {149.88 USD}
  Assets:US:Vanguard:Cash                         -480.07 USD

2013-05-27 * "Investing 60% of cash in RGAGX"
  Assets:US:Vanguard:RGAGX                          9.228 RGAGX {78.02 USD}
  Assets:US:Vanguard:Cash                         -719.97 USD

2013-05-27 * "Investing 40% of cash in VBMPX"
  Assets:US:Vanguard:VBMPX                          1.601 VBMPX {149.88 USD}
  Assets:US:Vanguard:Cash                         -239.96 USD

2013-05-27 * "Investing 60% of cash in RGAGX"
  Assets:US:Vanguard:RGAGX                          4.614 RGAGX {78.02 USD}
  Assets:US:Vanguard:Cash                         -359.98 USD
=======
  Assets:US:Vanguard:VBMPX                           3.620 VBMPX {132.59 USD}
  Assets:US:Vanguard:Cash                          -479.98 USD

2013-05-27 * "Investing 60% of cash in RGAGX"
  Assets:US:Vanguard:RGAGX                           4.417 RGAGX {163.00 USD}
  Assets:US:Vanguard:Cash                          -719.97 USD

2013-05-27 * "Investing 40% of cash in VBMPX"
  Assets:US:Vanguard:VBMPX                           1.810 VBMPX {132.59 USD}
  Assets:US:Vanguard:Cash                          -239.99 USD

2013-05-27 * "Investing 60% of cash in RGAGX"
  Assets:US:Vanguard:RGAGX                           2.209 RGAGX {163.00 USD}
  Assets:US:Vanguard:Cash                          -360.07 USD
>>>>>>> f74da437

2013-06-07 * "Employer match for contribution"
  Assets:US:Vanguard:Cash                           600.00 USD
  Income:US:Hoogle:Match401k                       -600.00 USD

2013-06-10 * "Investing 40% of cash in VBMPX"
<<<<<<< HEAD
  Assets:US:Vanguard:VBMPX                          3.203 VBMPX {149.85 USD}
  Assets:US:Vanguard:Cash                         -479.97 USD

2013-06-10 * "Investing 60% of cash in RGAGX"
  Assets:US:Vanguard:RGAGX                          9.259 RGAGX {77.76 USD}
  Assets:US:Vanguard:Cash                         -719.98 USD

2013-06-10 * "Investing 40% of cash in VBMPX"
  Assets:US:Vanguard:VBMPX                          1.602 VBMPX {149.85 USD}
  Assets:US:Vanguard:Cash                         -240.06 USD

2013-06-10 * "Investing 60% of cash in RGAGX"
  Assets:US:Vanguard:RGAGX                          4.630 RGAGX {77.76 USD}
  Assets:US:Vanguard:Cash                         -360.03 USD
=======
  Assets:US:Vanguard:VBMPX                           3.611 VBMPX {132.93 USD}
  Assets:US:Vanguard:Cash                          -480.01 USD

2013-06-10 * "Investing 60% of cash in RGAGX"
  Assets:US:Vanguard:RGAGX                           4.362 RGAGX {165.07 USD}
  Assets:US:Vanguard:Cash                          -720.04 USD

2013-06-10 * "Investing 40% of cash in VBMPX"
  Assets:US:Vanguard:VBMPX                           1.805 VBMPX {132.93 USD}
  Assets:US:Vanguard:Cash                          -239.94 USD

2013-06-10 * "Investing 60% of cash in RGAGX"
  Assets:US:Vanguard:RGAGX                           2.181 RGAGX {165.07 USD}
  Assets:US:Vanguard:Cash                          -360.02 USD
>>>>>>> f74da437

2013-06-21 * "Employer match for contribution"
  Assets:US:Vanguard:Cash                           600.00 USD
  Income:US:Hoogle:Match401k                       -600.00 USD

2013-06-24 * "Investing 40% of cash in VBMPX"
<<<<<<< HEAD
  Assets:US:Vanguard:VBMPX                          3.178 VBMPX {151.05 USD}
  Assets:US:Vanguard:Cash                         -480.04 USD

2013-06-24 * "Investing 60% of cash in RGAGX"
  Assets:US:Vanguard:RGAGX                          9.188 RGAGX {78.36 USD}
  Assets:US:Vanguard:Cash                         -719.97 USD

2013-06-24 * "Investing 40% of cash in VBMPX"
  Assets:US:Vanguard:VBMPX                          1.589 VBMPX {151.05 USD}
  Assets:US:Vanguard:Cash                         -240.02 USD

2013-06-24 * "Investing 60% of cash in RGAGX"
  Assets:US:Vanguard:RGAGX                          4.594 RGAGX {78.36 USD}
  Assets:US:Vanguard:Cash                         -359.99 USD
=======
  Assets:US:Vanguard:VBMPX                           3.650 VBMPX {131.50 USD}
  Assets:US:Vanguard:Cash                          -479.98 USD

2013-06-24 * "Investing 60% of cash in RGAGX"
  Assets:US:Vanguard:RGAGX                           4.503 RGAGX {159.90 USD}
  Assets:US:Vanguard:Cash                          -720.03 USD

2013-06-24 * "Investing 40% of cash in VBMPX"
  Assets:US:Vanguard:VBMPX                           1.825 VBMPX {131.50 USD}
  Assets:US:Vanguard:Cash                          -239.99 USD

2013-06-24 * "Investing 60% of cash in RGAGX"
  Assets:US:Vanguard:RGAGX                           2.251 RGAGX {159.90 USD}
  Assets:US:Vanguard:Cash                          -359.93 USD
>>>>>>> f74da437

2013-07-05 * "Employer match for contribution"
  Assets:US:Vanguard:Cash                           600.00 USD
  Income:US:Hoogle:Match401k                       -600.00 USD

2013-07-08 * "Investing 40% of cash in VBMPX"
<<<<<<< HEAD
  Assets:US:Vanguard:VBMPX                          3.189 VBMPX {150.50 USD}
  Assets:US:Vanguard:Cash                         -479.94 USD

2013-07-08 * "Investing 60% of cash in RGAGX"
  Assets:US:Vanguard:RGAGX                          9.182 RGAGX {78.41 USD}
  Assets:US:Vanguard:Cash                         -719.96 USD

2013-07-08 * "Investing 40% of cash in VBMPX"
  Assets:US:Vanguard:VBMPX                          1.595 VBMPX {150.50 USD}
  Assets:US:Vanguard:Cash                         -240.05 USD

2013-07-08 * "Investing 60% of cash in RGAGX"
  Assets:US:Vanguard:RGAGX                          4.592 RGAGX {78.41 USD}
  Assets:US:Vanguard:Cash                         -360.06 USD
=======
  Assets:US:Vanguard:VBMPX                           3.616 VBMPX {132.75 USD}
  Assets:US:Vanguard:Cash                          -480.02 USD

2013-07-08 * "Investing 60% of cash in RGAGX"
  Assets:US:Vanguard:RGAGX                           4.465 RGAGX {161.27 USD}
  Assets:US:Vanguard:Cash                          -720.07 USD

2013-07-08 * "Investing 40% of cash in VBMPX"
  Assets:US:Vanguard:VBMPX                           1.808 VBMPX {132.75 USD}
  Assets:US:Vanguard:Cash                          -240.01 USD

2013-07-08 * "Investing 60% of cash in RGAGX"
  Assets:US:Vanguard:RGAGX                           2.232 RGAGX {161.27 USD}
  Assets:US:Vanguard:Cash                          -359.95 USD
>>>>>>> f74da437

2013-07-19 * "Employer match for contribution"
  Assets:US:Vanguard:Cash                           350.00 USD
  Income:US:Hoogle:Match401k                       -350.00 USD

2013-07-22 * "Investing 40% of cash in VBMPX"
<<<<<<< HEAD
  Assets:US:Vanguard:VBMPX                          1.836 VBMPX {152.52 USD}
  Assets:US:Vanguard:Cash                         -280.03 USD

2013-07-22 * "Investing 60% of cash in RGAGX"
  Assets:US:Vanguard:RGAGX                          5.468 RGAGX {76.81 USD}
  Assets:US:Vanguard:Cash                         -420.00 USD

2013-07-22 * "Investing 40% of cash in VBMPX"
  Assets:US:Vanguard:VBMPX                          0.918 VBMPX {152.52 USD}
  Assets:US:Vanguard:Cash                         -140.01 USD

2013-07-22 * "Investing 60% of cash in RGAGX"
  Assets:US:Vanguard:RGAGX                          2.733 RGAGX {76.81 USD}
  Assets:US:Vanguard:Cash                         -209.92 USD
=======
  Assets:US:Vanguard:VBMPX                           2.113 VBMPX {132.51 USD}
  Assets:US:Vanguard:Cash                          -279.99 USD

2013-07-22 * "Investing 60% of cash in RGAGX"
  Assets:US:Vanguard:RGAGX                           2.564 RGAGX {163.82 USD}
  Assets:US:Vanguard:Cash                          -420.03 USD

2013-07-22 * "Investing 40% of cash in VBMPX"
  Assets:US:Vanguard:VBMPX                           1.056 VBMPX {132.51 USD}
  Assets:US:Vanguard:Cash                          -139.93 USD

2013-07-22 * "Investing 60% of cash in RGAGX"
  Assets:US:Vanguard:RGAGX                           1.282 RGAGX {163.82 USD}
  Assets:US:Vanguard:Cash                          -210.02 USD
>>>>>>> f74da437

2014-01-03 * "Employer match for contribution"
  Assets:US:Vanguard:Cash                           600.00 USD
  Income:US:Hoogle:Match401k                       -600.00 USD

2014-01-06 * "Investing 40% of cash in VBMPX"
<<<<<<< HEAD
  Assets:US:Vanguard:VBMPX                          2.978 VBMPX {161.18 USD}
  Assets:US:Vanguard:Cash                         -479.99 USD

2014-01-06 * "Investing 60% of cash in RGAGX"
  Assets:US:Vanguard:RGAGX                          9.208 RGAGX {78.19 USD}
  Assets:US:Vanguard:Cash                         -719.97 USD

2014-01-06 * "Investing 40% of cash in VBMPX"
  Assets:US:Vanguard:VBMPX                          1.489 VBMPX {161.18 USD}
  Assets:US:Vanguard:Cash                         -240.00 USD

2014-01-06 * "Investing 60% of cash in RGAGX"
  Assets:US:Vanguard:RGAGX                          4.604 RGAGX {78.19 USD}
  Assets:US:Vanguard:Cash                         -359.99 USD
=======
  Assets:US:Vanguard:VBMPX                           3.479 VBMPX {137.99 USD}
  Assets:US:Vanguard:Cash                          -480.07 USD

2014-01-06 * "Investing 60% of cash in RGAGX"
  Assets:US:Vanguard:RGAGX                           5.003 RGAGX {143.92 USD}
  Assets:US:Vanguard:Cash                          -720.03 USD

2014-01-06 * "Investing 40% of cash in VBMPX"
  Assets:US:Vanguard:VBMPX                           1.739 VBMPX {137.99 USD}
  Assets:US:Vanguard:Cash                          -239.96 USD

2014-01-06 * "Investing 60% of cash in RGAGX"
  Assets:US:Vanguard:RGAGX                           2.501 RGAGX {143.92 USD}
  Assets:US:Vanguard:Cash                          -359.94 USD
>>>>>>> f74da437

2014-01-17 * "Employer match for contribution"
  Assets:US:Vanguard:Cash                           600.00 USD
  Income:US:Hoogle:Match401k                       -600.00 USD

2014-01-20 * "Investing 40% of cash in VBMPX"
<<<<<<< HEAD
  Assets:US:Vanguard:VBMPX                          2.948 VBMPX {162.84 USD}
  Assets:US:Vanguard:Cash                         -480.05 USD

2014-01-20 * "Investing 60% of cash in RGAGX"
  Assets:US:Vanguard:RGAGX                          9.219 RGAGX {78.10 USD}
  Assets:US:Vanguard:Cash                         -720.00 USD

2014-01-20 * "Investing 40% of cash in VBMPX"
  Assets:US:Vanguard:VBMPX                          1.474 VBMPX {162.84 USD}
  Assets:US:Vanguard:Cash                         -240.03 USD

2014-01-20 * "Investing 60% of cash in RGAGX"
  Assets:US:Vanguard:RGAGX                          4.609 RGAGX {78.10 USD}
  Assets:US:Vanguard:Cash                         -359.96 USD
=======
  Assets:US:Vanguard:VBMPX                           3.427 VBMPX {140.08 USD}
  Assets:US:Vanguard:Cash                          -480.05 USD

2014-01-20 * "Investing 60% of cash in RGAGX"
  Assets:US:Vanguard:RGAGX                           4.893 RGAGX {147.15 USD}
  Assets:US:Vanguard:Cash                          -720.00 USD

2014-01-20 * "Investing 40% of cash in VBMPX"
  Assets:US:Vanguard:VBMPX                           1.713 VBMPX {140.08 USD}
  Assets:US:Vanguard:Cash                          -239.96 USD

2014-01-20 * "Investing 60% of cash in RGAGX"
  Assets:US:Vanguard:RGAGX                           2.446 RGAGX {147.15 USD}
  Assets:US:Vanguard:Cash                          -359.93 USD
>>>>>>> f74da437

2014-01-31 * "Employer match for contribution"
  Assets:US:Vanguard:Cash                           600.00 USD
  Income:US:Hoogle:Match401k                       -600.00 USD

2014-02-03 * "Investing 40% of cash in VBMPX"
<<<<<<< HEAD
  Assets:US:Vanguard:VBMPX                          2.950 VBMPX {162.74 USD}
  Assets:US:Vanguard:Cash                         -480.08 USD

2014-02-03 * "Investing 60% of cash in RGAGX"
  Assets:US:Vanguard:RGAGX                          9.074 RGAGX {79.35 USD}
  Assets:US:Vanguard:Cash                         -720.02 USD

2014-02-03 * "Investing 40% of cash in VBMPX"
  Assets:US:Vanguard:VBMPX                          1.475 VBMPX {162.74 USD}
  Assets:US:Vanguard:Cash                         -240.04 USD

2014-02-03 * "Investing 60% of cash in RGAGX"
  Assets:US:Vanguard:RGAGX                          4.536 RGAGX {79.35 USD}
  Assets:US:Vanguard:Cash                         -359.93 USD
=======
  Assets:US:Vanguard:VBMPX                           3.390 VBMPX {141.60 USD}
  Assets:US:Vanguard:Cash                          -480.02 USD

2014-02-03 * "Investing 60% of cash in RGAGX"
  Assets:US:Vanguard:RGAGX                           5.036 RGAGX {142.99 USD}
  Assets:US:Vanguard:Cash                          -720.10 USD

2014-02-03 * "Investing 40% of cash in VBMPX"
  Assets:US:Vanguard:VBMPX                           1.695 VBMPX {141.60 USD}
  Assets:US:Vanguard:Cash                          -240.01 USD

2014-02-03 * "Investing 60% of cash in RGAGX"
  Assets:US:Vanguard:RGAGX                           2.518 RGAGX {142.99 USD}
  Assets:US:Vanguard:Cash                          -360.05 USD
>>>>>>> f74da437

2014-02-14 * "Employer match for contribution"
  Assets:US:Vanguard:Cash                           600.00 USD
  Income:US:Hoogle:Match401k                       -600.00 USD

2014-02-17 * "Investing 40% of cash in VBMPX"
<<<<<<< HEAD
  Assets:US:Vanguard:VBMPX                          2.919 VBMPX {164.45 USD}
  Assets:US:Vanguard:Cash                         -480.03 USD

2014-02-17 * "Investing 60% of cash in RGAGX"
  Assets:US:Vanguard:RGAGX                          9.350 RGAGX {77.00 USD}
  Assets:US:Vanguard:Cash                         -719.95 USD

2014-02-17 * "Investing 40% of cash in VBMPX"
  Assets:US:Vanguard:VBMPX                          1.459 VBMPX {164.45 USD}
  Assets:US:Vanguard:Cash                         -239.93 USD

2014-02-17 * "Investing 60% of cash in RGAGX"
  Assets:US:Vanguard:RGAGX                          4.675 RGAGX {77.00 USD}
  Assets:US:Vanguard:Cash                         -359.98 USD
=======
  Assets:US:Vanguard:VBMPX                           3.434 VBMPX {139.76 USD}
  Assets:US:Vanguard:Cash                          -479.94 USD

2014-02-17 * "Investing 60% of cash in RGAGX"
  Assets:US:Vanguard:RGAGX                           5.057 RGAGX {142.38 USD}
  Assets:US:Vanguard:Cash                          -720.02 USD

2014-02-17 * "Investing 40% of cash in VBMPX"
  Assets:US:Vanguard:VBMPX                           1.717 VBMPX {139.76 USD}
  Assets:US:Vanguard:Cash                          -239.97 USD

2014-02-17 * "Investing 60% of cash in RGAGX"
  Assets:US:Vanguard:RGAGX                           2.528 RGAGX {142.38 USD}
  Assets:US:Vanguard:Cash                          -359.94 USD
>>>>>>> f74da437

2014-02-28 * "Employer match for contribution"
  Assets:US:Vanguard:Cash                           600.00 USD
  Income:US:Hoogle:Match401k                       -600.00 USD

2014-03-03 * "Investing 40% of cash in VBMPX"
<<<<<<< HEAD
  Assets:US:Vanguard:VBMPX                          2.899 VBMPX {165.56 USD}
  Assets:US:Vanguard:Cash                         -479.96 USD

2014-03-03 * "Investing 60% of cash in RGAGX"
  Assets:US:Vanguard:RGAGX                          9.373 RGAGX {76.82 USD}
  Assets:US:Vanguard:Cash                         -720.03 USD

2014-03-03 * "Investing 40% of cash in VBMPX"
  Assets:US:Vanguard:VBMPX                          1.450 VBMPX {165.56 USD}
  Assets:US:Vanguard:Cash                         -240.06 USD

2014-03-03 * "Investing 60% of cash in RGAGX"
  Assets:US:Vanguard:RGAGX                          4.687 RGAGX {76.82 USD}
  Assets:US:Vanguard:Cash                         -360.06 USD
=======
  Assets:US:Vanguard:VBMPX                           3.326 VBMPX {144.31 USD}
  Assets:US:Vanguard:Cash                          -479.98 USD

2014-03-03 * "Investing 60% of cash in RGAGX"
  Assets:US:Vanguard:RGAGX                           4.920 RGAGX {146.35 USD}
  Assets:US:Vanguard:Cash                          -720.04 USD

2014-03-03 * "Investing 40% of cash in VBMPX"
  Assets:US:Vanguard:VBMPX                           1.663 VBMPX {144.31 USD}
  Assets:US:Vanguard:Cash                          -239.99 USD

2014-03-03 * "Investing 60% of cash in RGAGX"
  Assets:US:Vanguard:RGAGX                           2.460 RGAGX {146.35 USD}
  Assets:US:Vanguard:Cash                          -360.02 USD
>>>>>>> f74da437

2014-03-14 * "Employer match for contribution"
  Assets:US:Vanguard:Cash                           600.00 USD
  Income:US:Hoogle:Match401k                       -600.00 USD

2014-03-17 * "Investing 40% of cash in VBMPX"
<<<<<<< HEAD
  Assets:US:Vanguard:VBMPX                          2.889 VBMPX {166.12 USD}
  Assets:US:Vanguard:Cash                         -479.92 USD

2014-03-17 * "Investing 60% of cash in RGAGX"
  Assets:US:Vanguard:RGAGX                          9.183 RGAGX {78.40 USD}
  Assets:US:Vanguard:Cash                         -719.95 USD

2014-03-17 * "Investing 40% of cash in VBMPX"
  Assets:US:Vanguard:VBMPX                          1.445 VBMPX {166.12 USD}
  Assets:US:Vanguard:Cash                         -240.04 USD

2014-03-17 * "Investing 60% of cash in RGAGX"
  Assets:US:Vanguard:RGAGX                          4.592 RGAGX {78.40 USD}
  Assets:US:Vanguard:Cash                         -360.01 USD
=======
  Assets:US:Vanguard:VBMPX                           3.326 VBMPX {144.32 USD}
  Assets:US:Vanguard:Cash                          -480.01 USD

2014-03-17 * "Investing 60% of cash in RGAGX"
  Assets:US:Vanguard:RGAGX                           4.950 RGAGX {145.46 USD}
  Assets:US:Vanguard:Cash                          -720.03 USD

2014-03-17 * "Investing 40% of cash in VBMPX"
  Assets:US:Vanguard:VBMPX                           1.663 VBMPX {144.32 USD}
  Assets:US:Vanguard:Cash                          -240.00 USD

2014-03-17 * "Investing 60% of cash in RGAGX"
  Assets:US:Vanguard:RGAGX                           2.475 RGAGX {145.46 USD}
  Assets:US:Vanguard:Cash                          -360.01 USD
>>>>>>> f74da437

2014-03-28 * "Employer match for contribution"
  Assets:US:Vanguard:Cash                           600.00 USD
  Income:US:Hoogle:Match401k                       -600.00 USD

2014-03-31 * "Investing 40% of cash in VBMPX"
<<<<<<< HEAD
  Assets:US:Vanguard:VBMPX                          2.913 VBMPX {164.78 USD}
  Assets:US:Vanguard:Cash                         -480.00 USD

2014-03-31 * "Investing 60% of cash in RGAGX"
  Assets:US:Vanguard:RGAGX                          9.345 RGAGX {77.05 USD}
  Assets:US:Vanguard:Cash                         -720.03 USD

2014-03-31 * "Investing 40% of cash in VBMPX"
  Assets:US:Vanguard:VBMPX                          1.456 VBMPX {164.78 USD}
  Assets:US:Vanguard:Cash                         -239.92 USD

2014-03-31 * "Investing 60% of cash in RGAGX"
  Assets:US:Vanguard:RGAGX                          4.672 RGAGX {77.05 USD}
  Assets:US:Vanguard:Cash                         -359.98 USD
=======
  Assets:US:Vanguard:VBMPX                           3.343 VBMPX {143.60 USD}
  Assets:US:Vanguard:Cash                          -480.05 USD

2014-03-31 * "Investing 60% of cash in RGAGX"
  Assets:US:Vanguard:RGAGX                           4.913 RGAGX {146.55 USD}
  Assets:US:Vanguard:Cash                          -720.00 USD

2014-03-31 * "Investing 40% of cash in VBMPX"
  Assets:US:Vanguard:VBMPX                           1.671 VBMPX {143.60 USD}
  Assets:US:Vanguard:Cash                          -239.96 USD

2014-03-31 * "Investing 60% of cash in RGAGX"
  Assets:US:Vanguard:RGAGX                           2.456 RGAGX {146.55 USD}
  Assets:US:Vanguard:Cash                          -359.93 USD
>>>>>>> f74da437

2014-04-11 * "Employer match for contribution"
  Assets:US:Vanguard:Cash                           600.00 USD
  Income:US:Hoogle:Match401k                       -600.00 USD

2014-04-14 * "Investing 40% of cash in VBMPX"
<<<<<<< HEAD
  Assets:US:Vanguard:VBMPX                          2.887 VBMPX {166.29 USD}
  Assets:US:Vanguard:Cash                         -480.08 USD

2014-04-14 * "Investing 60% of cash in RGAGX"
  Assets:US:Vanguard:RGAGX                          9.258 RGAGX {77.78 USD}
  Assets:US:Vanguard:Cash                         -720.09 USD

2014-04-14 * "Investing 40% of cash in VBMPX"
  Assets:US:Vanguard:VBMPX                          1.443 VBMPX {166.29 USD}
  Assets:US:Vanguard:Cash                         -239.96 USD

2014-04-14 * "Investing 60% of cash in RGAGX"
  Assets:US:Vanguard:RGAGX                          4.628 RGAGX {77.78 USD}
  Assets:US:Vanguard:Cash                         -359.97 USD
=======
  Assets:US:Vanguard:VBMPX                           3.303 VBMPX {145.31 USD}
  Assets:US:Vanguard:Cash                          -479.96 USD

2014-04-14 * "Investing 60% of cash in RGAGX"
  Assets:US:Vanguard:RGAGX                           4.922 RGAGX {146.28 USD}
  Assets:US:Vanguard:Cash                          -719.99 USD

2014-04-14 * "Investing 40% of cash in VBMPX"
  Assets:US:Vanguard:VBMPX                           1.652 VBMPX {145.31 USD}
  Assets:US:Vanguard:Cash                          -240.05 USD

2014-04-14 * "Investing 60% of cash in RGAGX"
  Assets:US:Vanguard:RGAGX                           2.461 RGAGX {146.28 USD}
  Assets:US:Vanguard:Cash                          -360.00 USD
>>>>>>> f74da437

2014-04-25 * "Employer match for contribution"
  Assets:US:Vanguard:Cash                           600.00 USD
  Income:US:Hoogle:Match401k                       -600.00 USD

2014-04-28 * "Investing 40% of cash in VBMPX"
<<<<<<< HEAD
  Assets:US:Vanguard:VBMPX                          2.870 VBMPX {167.27 USD}
  Assets:US:Vanguard:Cash                         -480.06 USD

2014-04-28 * "Investing 60% of cash in RGAGX"
  Assets:US:Vanguard:RGAGX                          9.164 RGAGX {78.57 USD}
  Assets:US:Vanguard:Cash                         -720.02 USD

2014-04-28 * "Investing 40% of cash in VBMPX"
  Assets:US:Vanguard:VBMPX                          1.435 VBMPX {167.27 USD}
  Assets:US:Vanguard:Cash                         -240.03 USD

2014-04-28 * "Investing 60% of cash in RGAGX"
  Assets:US:Vanguard:RGAGX                          4.581 RGAGX {78.57 USD}
  Assets:US:Vanguard:Cash                         -359.93 USD
=======
  Assets:US:Vanguard:VBMPX                           3.301 VBMPX {145.41 USD}
  Assets:US:Vanguard:Cash                          -480.00 USD

2014-04-28 * "Investing 60% of cash in RGAGX"
  Assets:US:Vanguard:RGAGX                           4.783 RGAGX {150.55 USD}
  Assets:US:Vanguard:Cash                          -720.08 USD

2014-04-28 * "Investing 40% of cash in VBMPX"
  Assets:US:Vanguard:VBMPX                           1.650 VBMPX {145.41 USD}
  Assets:US:Vanguard:Cash                          -239.93 USD

2014-04-28 * "Investing 60% of cash in RGAGX"
  Assets:US:Vanguard:RGAGX                           2.391 RGAGX {150.55 USD}
  Assets:US:Vanguard:Cash                          -359.97 USD
>>>>>>> f74da437

2014-05-09 * "Employer match for contribution"
  Assets:US:Vanguard:Cash                           600.00 USD
  Income:US:Hoogle:Match401k                       -600.00 USD

2014-05-12 * "Investing 40% of cash in VBMPX"
<<<<<<< HEAD
  Assets:US:Vanguard:VBMPX                          2.874 VBMPX {166.99 USD}
  Assets:US:Vanguard:Cash                         -479.93 USD

2014-05-12 * "Investing 60% of cash in RGAGX"
  Assets:US:Vanguard:RGAGX                          9.268 RGAGX {77.68 USD}
  Assets:US:Vanguard:Cash                         -719.94 USD

2014-05-12 * "Investing 40% of cash in VBMPX"
  Assets:US:Vanguard:VBMPX                          1.437 VBMPX {166.99 USD}
  Assets:US:Vanguard:Cash                         -239.96 USD

2014-05-12 * "Investing 60% of cash in RGAGX"
  Assets:US:Vanguard:RGAGX                          4.635 RGAGX {77.68 USD}
  Assets:US:Vanguard:Cash                         -360.05 USD
=======
  Assets:US:Vanguard:VBMPX                           3.263 VBMPX {147.13 USD}
  Assets:US:Vanguard:Cash                          -480.09 USD

2014-05-12 * "Investing 60% of cash in RGAGX"
  Assets:US:Vanguard:RGAGX                           4.783 RGAGX {150.55 USD}
  Assets:US:Vanguard:Cash                          -720.08 USD

2014-05-12 * "Investing 40% of cash in VBMPX"
  Assets:US:Vanguard:VBMPX                           1.631 VBMPX {147.13 USD}
  Assets:US:Vanguard:Cash                          -239.97 USD

2014-05-12 * "Investing 60% of cash in RGAGX"
  Assets:US:Vanguard:RGAGX                           2.391 RGAGX {150.55 USD}
  Assets:US:Vanguard:Cash                          -359.97 USD
>>>>>>> f74da437

2014-05-23 * "Employer match for contribution"
  Assets:US:Vanguard:Cash                           600.00 USD
  Income:US:Hoogle:Match401k                       -600.00 USD

2014-05-26 * "Investing 40% of cash in VBMPX"
<<<<<<< HEAD
  Assets:US:Vanguard:VBMPX                          2.873 VBMPX {167.11 USD}
  Assets:US:Vanguard:Cash                         -480.11 USD

2014-05-26 * "Investing 60% of cash in RGAGX"
  Assets:US:Vanguard:RGAGX                          9.189 RGAGX {78.36 USD}
  Assets:US:Vanguard:Cash                         -720.05 USD

2014-05-26 * "Investing 40% of cash in VBMPX"
  Assets:US:Vanguard:VBMPX                          1.436 VBMPX {167.11 USD}
  Assets:US:Vanguard:Cash                         -239.97 USD

2014-05-26 * "Investing 60% of cash in RGAGX"
  Assets:US:Vanguard:RGAGX                          4.593 RGAGX {78.36 USD}
  Assets:US:Vanguard:Cash                         -359.91 USD
=======
  Assets:US:Vanguard:VBMPX                           3.285 VBMPX {146.09 USD}
  Assets:US:Vanguard:Cash                          -479.91 USD

2014-05-26 * "Investing 60% of cash in RGAGX"
  Assets:US:Vanguard:RGAGX                           4.872 RGAGX {147.79 USD}
  Assets:US:Vanguard:Cash                          -720.03 USD

2014-05-26 * "Investing 40% of cash in VBMPX"
  Assets:US:Vanguard:VBMPX                           1.643 VBMPX {146.09 USD}
  Assets:US:Vanguard:Cash                          -240.03 USD

2014-05-26 * "Investing 60% of cash in RGAGX"
  Assets:US:Vanguard:RGAGX                           2.436 RGAGX {147.79 USD}
  Assets:US:Vanguard:Cash                          -360.02 USD
>>>>>>> f74da437

2014-06-06 * "Employer match for contribution"
  Assets:US:Vanguard:Cash                           600.00 USD
  Income:US:Hoogle:Match401k                       -600.00 USD

2014-06-09 * "Investing 40% of cash in VBMPX"
<<<<<<< HEAD
  Assets:US:Vanguard:VBMPX                          2.857 VBMPX {168.02 USD}
  Assets:US:Vanguard:Cash                         -480.03 USD

2014-06-09 * "Investing 60% of cash in RGAGX"
  Assets:US:Vanguard:RGAGX                          9.312 RGAGX {77.32 USD}
  Assets:US:Vanguard:Cash                         -720.00 USD

2014-06-09 * "Investing 40% of cash in VBMPX"
  Assets:US:Vanguard:VBMPX                          1.428 VBMPX {168.02 USD}
  Assets:US:Vanguard:Cash                         -239.93 USD

2014-06-09 * "Investing 60% of cash in RGAGX"
  Assets:US:Vanguard:RGAGX                          4.656 RGAGX {77.32 USD}
  Assets:US:Vanguard:Cash                         -360.00 USD
=======
  Assets:US:Vanguard:VBMPX                           3.275 VBMPX {146.56 USD}
  Assets:US:Vanguard:Cash                          -479.98 USD

2014-06-09 * "Investing 60% of cash in RGAGX"
  Assets:US:Vanguard:RGAGX                           4.912 RGAGX {146.57 USD}
  Assets:US:Vanguard:Cash                          -719.95 USD

2014-06-09 * "Investing 40% of cash in VBMPX"
  Assets:US:Vanguard:VBMPX                           1.638 VBMPX {146.56 USD}
  Assets:US:Vanguard:Cash                          -240.07 USD

2014-06-09 * "Investing 60% of cash in RGAGX"
  Assets:US:Vanguard:RGAGX                           2.456 RGAGX {146.57 USD}
  Assets:US:Vanguard:Cash                          -359.98 USD
>>>>>>> f74da437

2014-06-20 * "Employer match for contribution"
  Assets:US:Vanguard:Cash                           600.00 USD
  Income:US:Hoogle:Match401k                       -600.00 USD

2014-06-23 * "Investing 40% of cash in VBMPX"
<<<<<<< HEAD
  Assets:US:Vanguard:VBMPX                          2.885 VBMPX {166.36 USD}
  Assets:US:Vanguard:Cash                         -479.95 USD

2014-06-23 * "Investing 60% of cash in RGAGX"
  Assets:US:Vanguard:RGAGX                          9.101 RGAGX {79.12 USD}
  Assets:US:Vanguard:Cash                         -720.07 USD

2014-06-23 * "Investing 40% of cash in VBMPX"
  Assets:US:Vanguard:VBMPX                          1.443 VBMPX {166.36 USD}
  Assets:US:Vanguard:Cash                         -240.06 USD

2014-06-23 * "Investing 60% of cash in RGAGX"
  Assets:US:Vanguard:RGAGX                          4.550 RGAGX {79.12 USD}
  Assets:US:Vanguard:Cash                         -360.00 USD
=======
  Assets:US:Vanguard:VBMPX                           3.257 VBMPX {147.37 USD}
  Assets:US:Vanguard:Cash                          -479.98 USD

2014-06-23 * "Investing 60% of cash in RGAGX"
  Assets:US:Vanguard:RGAGX                           4.951 RGAGX {145.41 USD}
  Assets:US:Vanguard:Cash                          -719.92 USD

2014-06-23 * "Investing 40% of cash in VBMPX"
  Assets:US:Vanguard:VBMPX                           1.629 VBMPX {147.37 USD}
  Assets:US:Vanguard:Cash                          -240.07 USD

2014-06-23 * "Investing 60% of cash in RGAGX"
  Assets:US:Vanguard:RGAGX                           2.476 RGAGX {145.41 USD}
  Assets:US:Vanguard:Cash                          -360.04 USD
>>>>>>> f74da437

2014-07-04 * "Employer match for contribution"
  Assets:US:Vanguard:Cash                           600.00 USD
  Income:US:Hoogle:Match401k                       -600.00 USD

2014-07-07 * "Investing 40% of cash in VBMPX"
<<<<<<< HEAD
  Assets:US:Vanguard:VBMPX                          2.848 VBMPX {168.53 USD}
  Assets:US:Vanguard:Cash                         -479.97 USD

2014-07-07 * "Investing 60% of cash in RGAGX"
  Assets:US:Vanguard:RGAGX                          9.057 RGAGX {79.50 USD}
  Assets:US:Vanguard:Cash                         -720.03 USD

2014-07-07 * "Investing 40% of cash in VBMPX"
  Assets:US:Vanguard:VBMPX                          1.424 VBMPX {168.53 USD}
  Assets:US:Vanguard:Cash                         -239.99 USD

2014-07-07 * "Investing 60% of cash in RGAGX"
  Assets:US:Vanguard:RGAGX                          4.528 RGAGX {79.50 USD}
  Assets:US:Vanguard:Cash                         -359.98 USD
=======
  Assets:US:Vanguard:VBMPX                           3.247 VBMPX {147.84 USD}
  Assets:US:Vanguard:Cash                          -480.04 USD

2014-07-07 * "Investing 60% of cash in RGAGX"
  Assets:US:Vanguard:RGAGX                           4.783 RGAGX {150.52 USD}
  Assets:US:Vanguard:Cash                          -719.94 USD

2014-07-07 * "Investing 40% of cash in VBMPX"
  Assets:US:Vanguard:VBMPX                           1.623 VBMPX {147.84 USD}
  Assets:US:Vanguard:Cash                          -239.94 USD

2014-07-07 * "Investing 60% of cash in RGAGX"
  Assets:US:Vanguard:RGAGX                           2.392 RGAGX {150.52 USD}
  Assets:US:Vanguard:Cash                          -360.04 USD
>>>>>>> f74da437

2014-07-18 * "Employer match for contribution"
  Assets:US:Vanguard:Cash                           350.00 USD
  Income:US:Hoogle:Match401k                       -350.00 USD

2014-07-21 * "Investing 40% of cash in VBMPX"
<<<<<<< HEAD
  Assets:US:Vanguard:VBMPX                          1.689 VBMPX {165.79 USD}
  Assets:US:Vanguard:Cash                         -280.02 USD

2014-07-21 * "Investing 60% of cash in RGAGX"
  Assets:US:Vanguard:RGAGX                          5.303 RGAGX {79.20 USD}
  Assets:US:Vanguard:Cash                         -420.00 USD

2014-07-21 * "Investing 40% of cash in VBMPX"
  Assets:US:Vanguard:VBMPX                          0.844 VBMPX {165.79 USD}
  Assets:US:Vanguard:Cash                         -139.93 USD

2014-07-21 * "Investing 60% of cash in RGAGX"
  Assets:US:Vanguard:RGAGX                          2.652 RGAGX {79.20 USD}
  Assets:US:Vanguard:Cash                         -210.04 USD
=======
  Assets:US:Vanguard:VBMPX                           1.895 VBMPX {147.74 USD}
  Assets:US:Vanguard:Cash                          -279.97 USD

2014-07-21 * "Investing 60% of cash in RGAGX"
  Assets:US:Vanguard:RGAGX                           2.858 RGAGX {146.98 USD}
  Assets:US:Vanguard:Cash                          -420.07 USD

2014-07-21 * "Investing 40% of cash in VBMPX"
  Assets:US:Vanguard:VBMPX                           0.948 VBMPX {147.74 USD}
  Assets:US:Vanguard:Cash                          -140.06 USD

2014-07-21 * "Investing 60% of cash in RGAGX"
  Assets:US:Vanguard:RGAGX                           1.429 RGAGX {146.98 USD}
  Assets:US:Vanguard:Cash                          -210.03 USD
>>>>>>> f74da437

2015-01-02 * "Employer match for contribution"
  Assets:US:Vanguard:Cash                           600.00 USD
  Income:US:Hoogle:Match401k                       -600.00 USD

2015-01-05 * "Investing 40% of cash in VBMPX"
<<<<<<< HEAD
  Assets:US:Vanguard:VBMPX                          2.862 VBMPX {167.69 USD}
  Assets:US:Vanguard:Cash                         -479.93 USD

2015-01-05 * "Investing 60% of cash in RGAGX"
  Assets:US:Vanguard:RGAGX                          8.489 RGAGX {84.82 USD}
  Assets:US:Vanguard:Cash                         -720.04 USD

2015-01-05 * "Investing 40% of cash in VBMPX"
  Assets:US:Vanguard:VBMPX                          1.431 VBMPX {167.69 USD}
  Assets:US:Vanguard:Cash                         -239.96 USD

2015-01-05 * "Investing 60% of cash in RGAGX"
  Assets:US:Vanguard:RGAGX                          4.245 RGAGX {84.82 USD}
  Assets:US:Vanguard:Cash                         -360.06 USD
=======
  Assets:US:Vanguard:VBMPX                           3.220 VBMPX {149.04 USD}
  Assets:US:Vanguard:Cash                          -479.91 USD

2015-01-05 * "Investing 60% of cash in RGAGX"
  Assets:US:Vanguard:RGAGX                           4.820 RGAGX {149.37 USD}
  Assets:US:Vanguard:Cash                          -719.96 USD

2015-01-05 * "Investing 40% of cash in VBMPX"
  Assets:US:Vanguard:VBMPX                           1.610 VBMPX {149.04 USD}
  Assets:US:Vanguard:Cash                          -239.95 USD

2015-01-05 * "Investing 60% of cash in RGAGX"
  Assets:US:Vanguard:RGAGX                           2.410 RGAGX {149.37 USD}
  Assets:US:Vanguard:Cash                          -359.98 USD
>>>>>>> f74da437

2015-01-16 * "Employer match for contribution"
  Assets:US:Vanguard:Cash                           600.00 USD
  Income:US:Hoogle:Match401k                       -600.00 USD

2015-01-19 * "Investing 40% of cash in VBMPX"
<<<<<<< HEAD
  Assets:US:Vanguard:VBMPX                          2.853 VBMPX {168.24 USD}
  Assets:US:Vanguard:Cash                         -479.99 USD

2015-01-19 * "Investing 60% of cash in RGAGX"
  Assets:US:Vanguard:RGAGX                          8.370 RGAGX {86.02 USD}
  Assets:US:Vanguard:Cash                         -719.99 USD

2015-01-19 * "Investing 40% of cash in VBMPX"
  Assets:US:Vanguard:VBMPX                          1.427 VBMPX {168.24 USD}
  Assets:US:Vanguard:Cash                         -240.08 USD

2015-01-19 * "Investing 60% of cash in RGAGX"
  Assets:US:Vanguard:RGAGX                          4.185 RGAGX {86.02 USD}
  Assets:US:Vanguard:Cash                         -359.99 USD
=======
  Assets:US:Vanguard:VBMPX                           3.186 VBMPX {150.65 USD}
  Assets:US:Vanguard:Cash                          -479.97 USD

2015-01-19 * "Investing 60% of cash in RGAGX"
  Assets:US:Vanguard:RGAGX                           4.804 RGAGX {149.89 USD}
  Assets:US:Vanguard:Cash                          -720.07 USD

2015-01-19 * "Investing 40% of cash in VBMPX"
  Assets:US:Vanguard:VBMPX                           1.593 VBMPX {150.65 USD}
  Assets:US:Vanguard:Cash                          -239.99 USD

2015-01-19 * "Investing 60% of cash in RGAGX"
  Assets:US:Vanguard:RGAGX                           2.402 RGAGX {149.89 USD}
  Assets:US:Vanguard:Cash                          -360.04 USD
>>>>>>> f74da437

2015-01-30 * "Employer match for contribution"
  Assets:US:Vanguard:Cash                           600.00 USD
  Income:US:Hoogle:Match401k                       -600.00 USD

2015-02-02 * "Investing 40% of cash in VBMPX"
<<<<<<< HEAD
  Assets:US:Vanguard:VBMPX                          2.851 VBMPX {168.37 USD}
  Assets:US:Vanguard:Cash                         -480.02 USD

2015-02-02 * "Investing 60% of cash in RGAGX"
  Assets:US:Vanguard:RGAGX                          8.302 RGAGX {86.73 USD}
  Assets:US:Vanguard:Cash                         -720.03 USD

2015-02-02 * "Investing 40% of cash in VBMPX"
  Assets:US:Vanguard:VBMPX                          1.425 VBMPX {168.37 USD}
  Assets:US:Vanguard:Cash                         -239.93 USD

2015-02-02 * "Investing 60% of cash in RGAGX"
  Assets:US:Vanguard:RGAGX                          4.150 RGAGX {86.73 USD}
  Assets:US:Vanguard:Cash                         -359.93 USD
=======
  Assets:US:Vanguard:VBMPX                           3.206 VBMPX {149.72 USD}
  Assets:US:Vanguard:Cash                          -480.00 USD

2015-02-02 * "Investing 60% of cash in RGAGX"
  Assets:US:Vanguard:RGAGX                           4.885 RGAGX {147.38 USD}
  Assets:US:Vanguard:Cash                          -719.95 USD

2015-02-02 * "Investing 40% of cash in VBMPX"
  Assets:US:Vanguard:VBMPX                           1.603 VBMPX {149.72 USD}
  Assets:US:Vanguard:Cash                          -240.00 USD

2015-02-02 * "Investing 60% of cash in RGAGX"
  Assets:US:Vanguard:RGAGX                           2.443 RGAGX {147.38 USD}
  Assets:US:Vanguard:Cash                          -360.05 USD
>>>>>>> f74da437

2015-02-13 * "Employer match for contribution"
  Assets:US:Vanguard:Cash                           600.00 USD
  Income:US:Hoogle:Match401k                       -600.00 USD

2015-02-16 * "Investing 40% of cash in VBMPX"
<<<<<<< HEAD
  Assets:US:Vanguard:VBMPX                          2.855 VBMPX {168.14 USD}
  Assets:US:Vanguard:Cash                         -480.04 USD

2015-02-16 * "Investing 60% of cash in RGAGX"
  Assets:US:Vanguard:RGAGX                          8.131 RGAGX {88.56 USD}
  Assets:US:Vanguard:Cash                         -720.08 USD

2015-02-16 * "Investing 40% of cash in VBMPX"
  Assets:US:Vanguard:VBMPX                          1.427 VBMPX {168.14 USD}
  Assets:US:Vanguard:Cash                         -239.94 USD

2015-02-16 * "Investing 60% of cash in RGAGX"
  Assets:US:Vanguard:RGAGX                          4.065 RGAGX {88.56 USD}
  Assets:US:Vanguard:Cash                         -360.00 USD
=======
  Assets:US:Vanguard:VBMPX                           3.217 VBMPX {149.22 USD}
  Assets:US:Vanguard:Cash                          -480.04 USD

2015-02-16 * "Investing 60% of cash in RGAGX"
  Assets:US:Vanguard:RGAGX                           4.899 RGAGX {146.97 USD}
  Assets:US:Vanguard:Cash                          -720.01 USD

2015-02-16 * "Investing 40% of cash in VBMPX"
  Assets:US:Vanguard:VBMPX                           1.608 VBMPX {149.22 USD}
  Assets:US:Vanguard:Cash                          -239.95 USD

2015-02-16 * "Investing 60% of cash in RGAGX"
  Assets:US:Vanguard:RGAGX                           2.449 RGAGX {146.97 USD}
  Assets:US:Vanguard:Cash                          -359.93 USD

2015-02-27 * "Employer match for contribution"
  Assets:US:Vanguard:Cash                           600.00 USD
  Income:US:Hoogle:Match401k                       -600.00 USD

2015-03-02 * "Investing 40% of cash in VBMPX"
  Assets:US:Vanguard:VBMPX                           3.173 VBMPX {151.29 USD}
  Assets:US:Vanguard:Cash                          -480.04 USD

2015-03-02 * "Investing 60% of cash in RGAGX"
  Assets:US:Vanguard:RGAGX                           5.000 RGAGX {144.02 USD}
  Assets:US:Vanguard:Cash                          -720.10 USD

2015-03-02 * "Investing 40% of cash in VBMPX"
  Assets:US:Vanguard:VBMPX                           1.586 VBMPX {151.29 USD}
  Assets:US:Vanguard:Cash                          -239.95 USD

2015-03-02 * "Investing 60% of cash in RGAGX"
  Assets:US:Vanguard:RGAGX                           2.499 RGAGX {144.02 USD}
  Assets:US:Vanguard:Cash                          -359.91 USD

2015-03-13 * "Employer match for contribution"
  Assets:US:Vanguard:Cash                           600.00 USD
  Income:US:Hoogle:Match401k                       -600.00 USD

2015-03-16 * "Investing 40% of cash in VBMPX"
  Assets:US:Vanguard:VBMPX                           3.156 VBMPX {152.10 USD}
  Assets:US:Vanguard:Cash                          -480.03 USD

2015-03-16 * "Investing 60% of cash in RGAGX"
  Assets:US:Vanguard:RGAGX                           5.087 RGAGX {141.55 USD}
  Assets:US:Vanguard:Cash                          -720.06 USD

2015-03-16 * "Investing 40% of cash in VBMPX"
  Assets:US:Vanguard:VBMPX                           1.578 VBMPX {152.10 USD}
  Assets:US:Vanguard:Cash                          -240.01 USD

2015-03-16 * "Investing 60% of cash in RGAGX"
  Assets:US:Vanguard:RGAGX                           2.543 RGAGX {141.55 USD}
  Assets:US:Vanguard:Cash                          -359.96 USD

2015-03-27 * "Employer match for contribution"
  Assets:US:Vanguard:Cash                           600.00 USD
  Income:US:Hoogle:Match401k                       -600.00 USD

2015-03-30 * "Investing 40% of cash in VBMPX"
  Assets:US:Vanguard:VBMPX                           3.114 VBMPX {154.14 USD}
  Assets:US:Vanguard:Cash                          -479.99 USD

2015-03-30 * "Investing 60% of cash in RGAGX"
  Assets:US:Vanguard:RGAGX                           5.132 RGAGX {140.29 USD}
  Assets:US:Vanguard:Cash                          -719.97 USD

2015-03-30 * "Investing 40% of cash in VBMPX"
  Assets:US:Vanguard:VBMPX                           1.557 VBMPX {154.14 USD}
  Assets:US:Vanguard:Cash                          -240.00 USD

2015-03-30 * "Investing 60% of cash in RGAGX"
  Assets:US:Vanguard:RGAGX                           2.566 RGAGX {140.29 USD}
  Assets:US:Vanguard:Cash                          -359.98 USD

2015-04-10 * "Employer match for contribution"
  Assets:US:Vanguard:Cash                           600.00 USD
  Income:US:Hoogle:Match401k                       -600.00 USD

2015-04-13 * "Investing 40% of cash in VBMPX"
  Assets:US:Vanguard:VBMPX                           3.117 VBMPX {154.02 USD}
  Assets:US:Vanguard:Cash                          -480.08 USD

2015-04-13 * "Investing 60% of cash in RGAGX"
  Assets:US:Vanguard:RGAGX                           5.029 RGAGX {143.17 USD}
  Assets:US:Vanguard:Cash                          -720.00 USD

2015-04-13 * "Investing 40% of cash in VBMPX"
  Assets:US:Vanguard:VBMPX                           1.558 VBMPX {154.02 USD}
  Assets:US:Vanguard:Cash                          -239.96 USD

2015-04-13 * "Investing 60% of cash in RGAGX"
  Assets:US:Vanguard:RGAGX                           2.514 RGAGX {143.17 USD}
  Assets:US:Vanguard:Cash                          -359.93 USD

2015-04-24 * "Employer match for contribution"
  Assets:US:Vanguard:Cash                           600.00 USD
  Income:US:Hoogle:Match401k                       -600.00 USD

2015-04-27 * "Investing 40% of cash in VBMPX"
  Assets:US:Vanguard:VBMPX                           3.118 VBMPX {153.97 USD}
  Assets:US:Vanguard:Cash                          -480.08 USD

2015-04-27 * "Investing 60% of cash in RGAGX"
  Assets:US:Vanguard:RGAGX                           4.968 RGAGX {144.93 USD}
  Assets:US:Vanguard:Cash                          -720.01 USD

2015-04-27 * "Investing 40% of cash in VBMPX"
  Assets:US:Vanguard:VBMPX                           1.559 VBMPX {153.97 USD}
  Assets:US:Vanguard:Cash                          -240.04 USD

2015-04-27 * "Investing 60% of cash in RGAGX"
  Assets:US:Vanguard:RGAGX                           2.484 RGAGX {144.93 USD}
  Assets:US:Vanguard:Cash                          -360.01 USD

2015-05-08 * "Employer match for contribution"
  Assets:US:Vanguard:Cash                           600.00 USD
  Income:US:Hoogle:Match401k                       -600.00 USD

2015-05-11 * "Investing 40% of cash in VBMPX"
  Assets:US:Vanguard:VBMPX                           3.120 VBMPX {153.82 USD}
  Assets:US:Vanguard:Cash                          -479.92 USD

2015-05-11 * "Investing 60% of cash in RGAGX"
  Assets:US:Vanguard:RGAGX                           4.917 RGAGX {146.43 USD}
  Assets:US:Vanguard:Cash                          -720.00 USD

2015-05-11 * "Investing 40% of cash in VBMPX"
  Assets:US:Vanguard:VBMPX                           1.560 VBMPX {153.82 USD}
  Assets:US:Vanguard:Cash                          -239.96 USD

2015-05-11 * "Investing 60% of cash in RGAGX"
  Assets:US:Vanguard:RGAGX                           2.459 RGAGX {146.43 USD}
  Assets:US:Vanguard:Cash                          -360.07 USD

2015-05-22 * "Employer match for contribution"
  Assets:US:Vanguard:Cash                           600.00 USD
  Income:US:Hoogle:Match401k                       -600.00 USD

2015-05-25 * "Investing 40% of cash in VBMPX"
  Assets:US:Vanguard:VBMPX                           3.152 VBMPX {152.29 USD}
  Assets:US:Vanguard:Cash                          -480.02 USD

2015-05-25 * "Investing 60% of cash in RGAGX"
  Assets:US:Vanguard:RGAGX                           4.838 RGAGX {148.82 USD}
  Assets:US:Vanguard:Cash                          -719.99 USD

2015-05-25 * "Investing 40% of cash in VBMPX"
  Assets:US:Vanguard:VBMPX                           1.576 VBMPX {152.29 USD}
  Assets:US:Vanguard:Cash                          -240.01 USD

2015-05-25 * "Investing 60% of cash in RGAGX"
  Assets:US:Vanguard:RGAGX                           2.419 RGAGX {148.82 USD}
  Assets:US:Vanguard:Cash                          -360.00 USD

2015-06-05 * "Employer match for contribution"
  Assets:US:Vanguard:Cash                           600.00 USD
  Income:US:Hoogle:Match401k                       -600.00 USD

2015-06-08 * "Investing 40% of cash in VBMPX"
  Assets:US:Vanguard:VBMPX                           3.137 VBMPX {153.03 USD}
  Assets:US:Vanguard:Cash                          -480.06 USD

2015-06-08 * "Investing 60% of cash in RGAGX"
  Assets:US:Vanguard:RGAGX                           4.860 RGAGX {148.16 USD}
  Assets:US:Vanguard:Cash                          -720.06 USD

2015-06-08 * "Investing 40% of cash in VBMPX"
  Assets:US:Vanguard:VBMPX                           1.568 VBMPX {153.03 USD}
  Assets:US:Vanguard:Cash                          -239.95 USD

2015-06-08 * "Investing 60% of cash in RGAGX"
  Assets:US:Vanguard:RGAGX                           2.429 RGAGX {148.16 USD}
  Assets:US:Vanguard:Cash                          -359.88 USD

2015-06-19 * "Employer match for contribution"
  Assets:US:Vanguard:Cash                           600.00 USD
  Income:US:Hoogle:Match401k                       -600.00 USD

2015-06-22 * "Investing 40% of cash in VBMPX"
  Assets:US:Vanguard:VBMPX                           3.119 VBMPX {153.92 USD}
  Assets:US:Vanguard:Cash                          -480.08 USD

2015-06-22 * "Investing 60% of cash in RGAGX"
  Assets:US:Vanguard:RGAGX                           5.012 RGAGX {143.65 USD}
  Assets:US:Vanguard:Cash                          -719.97 USD

2015-06-22 * "Investing 40% of cash in VBMPX"
  Assets:US:Vanguard:VBMPX                           1.559 VBMPX {153.92 USD}
  Assets:US:Vanguard:Cash                          -239.96 USD

2015-06-22 * "Investing 60% of cash in RGAGX"
  Assets:US:Vanguard:RGAGX                           2.506 RGAGX {143.65 USD}
  Assets:US:Vanguard:Cash                          -359.99 USD

2015-07-03 * "Employer match for contribution"
  Assets:US:Vanguard:Cash                           600.00 USD
  Income:US:Hoogle:Match401k                       -600.00 USD

2015-07-06 * "Investing 40% of cash in VBMPX"
  Assets:US:Vanguard:VBMPX                           3.120 VBMPX {153.87 USD}
  Assets:US:Vanguard:Cash                          -480.07 USD

2015-07-06 * "Investing 60% of cash in RGAGX"
  Assets:US:Vanguard:RGAGX                           5.082 RGAGX {141.68 USD}
  Assets:US:Vanguard:Cash                          -720.02 USD

2015-07-06 * "Investing 40% of cash in VBMPX"
  Assets:US:Vanguard:VBMPX                           1.560 VBMPX {153.87 USD}
  Assets:US:Vanguard:Cash                          -240.04 USD

2015-07-06 * "Investing 60% of cash in RGAGX"
  Assets:US:Vanguard:RGAGX                           2.541 RGAGX {141.68 USD}
  Assets:US:Vanguard:Cash                          -360.01 USD

2015-07-17 * "Employer match for contribution"
  Assets:US:Vanguard:Cash                           600.00 USD
  Income:US:Hoogle:Match401k                       -600.00 USD

2015-07-20 * "Investing 40% of cash in VBMPX"
  Assets:US:Vanguard:VBMPX                           3.134 VBMPX {153.14 USD}
  Assets:US:Vanguard:Cash                          -479.94 USD

2015-07-20 * "Investing 60% of cash in RGAGX"
  Assets:US:Vanguard:RGAGX                           5.079 RGAGX {141.76 USD}
  Assets:US:Vanguard:Cash                          -720.00 USD

2015-07-20 * "Investing 40% of cash in VBMPX"
  Assets:US:Vanguard:VBMPX                           1.567 VBMPX {153.14 USD}
  Assets:US:Vanguard:Cash                          -239.97 USD

2015-07-20 * "Investing 60% of cash in RGAGX"
  Assets:US:Vanguard:RGAGX                           2.539 RGAGX {141.76 USD}
  Assets:US:Vanguard:Cash                          -359.93 USD
>>>>>>> f74da437



* Sources of Income

2013-01-01 open Income:US:Hoogle:Salary                      USD
2013-01-01 open Income:US:Hoogle:GroupTermLife               USD
2013-01-01 open Income:US:Hoogle:Vacation                    VACHR
2013-01-01 open Assets:US:Hoogle:Vacation                    VACHR
2013-01-01 open Expenses:Vacation                               VACHR
2013-01-01 open Expenses:Health:Life:GroupTermLife
2013-01-01 open Expenses:Health:Medical:Insurance
2013-01-01 open Expenses:Health:Dental:Insurance
2013-01-01 open Expenses:Health:Vision:Insurance

2013-01-01 event "employer" "Hoogle, 1600 Amphibious Parkway, River View, CA"

2013-01-03 * "Hoogle" | "Payroll"
<<<<<<< HEAD
  Assets:US:BofA:Checking                         1350.60 USD
  Assets:US:Vanguard:Cash                         1200.00 USD
  Assets:US:Federal:PreTax401k                   -1200.00 IRAUSD
  Expenses:Taxes:Y2013:US:Federal:PreTax401k      1200.00 IRAUSD
  Income:US:Hoogle:Salary                        -4615.38 USD
  Income:US:Hoogle:GroupTermLife                   -24.32 USD
  Expenses:Health:Life:GroupTermLife                24.32 USD
  Expenses:Health:Dental:Insurance                   2.90 USD
  Expenses:Health:Medical:Insurance                 27.38 USD
  Expenses:Health:Vision:Insurance                  42.30 USD
  Expenses:Taxes:Y2013:US:Medicare                 106.62 USD
  Expenses:Taxes:Y2013:US:Federal                 1062.92 USD
  Expenses:Taxes:Y2013:US:State                    365.08 USD
  Expenses:Taxes:Y2013:US:CityNYC                  174.92 USD
  Expenses:Taxes:Y2013:US:SDI                        1.12 USD
  Expenses:Taxes:Y2013:US:SocSec                   281.54 USD
  Assets:US:Hoogle:Vacation                             5 VACHR
  Income:US:Hoogle:Vacation                            -5 VACHR

2013-01-17 * "Hoogle" | "Payroll"
  Assets:US:BofA:Checking                         1350.60 USD
  Assets:US:Vanguard:Cash                         1200.00 USD
  Assets:US:Federal:PreTax401k                   -1200.00 IRAUSD
  Expenses:Taxes:Y2013:US:Federal:PreTax401k      1200.00 IRAUSD
  Income:US:Hoogle:Salary                        -4615.38 USD
  Income:US:Hoogle:GroupTermLife                   -24.32 USD
  Expenses:Health:Life:GroupTermLife                24.32 USD
  Expenses:Health:Dental:Insurance                   2.90 USD
  Expenses:Health:Medical:Insurance                 27.38 USD
  Expenses:Health:Vision:Insurance                  42.30 USD
  Expenses:Taxes:Y2013:US:Medicare                 106.62 USD
  Expenses:Taxes:Y2013:US:Federal                 1062.92 USD
  Expenses:Taxes:Y2013:US:State                    365.08 USD
  Expenses:Taxes:Y2013:US:CityNYC                  174.92 USD
  Expenses:Taxes:Y2013:US:SDI                        1.12 USD
  Expenses:Taxes:Y2013:US:SocSec                   281.54 USD
  Assets:US:Hoogle:Vacation                             5 VACHR
  Income:US:Hoogle:Vacation                            -5 VACHR

2013-01-31 * "Hoogle" | "Payroll"
  Assets:US:BofA:Checking                         1350.60 USD
  Assets:US:Vanguard:Cash                         1200.00 USD
  Assets:US:Federal:PreTax401k                   -1200.00 IRAUSD
  Expenses:Taxes:Y2013:US:Federal:PreTax401k      1200.00 IRAUSD
  Income:US:Hoogle:Salary                        -4615.38 USD
  Income:US:Hoogle:GroupTermLife                   -24.32 USD
  Expenses:Health:Life:GroupTermLife                24.32 USD
  Expenses:Health:Dental:Insurance                   2.90 USD
  Expenses:Health:Medical:Insurance                 27.38 USD
  Expenses:Health:Vision:Insurance                  42.30 USD
  Expenses:Taxes:Y2013:US:Medicare                 106.62 USD
  Expenses:Taxes:Y2013:US:Federal                 1062.92 USD
  Expenses:Taxes:Y2013:US:State                    365.08 USD
  Expenses:Taxes:Y2013:US:CityNYC                  174.92 USD
  Expenses:Taxes:Y2013:US:SDI                        1.12 USD
  Expenses:Taxes:Y2013:US:SocSec                   281.54 USD
  Assets:US:Hoogle:Vacation                             5 VACHR
  Income:US:Hoogle:Vacation                            -5 VACHR

2013-02-14 * "Hoogle" | "Payroll"
  Assets:US:BofA:Checking                         1350.60 USD
  Assets:US:Vanguard:Cash                         1200.00 USD
  Assets:US:Federal:PreTax401k                   -1200.00 IRAUSD
  Expenses:Taxes:Y2013:US:Federal:PreTax401k      1200.00 IRAUSD
  Income:US:Hoogle:Salary                        -4615.38 USD
  Income:US:Hoogle:GroupTermLife                   -24.32 USD
  Expenses:Health:Life:GroupTermLife                24.32 USD
  Expenses:Health:Dental:Insurance                   2.90 USD
  Expenses:Health:Medical:Insurance                 27.38 USD
  Expenses:Health:Vision:Insurance                  42.30 USD
  Expenses:Taxes:Y2013:US:Medicare                 106.62 USD
  Expenses:Taxes:Y2013:US:Federal                 1062.92 USD
  Expenses:Taxes:Y2013:US:State                    365.08 USD
  Expenses:Taxes:Y2013:US:CityNYC                  174.92 USD
  Expenses:Taxes:Y2013:US:SDI                        1.12 USD
  Expenses:Taxes:Y2013:US:SocSec                   281.54 USD
  Assets:US:Hoogle:Vacation                             5 VACHR
  Income:US:Hoogle:Vacation                            -5 VACHR

2013-02-28 * "Hoogle" | "Payroll"
  Assets:US:BofA:Checking                         1350.60 USD
  Assets:US:Vanguard:Cash                         1200.00 USD
  Assets:US:Federal:PreTax401k                   -1200.00 IRAUSD
  Expenses:Taxes:Y2013:US:Federal:PreTax401k      1200.00 IRAUSD
  Income:US:Hoogle:Salary                        -4615.38 USD
  Income:US:Hoogle:GroupTermLife                   -24.32 USD
  Expenses:Health:Life:GroupTermLife                24.32 USD
  Expenses:Health:Dental:Insurance                   2.90 USD
  Expenses:Health:Medical:Insurance                 27.38 USD
  Expenses:Health:Vision:Insurance                  42.30 USD
  Expenses:Taxes:Y2013:US:Medicare                 106.62 USD
  Expenses:Taxes:Y2013:US:Federal                 1062.92 USD
  Expenses:Taxes:Y2013:US:State                    365.08 USD
  Expenses:Taxes:Y2013:US:CityNYC                  174.92 USD
  Expenses:Taxes:Y2013:US:SDI                        1.12 USD
  Expenses:Taxes:Y2013:US:SocSec                   281.54 USD
  Assets:US:Hoogle:Vacation                             5 VACHR
  Income:US:Hoogle:Vacation                            -5 VACHR

2013-03-14 * "Hoogle" | "Payroll"
  Assets:US:BofA:Checking                         1350.60 USD
  Assets:US:Vanguard:Cash                         1200.00 USD
  Assets:US:Federal:PreTax401k                   -1200.00 IRAUSD
  Expenses:Taxes:Y2013:US:Federal:PreTax401k      1200.00 IRAUSD
  Income:US:Hoogle:Salary                        -4615.38 USD
  Income:US:Hoogle:GroupTermLife                   -24.32 USD
  Expenses:Health:Life:GroupTermLife                24.32 USD
  Expenses:Health:Dental:Insurance                   2.90 USD
  Expenses:Health:Medical:Insurance                 27.38 USD
  Expenses:Health:Vision:Insurance                  42.30 USD
  Expenses:Taxes:Y2013:US:Medicare                 106.62 USD
  Expenses:Taxes:Y2013:US:Federal                 1062.92 USD
  Expenses:Taxes:Y2013:US:State                    365.08 USD
  Expenses:Taxes:Y2013:US:CityNYC                  174.92 USD
  Expenses:Taxes:Y2013:US:SDI                        1.12 USD
  Expenses:Taxes:Y2013:US:SocSec                   281.54 USD
  Assets:US:Hoogle:Vacation                             5 VACHR
  Income:US:Hoogle:Vacation                            -5 VACHR

2013-03-28 * "Hoogle" | "Payroll"
  Assets:US:BofA:Checking                         1350.60 USD
  Assets:US:Vanguard:Cash                         1200.00 USD
  Assets:US:Federal:PreTax401k                   -1200.00 IRAUSD
  Expenses:Taxes:Y2013:US:Federal:PreTax401k      1200.00 IRAUSD
  Income:US:Hoogle:Salary                        -4615.38 USD
  Income:US:Hoogle:GroupTermLife                   -24.32 USD
  Expenses:Health:Life:GroupTermLife                24.32 USD
  Expenses:Health:Dental:Insurance                   2.90 USD
  Expenses:Health:Medical:Insurance                 27.38 USD
  Expenses:Health:Vision:Insurance                  42.30 USD
  Expenses:Taxes:Y2013:US:Medicare                 106.62 USD
  Expenses:Taxes:Y2013:US:Federal                 1062.92 USD
  Expenses:Taxes:Y2013:US:State                    365.08 USD
  Expenses:Taxes:Y2013:US:CityNYC                  174.92 USD
  Expenses:Taxes:Y2013:US:SDI                        1.12 USD
  Expenses:Taxes:Y2013:US:SocSec                   281.54 USD
  Assets:US:Hoogle:Vacation                             5 VACHR
  Income:US:Hoogle:Vacation                            -5 VACHR

2013-04-11 * "Hoogle" | "Payroll"
  Assets:US:BofA:Checking                         1350.60 USD
  Assets:US:Vanguard:Cash                         1200.00 USD
  Assets:US:Federal:PreTax401k                   -1200.00 IRAUSD
  Expenses:Taxes:Y2013:US:Federal:PreTax401k      1200.00 IRAUSD
  Income:US:Hoogle:Salary                        -4615.38 USD
  Income:US:Hoogle:GroupTermLife                   -24.32 USD
  Expenses:Health:Life:GroupTermLife                24.32 USD
  Expenses:Health:Dental:Insurance                   2.90 USD
  Expenses:Health:Medical:Insurance                 27.38 USD
  Expenses:Health:Vision:Insurance                  42.30 USD
  Expenses:Taxes:Y2013:US:Medicare                 106.62 USD
  Expenses:Taxes:Y2013:US:Federal                 1062.92 USD
  Expenses:Taxes:Y2013:US:State                    365.08 USD
  Expenses:Taxes:Y2013:US:CityNYC                  174.92 USD
  Expenses:Taxes:Y2013:US:SDI                        1.12 USD
  Expenses:Taxes:Y2013:US:SocSec                   281.54 USD
  Assets:US:Hoogle:Vacation                             5 VACHR
  Income:US:Hoogle:Vacation                            -5 VACHR

2013-04-25 * "Hoogle" | "Payroll"
  Assets:US:BofA:Checking                         1350.60 USD
  Assets:US:Vanguard:Cash                         1200.00 USD
  Assets:US:Federal:PreTax401k                   -1200.00 IRAUSD
  Expenses:Taxes:Y2013:US:Federal:PreTax401k      1200.00 IRAUSD
  Income:US:Hoogle:Salary                        -4615.38 USD
  Income:US:Hoogle:GroupTermLife                   -24.32 USD
  Expenses:Health:Life:GroupTermLife                24.32 USD
  Expenses:Health:Dental:Insurance                   2.90 USD
  Expenses:Health:Medical:Insurance                 27.38 USD
  Expenses:Health:Vision:Insurance                  42.30 USD
  Expenses:Taxes:Y2013:US:Medicare                 106.62 USD
  Expenses:Taxes:Y2013:US:Federal                 1062.92 USD
  Expenses:Taxes:Y2013:US:State                    365.08 USD
  Expenses:Taxes:Y2013:US:CityNYC                  174.92 USD
  Expenses:Taxes:Y2013:US:SDI                        1.12 USD
  Expenses:Taxes:Y2013:US:SocSec                   281.54 USD
  Assets:US:Hoogle:Vacation                             5 VACHR
  Income:US:Hoogle:Vacation                            -5 VACHR

2013-05-09 * "Hoogle" | "Payroll"
  Assets:US:BofA:Checking                         1350.60 USD
  Assets:US:Vanguard:Cash                         1200.00 USD
  Assets:US:Federal:PreTax401k                   -1200.00 IRAUSD
  Expenses:Taxes:Y2013:US:Federal:PreTax401k      1200.00 IRAUSD
  Income:US:Hoogle:Salary                        -4615.38 USD
  Income:US:Hoogle:GroupTermLife                   -24.32 USD
  Expenses:Health:Life:GroupTermLife                24.32 USD
  Expenses:Health:Dental:Insurance                   2.90 USD
  Expenses:Health:Medical:Insurance                 27.38 USD
  Expenses:Health:Vision:Insurance                  42.30 USD
  Expenses:Taxes:Y2013:US:Medicare                 106.62 USD
  Expenses:Taxes:Y2013:US:Federal                 1062.92 USD
  Expenses:Taxes:Y2013:US:State                    365.08 USD
  Expenses:Taxes:Y2013:US:CityNYC                  174.92 USD
  Expenses:Taxes:Y2013:US:SDI                        1.12 USD
  Expenses:Taxes:Y2013:US:SocSec                   281.54 USD
  Assets:US:Hoogle:Vacation                             5 VACHR
  Income:US:Hoogle:Vacation                            -5 VACHR

2013-05-23 * "Hoogle" | "Payroll"
  Assets:US:BofA:Checking                         1350.60 USD
  Assets:US:Vanguard:Cash                         1200.00 USD
  Assets:US:Federal:PreTax401k                   -1200.00 IRAUSD
  Expenses:Taxes:Y2013:US:Federal:PreTax401k      1200.00 IRAUSD
  Income:US:Hoogle:Salary                        -4615.38 USD
  Income:US:Hoogle:GroupTermLife                   -24.32 USD
  Expenses:Health:Life:GroupTermLife                24.32 USD
  Expenses:Health:Dental:Insurance                   2.90 USD
  Expenses:Health:Medical:Insurance                 27.38 USD
  Expenses:Health:Vision:Insurance                  42.30 USD
  Expenses:Taxes:Y2013:US:Medicare                 106.62 USD
  Expenses:Taxes:Y2013:US:Federal                 1062.92 USD
  Expenses:Taxes:Y2013:US:State                    365.08 USD
  Expenses:Taxes:Y2013:US:CityNYC                  174.92 USD
  Expenses:Taxes:Y2013:US:SDI                        1.12 USD
  Expenses:Taxes:Y2013:US:SocSec                   281.54 USD
  Assets:US:Hoogle:Vacation                             5 VACHR
  Income:US:Hoogle:Vacation                            -5 VACHR

2013-06-06 * "Hoogle" | "Payroll"
  Assets:US:BofA:Checking                         1350.60 USD
  Assets:US:Vanguard:Cash                         1200.00 USD
  Assets:US:Federal:PreTax401k                   -1200.00 IRAUSD
  Expenses:Taxes:Y2013:US:Federal:PreTax401k      1200.00 IRAUSD
  Income:US:Hoogle:Salary                        -4615.38 USD
  Income:US:Hoogle:GroupTermLife                   -24.32 USD
  Expenses:Health:Life:GroupTermLife                24.32 USD
  Expenses:Health:Dental:Insurance                   2.90 USD
  Expenses:Health:Medical:Insurance                 27.38 USD
  Expenses:Health:Vision:Insurance                  42.30 USD
  Expenses:Taxes:Y2013:US:Medicare                 106.62 USD
  Expenses:Taxes:Y2013:US:Federal                 1062.92 USD
  Expenses:Taxes:Y2013:US:State                    365.08 USD
  Expenses:Taxes:Y2013:US:CityNYC                  174.92 USD
  Expenses:Taxes:Y2013:US:SDI                        1.12 USD
  Expenses:Taxes:Y2013:US:SocSec                   281.54 USD
  Assets:US:Hoogle:Vacation                             5 VACHR
  Income:US:Hoogle:Vacation                            -5 VACHR

2013-06-20 * "Hoogle" | "Payroll"
  Assets:US:BofA:Checking                         1350.60 USD
  Assets:US:Vanguard:Cash                         1200.00 USD
  Assets:US:Federal:PreTax401k                   -1200.00 IRAUSD
  Expenses:Taxes:Y2013:US:Federal:PreTax401k      1200.00 IRAUSD
  Income:US:Hoogle:Salary                        -4615.38 USD
  Income:US:Hoogle:GroupTermLife                   -24.32 USD
  Expenses:Health:Life:GroupTermLife                24.32 USD
  Expenses:Health:Dental:Insurance                   2.90 USD
  Expenses:Health:Medical:Insurance                 27.38 USD
  Expenses:Health:Vision:Insurance                  42.30 USD
  Expenses:Taxes:Y2013:US:Medicare                 106.62 USD
  Expenses:Taxes:Y2013:US:Federal                 1062.92 USD
  Expenses:Taxes:Y2013:US:State                    365.08 USD
  Expenses:Taxes:Y2013:US:CityNYC                  174.92 USD
  Expenses:Taxes:Y2013:US:SDI                        1.12 USD
  Expenses:Taxes:Y2013:US:SocSec                   281.54 USD
  Assets:US:Hoogle:Vacation                             5 VACHR
  Income:US:Hoogle:Vacation                            -5 VACHR

2013-07-04 * "Hoogle" | "Payroll"
  Assets:US:BofA:Checking                         1350.60 USD
  Assets:US:Vanguard:Cash                         1200.00 USD
  Assets:US:Federal:PreTax401k                   -1200.00 IRAUSD
  Expenses:Taxes:Y2013:US:Federal:PreTax401k      1200.00 IRAUSD
  Income:US:Hoogle:Salary                        -4615.38 USD
  Income:US:Hoogle:GroupTermLife                   -24.32 USD
  Expenses:Health:Life:GroupTermLife                24.32 USD
  Expenses:Health:Dental:Insurance                   2.90 USD
  Expenses:Health:Medical:Insurance                 27.38 USD
  Expenses:Health:Vision:Insurance                  42.30 USD
  Expenses:Taxes:Y2013:US:Medicare                 106.62 USD
  Expenses:Taxes:Y2013:US:Federal                 1062.92 USD
  Expenses:Taxes:Y2013:US:State                    365.08 USD
  Expenses:Taxes:Y2013:US:CityNYC                  174.92 USD
  Expenses:Taxes:Y2013:US:SDI                        1.12 USD
  Expenses:Taxes:Y2013:US:SocSec                   281.54 USD
  Assets:US:Hoogle:Vacation                             5 VACHR
  Income:US:Hoogle:Vacation                            -5 VACHR

2013-07-18 * "Hoogle" | "Payroll"
  Assets:US:BofA:Checking                         1850.60 USD
  Assets:US:Vanguard:Cash                          700.00 USD
  Assets:US:Federal:PreTax401k                    -700.00 IRAUSD
  Expenses:Taxes:Y2013:US:Federal:PreTax401k       700.00 IRAUSD
  Income:US:Hoogle:Salary                        -4615.38 USD
  Income:US:Hoogle:GroupTermLife                   -24.32 USD
  Expenses:Health:Life:GroupTermLife                24.32 USD
  Expenses:Health:Dental:Insurance                   2.90 USD
  Expenses:Health:Medical:Insurance                 27.38 USD
  Expenses:Health:Vision:Insurance                  42.30 USD
  Expenses:Taxes:Y2013:US:Medicare                 106.62 USD
  Expenses:Taxes:Y2013:US:Federal                 1062.92 USD
  Expenses:Taxes:Y2013:US:State                    365.08 USD
  Expenses:Taxes:Y2013:US:CityNYC                  174.92 USD
  Expenses:Taxes:Y2013:US:SDI                        1.12 USD
  Expenses:Taxes:Y2013:US:SocSec                   281.54 USD
  Assets:US:Hoogle:Vacation                             5 VACHR
  Income:US:Hoogle:Vacation                            -5 VACHR

2013-08-01 * "Hoogle" | "Payroll"
  Assets:US:BofA:Checking                         2550.60 USD
  Assets:US:Federal:PreTax401k                          0 IRAUSD
  Income:US:Hoogle:Salary                        -4615.38 USD
  Income:US:Hoogle:GroupTermLife                   -24.32 USD
  Expenses:Health:Life:GroupTermLife                24.32 USD
  Expenses:Health:Dental:Insurance                   2.90 USD
  Expenses:Health:Medical:Insurance                 27.38 USD
  Expenses:Health:Vision:Insurance                  42.30 USD
  Expenses:Taxes:Y2013:US:Medicare                 106.62 USD
  Expenses:Taxes:Y2013:US:Federal                 1062.92 USD
  Expenses:Taxes:Y2013:US:State                    365.08 USD
  Expenses:Taxes:Y2013:US:CityNYC                  174.92 USD
  Expenses:Taxes:Y2013:US:SDI                        1.12 USD
  Expenses:Taxes:Y2013:US:SocSec                   281.54 USD
  Assets:US:Hoogle:Vacation                             5 VACHR
  Income:US:Hoogle:Vacation                            -5 VACHR

2013-08-15 * "Hoogle" | "Payroll"
  Assets:US:BofA:Checking                         2550.60 USD
  Assets:US:Federal:PreTax401k                          0 IRAUSD
  Income:US:Hoogle:Salary                        -4615.38 USD
  Income:US:Hoogle:GroupTermLife                   -24.32 USD
  Expenses:Health:Life:GroupTermLife                24.32 USD
  Expenses:Health:Dental:Insurance                   2.90 USD
  Expenses:Health:Medical:Insurance                 27.38 USD
  Expenses:Health:Vision:Insurance                  42.30 USD
  Expenses:Taxes:Y2013:US:Medicare                 106.62 USD
  Expenses:Taxes:Y2013:US:Federal                 1062.92 USD
  Expenses:Taxes:Y2013:US:State                    365.08 USD
  Expenses:Taxes:Y2013:US:CityNYC                  174.92 USD
  Expenses:Taxes:Y2013:US:SDI                        1.12 USD
  Expenses:Taxes:Y2013:US:SocSec                   281.54 USD
  Assets:US:Hoogle:Vacation                             5 VACHR
  Income:US:Hoogle:Vacation                            -5 VACHR

2013-08-29 * "Hoogle" | "Payroll"
  Assets:US:BofA:Checking                         2550.60 USD
  Assets:US:Federal:PreTax401k                          0 IRAUSD
  Income:US:Hoogle:Salary                        -4615.38 USD
  Income:US:Hoogle:GroupTermLife                   -24.32 USD
  Expenses:Health:Life:GroupTermLife                24.32 USD
  Expenses:Health:Dental:Insurance                   2.90 USD
  Expenses:Health:Medical:Insurance                 27.38 USD
  Expenses:Health:Vision:Insurance                  42.30 USD
  Expenses:Taxes:Y2013:US:Medicare                 106.62 USD
  Expenses:Taxes:Y2013:US:Federal                 1062.92 USD
  Expenses:Taxes:Y2013:US:State                    365.08 USD
  Expenses:Taxes:Y2013:US:CityNYC                  174.92 USD
  Expenses:Taxes:Y2013:US:SDI                        1.12 USD
  Expenses:Taxes:Y2013:US:SocSec                   281.54 USD
  Assets:US:Hoogle:Vacation                             5 VACHR
  Income:US:Hoogle:Vacation                            -5 VACHR

2013-09-12 * "Hoogle" | "Payroll"
  Assets:US:BofA:Checking                         2550.60 USD
  Assets:US:Federal:PreTax401k                          0 IRAUSD
  Income:US:Hoogle:Salary                        -4615.38 USD
  Income:US:Hoogle:GroupTermLife                   -24.32 USD
  Expenses:Health:Life:GroupTermLife                24.32 USD
  Expenses:Health:Dental:Insurance                   2.90 USD
  Expenses:Health:Medical:Insurance                 27.38 USD
  Expenses:Health:Vision:Insurance                  42.30 USD
  Expenses:Taxes:Y2013:US:Medicare                 106.62 USD
  Expenses:Taxes:Y2013:US:Federal                 1062.92 USD
  Expenses:Taxes:Y2013:US:State                    365.08 USD
  Expenses:Taxes:Y2013:US:CityNYC                  174.92 USD
  Expenses:Taxes:Y2013:US:SDI                        1.12 USD
  Expenses:Taxes:Y2013:US:SocSec                   281.54 USD
  Assets:US:Hoogle:Vacation                             5 VACHR
  Income:US:Hoogle:Vacation                            -5 VACHR

2013-09-26 * "Hoogle" | "Payroll"
  Assets:US:BofA:Checking                         2550.60 USD
  Assets:US:Federal:PreTax401k                          0 IRAUSD
  Income:US:Hoogle:Salary                        -4615.38 USD
  Income:US:Hoogle:GroupTermLife                   -24.32 USD
  Expenses:Health:Life:GroupTermLife                24.32 USD
  Expenses:Health:Dental:Insurance                   2.90 USD
  Expenses:Health:Medical:Insurance                 27.38 USD
  Expenses:Health:Vision:Insurance                  42.30 USD
  Expenses:Taxes:Y2013:US:Medicare                 106.62 USD
  Expenses:Taxes:Y2013:US:Federal                 1062.92 USD
  Expenses:Taxes:Y2013:US:State                    365.08 USD
  Expenses:Taxes:Y2013:US:CityNYC                  174.92 USD
  Expenses:Taxes:Y2013:US:SDI                        1.12 USD
  Expenses:Taxes:Y2013:US:SocSec                   281.54 USD
  Assets:US:Hoogle:Vacation                             5 VACHR
  Income:US:Hoogle:Vacation                            -5 VACHR

2013-10-10 * "Hoogle" | "Payroll"
  Assets:US:BofA:Checking                         2550.60 USD
  Assets:US:Federal:PreTax401k                          0 IRAUSD
  Income:US:Hoogle:Salary                        -4615.38 USD
  Income:US:Hoogle:GroupTermLife                   -24.32 USD
  Expenses:Health:Life:GroupTermLife                24.32 USD
  Expenses:Health:Dental:Insurance                   2.90 USD
  Expenses:Health:Medical:Insurance                 27.38 USD
  Expenses:Health:Vision:Insurance                  42.30 USD
  Expenses:Taxes:Y2013:US:Medicare                 106.62 USD
  Expenses:Taxes:Y2013:US:Federal                 1062.92 USD
  Expenses:Taxes:Y2013:US:State                    365.08 USD
  Expenses:Taxes:Y2013:US:CityNYC                  174.92 USD
  Expenses:Taxes:Y2013:US:SDI                        1.12 USD
  Expenses:Taxes:Y2013:US:SocSec                   281.54 USD
  Assets:US:Hoogle:Vacation                             5 VACHR
  Income:US:Hoogle:Vacation                            -5 VACHR

2013-10-24 * "Hoogle" | "Payroll"
  Assets:US:BofA:Checking                         2550.60 USD
  Assets:US:Federal:PreTax401k                          0 IRAUSD
  Income:US:Hoogle:Salary                        -4615.38 USD
  Income:US:Hoogle:GroupTermLife                   -24.32 USD
  Expenses:Health:Life:GroupTermLife                24.32 USD
  Expenses:Health:Dental:Insurance                   2.90 USD
  Expenses:Health:Medical:Insurance                 27.38 USD
  Expenses:Health:Vision:Insurance                  42.30 USD
  Expenses:Taxes:Y2013:US:Medicare                 106.62 USD
  Expenses:Taxes:Y2013:US:Federal                 1062.92 USD
  Expenses:Taxes:Y2013:US:State                    365.08 USD
  Expenses:Taxes:Y2013:US:CityNYC                  174.92 USD
  Expenses:Taxes:Y2013:US:SDI                        1.12 USD
  Expenses:Taxes:Y2013:US:SocSec                   281.54 USD
  Assets:US:Hoogle:Vacation                             5 VACHR
  Income:US:Hoogle:Vacation                            -5 VACHR

2013-11-07 * "Hoogle" | "Payroll"
  Assets:US:BofA:Checking                         2550.60 USD
  Assets:US:Federal:PreTax401k                          0 IRAUSD
  Income:US:Hoogle:Salary                        -4615.38 USD
  Income:US:Hoogle:GroupTermLife                   -24.32 USD
  Expenses:Health:Life:GroupTermLife                24.32 USD
  Expenses:Health:Dental:Insurance                   2.90 USD
  Expenses:Health:Medical:Insurance                 27.38 USD
  Expenses:Health:Vision:Insurance                  42.30 USD
  Expenses:Taxes:Y2013:US:Medicare                 106.62 USD
  Expenses:Taxes:Y2013:US:Federal                 1062.92 USD
  Expenses:Taxes:Y2013:US:State                    365.08 USD
  Expenses:Taxes:Y2013:US:CityNYC                  174.92 USD
  Expenses:Taxes:Y2013:US:SDI                        1.12 USD
  Expenses:Taxes:Y2013:US:SocSec                   281.54 USD
  Assets:US:Hoogle:Vacation                             5 VACHR
  Income:US:Hoogle:Vacation                            -5 VACHR

2013-11-21 * "Hoogle" | "Payroll"
  Assets:US:BofA:Checking                         2550.60 USD
  Assets:US:Federal:PreTax401k                          0 IRAUSD
  Income:US:Hoogle:Salary                        -4615.38 USD
  Income:US:Hoogle:GroupTermLife                   -24.32 USD
  Expenses:Health:Life:GroupTermLife                24.32 USD
  Expenses:Health:Dental:Insurance                   2.90 USD
  Expenses:Health:Medical:Insurance                 27.38 USD
  Expenses:Health:Vision:Insurance                  42.30 USD
  Expenses:Taxes:Y2013:US:Medicare                 106.62 USD
  Expenses:Taxes:Y2013:US:Federal                 1062.92 USD
  Expenses:Taxes:Y2013:US:State                    365.08 USD
  Expenses:Taxes:Y2013:US:CityNYC                  174.92 USD
  Expenses:Taxes:Y2013:US:SDI                        1.12 USD
  Expenses:Taxes:Y2013:US:SocSec                   281.54 USD
  Assets:US:Hoogle:Vacation                             5 VACHR
  Income:US:Hoogle:Vacation                            -5 VACHR

2013-12-05 * "Hoogle" | "Payroll"
  Assets:US:BofA:Checking                         2589.06 USD
  Assets:US:Federal:PreTax401k                          0 IRAUSD
  Income:US:Hoogle:Salary                        -4615.38 USD
  Income:US:Hoogle:GroupTermLife                   -24.32 USD
  Expenses:Health:Life:GroupTermLife                24.32 USD
  Expenses:Health:Dental:Insurance                   2.90 USD
  Expenses:Health:Medical:Insurance                 27.38 USD
  Expenses:Health:Vision:Insurance                  42.30 USD
  Expenses:Taxes:Y2013:US:Medicare                 106.62 USD
  Expenses:Taxes:Y2013:US:Federal                 1062.92 USD
  Expenses:Taxes:Y2013:US:State                    365.08 USD
  Expenses:Taxes:Y2013:US:CityNYC                  174.92 USD
  Expenses:Taxes:Y2013:US:SDI                        1.12 USD
  Expenses:Taxes:Y2013:US:SocSec                   243.08 USD
  Assets:US:Hoogle:Vacation                             5 VACHR
  Income:US:Hoogle:Vacation                            -5 VACHR

2013-12-19 * "Hoogle" | "Payroll"
  Assets:US:BofA:Checking                         2832.14 USD
  Assets:US:Federal:PreTax401k                          0 IRAUSD
  Income:US:Hoogle:Salary                        -4615.38 USD
  Income:US:Hoogle:GroupTermLife                   -24.32 USD
  Expenses:Health:Life:GroupTermLife                24.32 USD
  Expenses:Health:Dental:Insurance                   2.90 USD
  Expenses:Health:Medical:Insurance                 27.38 USD
  Expenses:Health:Vision:Insurance                  42.30 USD
  Expenses:Taxes:Y2013:US:Medicare                 106.62 USD
  Expenses:Taxes:Y2013:US:Federal                 1062.92 USD
  Expenses:Taxes:Y2013:US:State                    365.08 USD
  Expenses:Taxes:Y2013:US:CityNYC                  174.92 USD
  Expenses:Taxes:Y2013:US:SDI                        1.12 USD
  Expenses:Taxes:Y2013:US:SocSec                        0 USD
  Assets:US:Hoogle:Vacation                             5 VACHR
  Income:US:Hoogle:Vacation                            -5 VACHR

2014-01-02 * "Hoogle" | "Payroll"
  Assets:US:BofA:Checking                         1350.60 USD
  Assets:US:Vanguard:Cash                         1200.00 USD
  Assets:US:Federal:PreTax401k                   -1200.00 IRAUSD
  Expenses:Taxes:Y2014:US:Federal:PreTax401k      1200.00 IRAUSD
  Income:US:Hoogle:Salary                        -4615.38 USD
  Income:US:Hoogle:GroupTermLife                   -24.32 USD
  Expenses:Health:Life:GroupTermLife                24.32 USD
  Expenses:Health:Dental:Insurance                   2.90 USD
  Expenses:Health:Medical:Insurance                 27.38 USD
  Expenses:Health:Vision:Insurance                  42.30 USD
  Expenses:Taxes:Y2014:US:Medicare                 106.62 USD
  Expenses:Taxes:Y2014:US:Federal                 1062.92 USD
  Expenses:Taxes:Y2014:US:State                    365.08 USD
  Expenses:Taxes:Y2014:US:CityNYC                  174.92 USD
  Expenses:Taxes:Y2014:US:SDI                        1.12 USD
  Expenses:Taxes:Y2014:US:SocSec                   281.54 USD
  Assets:US:Hoogle:Vacation                             5 VACHR
  Income:US:Hoogle:Vacation                            -5 VACHR

2014-01-16 * "Hoogle" | "Payroll"
  Assets:US:BofA:Checking                         1350.60 USD
  Assets:US:Vanguard:Cash                         1200.00 USD
  Assets:US:Federal:PreTax401k                   -1200.00 IRAUSD
  Expenses:Taxes:Y2014:US:Federal:PreTax401k      1200.00 IRAUSD
  Income:US:Hoogle:Salary                        -4615.38 USD
  Income:US:Hoogle:GroupTermLife                   -24.32 USD
  Expenses:Health:Life:GroupTermLife                24.32 USD
  Expenses:Health:Dental:Insurance                   2.90 USD
  Expenses:Health:Medical:Insurance                 27.38 USD
  Expenses:Health:Vision:Insurance                  42.30 USD
  Expenses:Taxes:Y2014:US:Medicare                 106.62 USD
  Expenses:Taxes:Y2014:US:Federal                 1062.92 USD
  Expenses:Taxes:Y2014:US:State                    365.08 USD
  Expenses:Taxes:Y2014:US:CityNYC                  174.92 USD
  Expenses:Taxes:Y2014:US:SDI                        1.12 USD
  Expenses:Taxes:Y2014:US:SocSec                   281.54 USD
  Assets:US:Hoogle:Vacation                             5 VACHR
  Income:US:Hoogle:Vacation                            -5 VACHR

2014-01-30 * "Hoogle" | "Payroll"
  Assets:US:BofA:Checking                         1350.60 USD
  Assets:US:Vanguard:Cash                         1200.00 USD
  Assets:US:Federal:PreTax401k                   -1200.00 IRAUSD
  Expenses:Taxes:Y2014:US:Federal:PreTax401k      1200.00 IRAUSD
  Income:US:Hoogle:Salary                        -4615.38 USD
  Income:US:Hoogle:GroupTermLife                   -24.32 USD
  Expenses:Health:Life:GroupTermLife                24.32 USD
  Expenses:Health:Dental:Insurance                   2.90 USD
  Expenses:Health:Medical:Insurance                 27.38 USD
  Expenses:Health:Vision:Insurance                  42.30 USD
  Expenses:Taxes:Y2014:US:Medicare                 106.62 USD
  Expenses:Taxes:Y2014:US:Federal                 1062.92 USD
  Expenses:Taxes:Y2014:US:State                    365.08 USD
  Expenses:Taxes:Y2014:US:CityNYC                  174.92 USD
  Expenses:Taxes:Y2014:US:SDI                        1.12 USD
  Expenses:Taxes:Y2014:US:SocSec                   281.54 USD
  Assets:US:Hoogle:Vacation                             5 VACHR
  Income:US:Hoogle:Vacation                            -5 VACHR

2014-02-13 * "Hoogle" | "Payroll"
  Assets:US:BofA:Checking                         1350.60 USD
  Assets:US:Vanguard:Cash                         1200.00 USD
  Assets:US:Federal:PreTax401k                   -1200.00 IRAUSD
  Expenses:Taxes:Y2014:US:Federal:PreTax401k      1200.00 IRAUSD
  Income:US:Hoogle:Salary                        -4615.38 USD
  Income:US:Hoogle:GroupTermLife                   -24.32 USD
  Expenses:Health:Life:GroupTermLife                24.32 USD
  Expenses:Health:Dental:Insurance                   2.90 USD
  Expenses:Health:Medical:Insurance                 27.38 USD
  Expenses:Health:Vision:Insurance                  42.30 USD
  Expenses:Taxes:Y2014:US:Medicare                 106.62 USD
  Expenses:Taxes:Y2014:US:Federal                 1062.92 USD
  Expenses:Taxes:Y2014:US:State                    365.08 USD
  Expenses:Taxes:Y2014:US:CityNYC                  174.92 USD
  Expenses:Taxes:Y2014:US:SDI                        1.12 USD
  Expenses:Taxes:Y2014:US:SocSec                   281.54 USD
  Assets:US:Hoogle:Vacation                             5 VACHR
  Income:US:Hoogle:Vacation                            -5 VACHR

2014-02-27 * "Hoogle" | "Payroll"
  Assets:US:BofA:Checking                         1350.60 USD
  Assets:US:Vanguard:Cash                         1200.00 USD
  Assets:US:Federal:PreTax401k                   -1200.00 IRAUSD
  Expenses:Taxes:Y2014:US:Federal:PreTax401k      1200.00 IRAUSD
  Income:US:Hoogle:Salary                        -4615.38 USD
  Income:US:Hoogle:GroupTermLife                   -24.32 USD
  Expenses:Health:Life:GroupTermLife                24.32 USD
  Expenses:Health:Dental:Insurance                   2.90 USD
  Expenses:Health:Medical:Insurance                 27.38 USD
  Expenses:Health:Vision:Insurance                  42.30 USD
  Expenses:Taxes:Y2014:US:Medicare                 106.62 USD
  Expenses:Taxes:Y2014:US:Federal                 1062.92 USD
  Expenses:Taxes:Y2014:US:State                    365.08 USD
  Expenses:Taxes:Y2014:US:CityNYC                  174.92 USD
  Expenses:Taxes:Y2014:US:SDI                        1.12 USD
  Expenses:Taxes:Y2014:US:SocSec                   281.54 USD
  Assets:US:Hoogle:Vacation                             5 VACHR
  Income:US:Hoogle:Vacation                            -5 VACHR

2014-03-13 * "Hoogle" | "Payroll"
  Assets:US:BofA:Checking                         1350.60 USD
  Assets:US:Vanguard:Cash                         1200.00 USD
  Assets:US:Federal:PreTax401k                   -1200.00 IRAUSD
  Expenses:Taxes:Y2014:US:Federal:PreTax401k      1200.00 IRAUSD
  Income:US:Hoogle:Salary                        -4615.38 USD
  Income:US:Hoogle:GroupTermLife                   -24.32 USD
  Expenses:Health:Life:GroupTermLife                24.32 USD
  Expenses:Health:Dental:Insurance                   2.90 USD
  Expenses:Health:Medical:Insurance                 27.38 USD
  Expenses:Health:Vision:Insurance                  42.30 USD
  Expenses:Taxes:Y2014:US:Medicare                 106.62 USD
  Expenses:Taxes:Y2014:US:Federal                 1062.92 USD
  Expenses:Taxes:Y2014:US:State                    365.08 USD
  Expenses:Taxes:Y2014:US:CityNYC                  174.92 USD
  Expenses:Taxes:Y2014:US:SDI                        1.12 USD
  Expenses:Taxes:Y2014:US:SocSec                   281.54 USD
  Assets:US:Hoogle:Vacation                             5 VACHR
  Income:US:Hoogle:Vacation                            -5 VACHR

2014-03-27 * "Hoogle" | "Payroll"
  Assets:US:BofA:Checking                         1350.60 USD
  Assets:US:Vanguard:Cash                         1200.00 USD
  Assets:US:Federal:PreTax401k                   -1200.00 IRAUSD
  Expenses:Taxes:Y2014:US:Federal:PreTax401k      1200.00 IRAUSD
  Income:US:Hoogle:Salary                        -4615.38 USD
  Income:US:Hoogle:GroupTermLife                   -24.32 USD
  Expenses:Health:Life:GroupTermLife                24.32 USD
  Expenses:Health:Dental:Insurance                   2.90 USD
  Expenses:Health:Medical:Insurance                 27.38 USD
  Expenses:Health:Vision:Insurance                  42.30 USD
  Expenses:Taxes:Y2014:US:Medicare                 106.62 USD
  Expenses:Taxes:Y2014:US:Federal                 1062.92 USD
  Expenses:Taxes:Y2014:US:State                    365.08 USD
  Expenses:Taxes:Y2014:US:CityNYC                  174.92 USD
  Expenses:Taxes:Y2014:US:SDI                        1.12 USD
  Expenses:Taxes:Y2014:US:SocSec                   281.54 USD
  Assets:US:Hoogle:Vacation                             5 VACHR
  Income:US:Hoogle:Vacation                            -5 VACHR

2014-04-10 * "Hoogle" | "Payroll"
  Assets:US:BofA:Checking                         1350.60 USD
  Assets:US:Vanguard:Cash                         1200.00 USD
  Assets:US:Federal:PreTax401k                   -1200.00 IRAUSD
  Expenses:Taxes:Y2014:US:Federal:PreTax401k      1200.00 IRAUSD
  Income:US:Hoogle:Salary                        -4615.38 USD
  Income:US:Hoogle:GroupTermLife                   -24.32 USD
  Expenses:Health:Life:GroupTermLife                24.32 USD
  Expenses:Health:Dental:Insurance                   2.90 USD
  Expenses:Health:Medical:Insurance                 27.38 USD
  Expenses:Health:Vision:Insurance                  42.30 USD
  Expenses:Taxes:Y2014:US:Medicare                 106.62 USD
  Expenses:Taxes:Y2014:US:Federal                 1062.92 USD
  Expenses:Taxes:Y2014:US:State                    365.08 USD
  Expenses:Taxes:Y2014:US:CityNYC                  174.92 USD
  Expenses:Taxes:Y2014:US:SDI                        1.12 USD
  Expenses:Taxes:Y2014:US:SocSec                   281.54 USD
  Assets:US:Hoogle:Vacation                             5 VACHR
  Income:US:Hoogle:Vacation                            -5 VACHR

2014-04-24 * "Hoogle" | "Payroll"
  Assets:US:BofA:Checking                         1350.60 USD
  Assets:US:Vanguard:Cash                         1200.00 USD
  Assets:US:Federal:PreTax401k                   -1200.00 IRAUSD
  Expenses:Taxes:Y2014:US:Federal:PreTax401k      1200.00 IRAUSD
  Income:US:Hoogle:Salary                        -4615.38 USD
  Income:US:Hoogle:GroupTermLife                   -24.32 USD
  Expenses:Health:Life:GroupTermLife                24.32 USD
  Expenses:Health:Dental:Insurance                   2.90 USD
  Expenses:Health:Medical:Insurance                 27.38 USD
  Expenses:Health:Vision:Insurance                  42.30 USD
  Expenses:Taxes:Y2014:US:Medicare                 106.62 USD
  Expenses:Taxes:Y2014:US:Federal                 1062.92 USD
  Expenses:Taxes:Y2014:US:State                    365.08 USD
  Expenses:Taxes:Y2014:US:CityNYC                  174.92 USD
  Expenses:Taxes:Y2014:US:SDI                        1.12 USD
  Expenses:Taxes:Y2014:US:SocSec                   281.54 USD
  Assets:US:Hoogle:Vacation                             5 VACHR
  Income:US:Hoogle:Vacation                            -5 VACHR

2014-05-08 * "Hoogle" | "Payroll"
  Assets:US:BofA:Checking                         1350.60 USD
  Assets:US:Vanguard:Cash                         1200.00 USD
  Assets:US:Federal:PreTax401k                   -1200.00 IRAUSD
  Expenses:Taxes:Y2014:US:Federal:PreTax401k      1200.00 IRAUSD
  Income:US:Hoogle:Salary                        -4615.38 USD
  Income:US:Hoogle:GroupTermLife                   -24.32 USD
  Expenses:Health:Life:GroupTermLife                24.32 USD
  Expenses:Health:Dental:Insurance                   2.90 USD
  Expenses:Health:Medical:Insurance                 27.38 USD
  Expenses:Health:Vision:Insurance                  42.30 USD
  Expenses:Taxes:Y2014:US:Medicare                 106.62 USD
  Expenses:Taxes:Y2014:US:Federal                 1062.92 USD
  Expenses:Taxes:Y2014:US:State                    365.08 USD
  Expenses:Taxes:Y2014:US:CityNYC                  174.92 USD
  Expenses:Taxes:Y2014:US:SDI                        1.12 USD
  Expenses:Taxes:Y2014:US:SocSec                   281.54 USD
  Assets:US:Hoogle:Vacation                             5 VACHR
  Income:US:Hoogle:Vacation                            -5 VACHR

2014-05-22 * "Hoogle" | "Payroll"
  Assets:US:BofA:Checking                         1350.60 USD
  Assets:US:Vanguard:Cash                         1200.00 USD
  Assets:US:Federal:PreTax401k                   -1200.00 IRAUSD
  Expenses:Taxes:Y2014:US:Federal:PreTax401k      1200.00 IRAUSD
  Income:US:Hoogle:Salary                        -4615.38 USD
  Income:US:Hoogle:GroupTermLife                   -24.32 USD
  Expenses:Health:Life:GroupTermLife                24.32 USD
  Expenses:Health:Dental:Insurance                   2.90 USD
  Expenses:Health:Medical:Insurance                 27.38 USD
  Expenses:Health:Vision:Insurance                  42.30 USD
  Expenses:Taxes:Y2014:US:Medicare                 106.62 USD
  Expenses:Taxes:Y2014:US:Federal                 1062.92 USD
  Expenses:Taxes:Y2014:US:State                    365.08 USD
  Expenses:Taxes:Y2014:US:CityNYC                  174.92 USD
  Expenses:Taxes:Y2014:US:SDI                        1.12 USD
  Expenses:Taxes:Y2014:US:SocSec                   281.54 USD
  Assets:US:Hoogle:Vacation                             5 VACHR
  Income:US:Hoogle:Vacation                            -5 VACHR

2014-06-05 * "Hoogle" | "Payroll"
  Assets:US:BofA:Checking                         1350.60 USD
  Assets:US:Vanguard:Cash                         1200.00 USD
  Assets:US:Federal:PreTax401k                   -1200.00 IRAUSD
  Expenses:Taxes:Y2014:US:Federal:PreTax401k      1200.00 IRAUSD
  Income:US:Hoogle:Salary                        -4615.38 USD
  Income:US:Hoogle:GroupTermLife                   -24.32 USD
  Expenses:Health:Life:GroupTermLife                24.32 USD
  Expenses:Health:Dental:Insurance                   2.90 USD
  Expenses:Health:Medical:Insurance                 27.38 USD
  Expenses:Health:Vision:Insurance                  42.30 USD
  Expenses:Taxes:Y2014:US:Medicare                 106.62 USD
  Expenses:Taxes:Y2014:US:Federal                 1062.92 USD
  Expenses:Taxes:Y2014:US:State                    365.08 USD
  Expenses:Taxes:Y2014:US:CityNYC                  174.92 USD
  Expenses:Taxes:Y2014:US:SDI                        1.12 USD
  Expenses:Taxes:Y2014:US:SocSec                   281.54 USD
  Assets:US:Hoogle:Vacation                             5 VACHR
  Income:US:Hoogle:Vacation                            -5 VACHR

2014-06-19 * "Hoogle" | "Payroll"
  Assets:US:BofA:Checking                         1350.60 USD
  Assets:US:Vanguard:Cash                         1200.00 USD
  Assets:US:Federal:PreTax401k                   -1200.00 IRAUSD
  Expenses:Taxes:Y2014:US:Federal:PreTax401k      1200.00 IRAUSD
  Income:US:Hoogle:Salary                        -4615.38 USD
  Income:US:Hoogle:GroupTermLife                   -24.32 USD
  Expenses:Health:Life:GroupTermLife                24.32 USD
  Expenses:Health:Dental:Insurance                   2.90 USD
  Expenses:Health:Medical:Insurance                 27.38 USD
  Expenses:Health:Vision:Insurance                  42.30 USD
  Expenses:Taxes:Y2014:US:Medicare                 106.62 USD
  Expenses:Taxes:Y2014:US:Federal                 1062.92 USD
  Expenses:Taxes:Y2014:US:State                    365.08 USD
  Expenses:Taxes:Y2014:US:CityNYC                  174.92 USD
  Expenses:Taxes:Y2014:US:SDI                        1.12 USD
  Expenses:Taxes:Y2014:US:SocSec                   281.54 USD
  Assets:US:Hoogle:Vacation                             5 VACHR
  Income:US:Hoogle:Vacation                            -5 VACHR

2014-07-03 * "Hoogle" | "Payroll"
  Assets:US:BofA:Checking                         1350.60 USD
  Assets:US:Vanguard:Cash                         1200.00 USD
  Assets:US:Federal:PreTax401k                   -1200.00 IRAUSD
  Expenses:Taxes:Y2014:US:Federal:PreTax401k      1200.00 IRAUSD
  Income:US:Hoogle:Salary                        -4615.38 USD
  Income:US:Hoogle:GroupTermLife                   -24.32 USD
  Expenses:Health:Life:GroupTermLife                24.32 USD
  Expenses:Health:Dental:Insurance                   2.90 USD
  Expenses:Health:Medical:Insurance                 27.38 USD
  Expenses:Health:Vision:Insurance                  42.30 USD
  Expenses:Taxes:Y2014:US:Medicare                 106.62 USD
  Expenses:Taxes:Y2014:US:Federal                 1062.92 USD
  Expenses:Taxes:Y2014:US:State                    365.08 USD
  Expenses:Taxes:Y2014:US:CityNYC                  174.92 USD
  Expenses:Taxes:Y2014:US:SDI                        1.12 USD
  Expenses:Taxes:Y2014:US:SocSec                   281.54 USD
  Assets:US:Hoogle:Vacation                             5 VACHR
  Income:US:Hoogle:Vacation                            -5 VACHR

2014-07-17 * "Hoogle" | "Payroll"
  Assets:US:BofA:Checking                         1850.60 USD
  Assets:US:Vanguard:Cash                          700.00 USD
  Assets:US:Federal:PreTax401k                    -700.00 IRAUSD
  Expenses:Taxes:Y2014:US:Federal:PreTax401k       700.00 IRAUSD
  Income:US:Hoogle:Salary                        -4615.38 USD
  Income:US:Hoogle:GroupTermLife                   -24.32 USD
  Expenses:Health:Life:GroupTermLife                24.32 USD
  Expenses:Health:Dental:Insurance                   2.90 USD
  Expenses:Health:Medical:Insurance                 27.38 USD
  Expenses:Health:Vision:Insurance                  42.30 USD
  Expenses:Taxes:Y2014:US:Medicare                 106.62 USD
  Expenses:Taxes:Y2014:US:Federal                 1062.92 USD
  Expenses:Taxes:Y2014:US:State                    365.08 USD
  Expenses:Taxes:Y2014:US:CityNYC                  174.92 USD
  Expenses:Taxes:Y2014:US:SDI                        1.12 USD
  Expenses:Taxes:Y2014:US:SocSec                   281.54 USD
  Assets:US:Hoogle:Vacation                             5 VACHR
  Income:US:Hoogle:Vacation                            -5 VACHR

2014-07-31 * "Hoogle" | "Payroll"
  Assets:US:BofA:Checking                         2550.60 USD
  Assets:US:Federal:PreTax401k                          0 IRAUSD
  Income:US:Hoogle:Salary                        -4615.38 USD
  Income:US:Hoogle:GroupTermLife                   -24.32 USD
  Expenses:Health:Life:GroupTermLife                24.32 USD
  Expenses:Health:Dental:Insurance                   2.90 USD
  Expenses:Health:Medical:Insurance                 27.38 USD
  Expenses:Health:Vision:Insurance                  42.30 USD
  Expenses:Taxes:Y2014:US:Medicare                 106.62 USD
  Expenses:Taxes:Y2014:US:Federal                 1062.92 USD
  Expenses:Taxes:Y2014:US:State                    365.08 USD
  Expenses:Taxes:Y2014:US:CityNYC                  174.92 USD
  Expenses:Taxes:Y2014:US:SDI                        1.12 USD
  Expenses:Taxes:Y2014:US:SocSec                   281.54 USD
  Assets:US:Hoogle:Vacation                             5 VACHR
  Income:US:Hoogle:Vacation                            -5 VACHR

2014-08-14 * "Hoogle" | "Payroll"
  Assets:US:BofA:Checking                         2550.60 USD
  Assets:US:Federal:PreTax401k                          0 IRAUSD
  Income:US:Hoogle:Salary                        -4615.38 USD
  Income:US:Hoogle:GroupTermLife                   -24.32 USD
  Expenses:Health:Life:GroupTermLife                24.32 USD
  Expenses:Health:Dental:Insurance                   2.90 USD
  Expenses:Health:Medical:Insurance                 27.38 USD
  Expenses:Health:Vision:Insurance                  42.30 USD
  Expenses:Taxes:Y2014:US:Medicare                 106.62 USD
  Expenses:Taxes:Y2014:US:Federal                 1062.92 USD
  Expenses:Taxes:Y2014:US:State                    365.08 USD
  Expenses:Taxes:Y2014:US:CityNYC                  174.92 USD
  Expenses:Taxes:Y2014:US:SDI                        1.12 USD
  Expenses:Taxes:Y2014:US:SocSec                   281.54 USD
  Assets:US:Hoogle:Vacation                             5 VACHR
  Income:US:Hoogle:Vacation                            -5 VACHR

2014-08-28 * "Hoogle" | "Payroll"
  Assets:US:BofA:Checking                         2550.60 USD
  Assets:US:Federal:PreTax401k                          0 IRAUSD
  Income:US:Hoogle:Salary                        -4615.38 USD
  Income:US:Hoogle:GroupTermLife                   -24.32 USD
  Expenses:Health:Life:GroupTermLife                24.32 USD
  Expenses:Health:Dental:Insurance                   2.90 USD
  Expenses:Health:Medical:Insurance                 27.38 USD
  Expenses:Health:Vision:Insurance                  42.30 USD
  Expenses:Taxes:Y2014:US:Medicare                 106.62 USD
  Expenses:Taxes:Y2014:US:Federal                 1062.92 USD
  Expenses:Taxes:Y2014:US:State                    365.08 USD
  Expenses:Taxes:Y2014:US:CityNYC                  174.92 USD
  Expenses:Taxes:Y2014:US:SDI                        1.12 USD
  Expenses:Taxes:Y2014:US:SocSec                   281.54 USD
  Assets:US:Hoogle:Vacation                             5 VACHR
  Income:US:Hoogle:Vacation                            -5 VACHR

2014-09-11 * "Hoogle" | "Payroll"
  Assets:US:BofA:Checking                         2550.60 USD
  Assets:US:Federal:PreTax401k                          0 IRAUSD
  Income:US:Hoogle:Salary                        -4615.38 USD
  Income:US:Hoogle:GroupTermLife                   -24.32 USD
  Expenses:Health:Life:GroupTermLife                24.32 USD
  Expenses:Health:Dental:Insurance                   2.90 USD
  Expenses:Health:Medical:Insurance                 27.38 USD
  Expenses:Health:Vision:Insurance                  42.30 USD
  Expenses:Taxes:Y2014:US:Medicare                 106.62 USD
  Expenses:Taxes:Y2014:US:Federal                 1062.92 USD
  Expenses:Taxes:Y2014:US:State                    365.08 USD
  Expenses:Taxes:Y2014:US:CityNYC                  174.92 USD
  Expenses:Taxes:Y2014:US:SDI                        1.12 USD
  Expenses:Taxes:Y2014:US:SocSec                   281.54 USD
  Assets:US:Hoogle:Vacation                             5 VACHR
  Income:US:Hoogle:Vacation                            -5 VACHR

2014-09-25 * "Hoogle" | "Payroll"
  Assets:US:BofA:Checking                         2550.60 USD
  Assets:US:Federal:PreTax401k                          0 IRAUSD
  Income:US:Hoogle:Salary                        -4615.38 USD
  Income:US:Hoogle:GroupTermLife                   -24.32 USD
  Expenses:Health:Life:GroupTermLife                24.32 USD
  Expenses:Health:Dental:Insurance                   2.90 USD
  Expenses:Health:Medical:Insurance                 27.38 USD
  Expenses:Health:Vision:Insurance                  42.30 USD
  Expenses:Taxes:Y2014:US:Medicare                 106.62 USD
  Expenses:Taxes:Y2014:US:Federal                 1062.92 USD
  Expenses:Taxes:Y2014:US:State                    365.08 USD
  Expenses:Taxes:Y2014:US:CityNYC                  174.92 USD
  Expenses:Taxes:Y2014:US:SDI                        1.12 USD
  Expenses:Taxes:Y2014:US:SocSec                   281.54 USD
  Assets:US:Hoogle:Vacation                             5 VACHR
  Income:US:Hoogle:Vacation                            -5 VACHR

2014-10-09 * "Hoogle" | "Payroll"
  Assets:US:BofA:Checking                         2550.60 USD
  Assets:US:Federal:PreTax401k                          0 IRAUSD
  Income:US:Hoogle:Salary                        -4615.38 USD
  Income:US:Hoogle:GroupTermLife                   -24.32 USD
  Expenses:Health:Life:GroupTermLife                24.32 USD
  Expenses:Health:Dental:Insurance                   2.90 USD
  Expenses:Health:Medical:Insurance                 27.38 USD
  Expenses:Health:Vision:Insurance                  42.30 USD
  Expenses:Taxes:Y2014:US:Medicare                 106.62 USD
  Expenses:Taxes:Y2014:US:Federal                 1062.92 USD
  Expenses:Taxes:Y2014:US:State                    365.08 USD
  Expenses:Taxes:Y2014:US:CityNYC                  174.92 USD
  Expenses:Taxes:Y2014:US:SDI                        1.12 USD
  Expenses:Taxes:Y2014:US:SocSec                   281.54 USD
  Assets:US:Hoogle:Vacation                             5 VACHR
  Income:US:Hoogle:Vacation                            -5 VACHR

2014-10-23 * "Hoogle" | "Payroll"
  Assets:US:BofA:Checking                         2550.60 USD
  Assets:US:Federal:PreTax401k                          0 IRAUSD
  Income:US:Hoogle:Salary                        -4615.38 USD
  Income:US:Hoogle:GroupTermLife                   -24.32 USD
  Expenses:Health:Life:GroupTermLife                24.32 USD
  Expenses:Health:Dental:Insurance                   2.90 USD
  Expenses:Health:Medical:Insurance                 27.38 USD
  Expenses:Health:Vision:Insurance                  42.30 USD
  Expenses:Taxes:Y2014:US:Medicare                 106.62 USD
  Expenses:Taxes:Y2014:US:Federal                 1062.92 USD
  Expenses:Taxes:Y2014:US:State                    365.08 USD
  Expenses:Taxes:Y2014:US:CityNYC                  174.92 USD
  Expenses:Taxes:Y2014:US:SDI                        1.12 USD
  Expenses:Taxes:Y2014:US:SocSec                   281.54 USD
  Assets:US:Hoogle:Vacation                             5 VACHR
  Income:US:Hoogle:Vacation                            -5 VACHR

2014-11-06 * "Hoogle" | "Payroll"
  Assets:US:BofA:Checking                         2550.60 USD
  Assets:US:Federal:PreTax401k                          0 IRAUSD
  Income:US:Hoogle:Salary                        -4615.38 USD
  Income:US:Hoogle:GroupTermLife                   -24.32 USD
  Expenses:Health:Life:GroupTermLife                24.32 USD
  Expenses:Health:Dental:Insurance                   2.90 USD
  Expenses:Health:Medical:Insurance                 27.38 USD
  Expenses:Health:Vision:Insurance                  42.30 USD
  Expenses:Taxes:Y2014:US:Medicare                 106.62 USD
  Expenses:Taxes:Y2014:US:Federal                 1062.92 USD
  Expenses:Taxes:Y2014:US:State                    365.08 USD
  Expenses:Taxes:Y2014:US:CityNYC                  174.92 USD
  Expenses:Taxes:Y2014:US:SDI                        1.12 USD
  Expenses:Taxes:Y2014:US:SocSec                   281.54 USD
  Assets:US:Hoogle:Vacation                             5 VACHR
  Income:US:Hoogle:Vacation                            -5 VACHR

2014-11-20 * "Hoogle" | "Payroll"
  Assets:US:BofA:Checking                         2550.60 USD
  Assets:US:Federal:PreTax401k                          0 IRAUSD
  Income:US:Hoogle:Salary                        -4615.38 USD
  Income:US:Hoogle:GroupTermLife                   -24.32 USD
  Expenses:Health:Life:GroupTermLife                24.32 USD
  Expenses:Health:Dental:Insurance                   2.90 USD
  Expenses:Health:Medical:Insurance                 27.38 USD
  Expenses:Health:Vision:Insurance                  42.30 USD
  Expenses:Taxes:Y2014:US:Medicare                 106.62 USD
  Expenses:Taxes:Y2014:US:Federal                 1062.92 USD
  Expenses:Taxes:Y2014:US:State                    365.08 USD
  Expenses:Taxes:Y2014:US:CityNYC                  174.92 USD
  Expenses:Taxes:Y2014:US:SDI                        1.12 USD
  Expenses:Taxes:Y2014:US:SocSec                   281.54 USD
  Assets:US:Hoogle:Vacation                             5 VACHR
  Income:US:Hoogle:Vacation                            -5 VACHR

2014-12-04 * "Hoogle" | "Payroll"
  Assets:US:BofA:Checking                         2589.06 USD
  Assets:US:Federal:PreTax401k                          0 IRAUSD
  Income:US:Hoogle:Salary                        -4615.38 USD
  Income:US:Hoogle:GroupTermLife                   -24.32 USD
  Expenses:Health:Life:GroupTermLife                24.32 USD
  Expenses:Health:Dental:Insurance                   2.90 USD
  Expenses:Health:Medical:Insurance                 27.38 USD
  Expenses:Health:Vision:Insurance                  42.30 USD
  Expenses:Taxes:Y2014:US:Medicare                 106.62 USD
  Expenses:Taxes:Y2014:US:Federal                 1062.92 USD
  Expenses:Taxes:Y2014:US:State                    365.08 USD
  Expenses:Taxes:Y2014:US:CityNYC                  174.92 USD
  Expenses:Taxes:Y2014:US:SDI                        1.12 USD
  Expenses:Taxes:Y2014:US:SocSec                   243.08 USD
  Assets:US:Hoogle:Vacation                             5 VACHR
  Income:US:Hoogle:Vacation                            -5 VACHR

2014-12-18 * "Hoogle" | "Payroll"
  Assets:US:BofA:Checking                         2832.14 USD
  Assets:US:Federal:PreTax401k                          0 IRAUSD
  Income:US:Hoogle:Salary                        -4615.38 USD
  Income:US:Hoogle:GroupTermLife                   -24.32 USD
  Expenses:Health:Life:GroupTermLife                24.32 USD
  Expenses:Health:Dental:Insurance                   2.90 USD
  Expenses:Health:Medical:Insurance                 27.38 USD
  Expenses:Health:Vision:Insurance                  42.30 USD
  Expenses:Taxes:Y2014:US:Medicare                 106.62 USD
  Expenses:Taxes:Y2014:US:Federal                 1062.92 USD
  Expenses:Taxes:Y2014:US:State                    365.08 USD
  Expenses:Taxes:Y2014:US:CityNYC                  174.92 USD
  Expenses:Taxes:Y2014:US:SDI                        1.12 USD
  Expenses:Taxes:Y2014:US:SocSec                        0 USD
  Assets:US:Hoogle:Vacation                             5 VACHR
  Income:US:Hoogle:Vacation                            -5 VACHR

2015-01-01 * "Hoogle" | "Payroll"
  Assets:US:BofA:Checking                         1350.60 USD
  Assets:US:Vanguard:Cash                         1200.00 USD
  Assets:US:Federal:PreTax401k                   -1200.00 IRAUSD
  Expenses:Taxes:Y2015:US:Federal:PreTax401k      1200.00 IRAUSD
  Income:US:Hoogle:Salary                        -4615.38 USD
  Income:US:Hoogle:GroupTermLife                   -24.32 USD
  Expenses:Health:Life:GroupTermLife                24.32 USD
  Expenses:Health:Dental:Insurance                   2.90 USD
  Expenses:Health:Medical:Insurance                 27.38 USD
  Expenses:Health:Vision:Insurance                  42.30 USD
  Expenses:Taxes:Y2015:US:Medicare                 106.62 USD
  Expenses:Taxes:Y2015:US:Federal                 1062.92 USD
  Expenses:Taxes:Y2015:US:State                    365.08 USD
  Expenses:Taxes:Y2015:US:CityNYC                  174.92 USD
  Expenses:Taxes:Y2015:US:SDI                        1.12 USD
  Expenses:Taxes:Y2015:US:SocSec                   281.54 USD
  Assets:US:Hoogle:Vacation                             5 VACHR
  Income:US:Hoogle:Vacation                            -5 VACHR

2015-01-15 * "Hoogle" | "Payroll"
  Assets:US:BofA:Checking                         1350.60 USD
  Assets:US:Vanguard:Cash                         1200.00 USD
  Assets:US:Federal:PreTax401k                   -1200.00 IRAUSD
  Expenses:Taxes:Y2015:US:Federal:PreTax401k      1200.00 IRAUSD
  Income:US:Hoogle:Salary                        -4615.38 USD
  Income:US:Hoogle:GroupTermLife                   -24.32 USD
  Expenses:Health:Life:GroupTermLife                24.32 USD
  Expenses:Health:Dental:Insurance                   2.90 USD
  Expenses:Health:Medical:Insurance                 27.38 USD
  Expenses:Health:Vision:Insurance                  42.30 USD
  Expenses:Taxes:Y2015:US:Medicare                 106.62 USD
  Expenses:Taxes:Y2015:US:Federal                 1062.92 USD
  Expenses:Taxes:Y2015:US:State                    365.08 USD
  Expenses:Taxes:Y2015:US:CityNYC                  174.92 USD
  Expenses:Taxes:Y2015:US:SDI                        1.12 USD
  Expenses:Taxes:Y2015:US:SocSec                   281.54 USD
  Assets:US:Hoogle:Vacation                             5 VACHR
  Income:US:Hoogle:Vacation                            -5 VACHR

2015-01-29 * "Hoogle" | "Payroll"
  Assets:US:BofA:Checking                         1350.60 USD
  Assets:US:Vanguard:Cash                         1200.00 USD
  Assets:US:Federal:PreTax401k                   -1200.00 IRAUSD
  Expenses:Taxes:Y2015:US:Federal:PreTax401k      1200.00 IRAUSD
  Income:US:Hoogle:Salary                        -4615.38 USD
  Income:US:Hoogle:GroupTermLife                   -24.32 USD
  Expenses:Health:Life:GroupTermLife                24.32 USD
  Expenses:Health:Dental:Insurance                   2.90 USD
  Expenses:Health:Medical:Insurance                 27.38 USD
  Expenses:Health:Vision:Insurance                  42.30 USD
  Expenses:Taxes:Y2015:US:Medicare                 106.62 USD
  Expenses:Taxes:Y2015:US:Federal                 1062.92 USD
  Expenses:Taxes:Y2015:US:State                    365.08 USD
  Expenses:Taxes:Y2015:US:CityNYC                  174.92 USD
  Expenses:Taxes:Y2015:US:SDI                        1.12 USD
  Expenses:Taxes:Y2015:US:SocSec                   281.54 USD
  Assets:US:Hoogle:Vacation                             5 VACHR
  Income:US:Hoogle:Vacation                            -5 VACHR

2015-02-12 * "Hoogle" | "Payroll"
  Assets:US:BofA:Checking                         1350.60 USD
  Assets:US:Vanguard:Cash                         1200.00 USD
  Assets:US:Federal:PreTax401k                   -1200.00 IRAUSD
  Expenses:Taxes:Y2015:US:Federal:PreTax401k      1200.00 IRAUSD
  Income:US:Hoogle:Salary                        -4615.38 USD
  Income:US:Hoogle:GroupTermLife                   -24.32 USD
  Expenses:Health:Life:GroupTermLife                24.32 USD
  Expenses:Health:Dental:Insurance                   2.90 USD
  Expenses:Health:Medical:Insurance                 27.38 USD
  Expenses:Health:Vision:Insurance                  42.30 USD
  Expenses:Taxes:Y2015:US:Medicare                 106.62 USD
  Expenses:Taxes:Y2015:US:Federal                 1062.92 USD
  Expenses:Taxes:Y2015:US:State                    365.08 USD
  Expenses:Taxes:Y2015:US:CityNYC                  174.92 USD
  Expenses:Taxes:Y2015:US:SDI                        1.12 USD
  Expenses:Taxes:Y2015:US:SocSec                   281.54 USD
  Assets:US:Hoogle:Vacation                             5 VACHR
  Income:US:Hoogle:Vacation                            -5 VACHR
=======
  Assets:US:BofA:Checking                          1350.60 USD
  Assets:US:Vanguard:Cash                          1200.00 USD
  Assets:US:Federal:PreTax401k                    -1200.00 IRAUSD
  Expenses:Taxes:Y2013:US:Federal:PreTax401k       1200.00 IRAUSD
  Income:US:Hoogle:Salary                         -4615.38 USD
  Income:US:Hoogle:GroupTermLife                    -24.32 USD
  Expenses:Health:Life:GroupTermLife                 24.32 USD
  Expenses:Health:Dental:Insurance                    2.90 USD
  Expenses:Health:Medical:Insurance                  27.38 USD
  Expenses:Health:Vision:Insurance                   42.30 USD
  Expenses:Taxes:Y2013:US:Medicare                  106.62 USD
  Expenses:Taxes:Y2013:US:Federal                  1062.92 USD
  Expenses:Taxes:Y2013:US:State                     365.08 USD
  Expenses:Taxes:Y2013:US:CityNYC                   174.92 USD
  Expenses:Taxes:Y2013:US:SDI                         1.12 USD
  Expenses:Taxes:Y2013:US:SocSec                    281.54 USD
  Assets:US:Hoogle:Vacation                              5 VACHR
  Income:US:Hoogle:Vacation                             -5 VACHR

2013-01-17 * "Hoogle" | "Payroll"
  Assets:US:BofA:Checking                          1350.60 USD
  Assets:US:Vanguard:Cash                          1200.00 USD
  Assets:US:Federal:PreTax401k                    -1200.00 IRAUSD
  Expenses:Taxes:Y2013:US:Federal:PreTax401k       1200.00 IRAUSD
  Income:US:Hoogle:Salary                         -4615.38 USD
  Income:US:Hoogle:GroupTermLife                    -24.32 USD
  Expenses:Health:Life:GroupTermLife                 24.32 USD
  Expenses:Health:Dental:Insurance                    2.90 USD
  Expenses:Health:Medical:Insurance                  27.38 USD
  Expenses:Health:Vision:Insurance                   42.30 USD
  Expenses:Taxes:Y2013:US:Medicare                  106.62 USD
  Expenses:Taxes:Y2013:US:Federal                  1062.92 USD
  Expenses:Taxes:Y2013:US:State                     365.08 USD
  Expenses:Taxes:Y2013:US:CityNYC                   174.92 USD
  Expenses:Taxes:Y2013:US:SDI                         1.12 USD
  Expenses:Taxes:Y2013:US:SocSec                    281.54 USD
  Assets:US:Hoogle:Vacation                              5 VACHR
  Income:US:Hoogle:Vacation                             -5 VACHR

2013-01-31 * "Hoogle" | "Payroll"
  Assets:US:BofA:Checking                          1350.60 USD
  Assets:US:Vanguard:Cash                          1200.00 USD
  Assets:US:Federal:PreTax401k                    -1200.00 IRAUSD
  Expenses:Taxes:Y2013:US:Federal:PreTax401k       1200.00 IRAUSD
  Income:US:Hoogle:Salary                         -4615.38 USD
  Income:US:Hoogle:GroupTermLife                    -24.32 USD
  Expenses:Health:Life:GroupTermLife                 24.32 USD
  Expenses:Health:Dental:Insurance                    2.90 USD
  Expenses:Health:Medical:Insurance                  27.38 USD
  Expenses:Health:Vision:Insurance                   42.30 USD
  Expenses:Taxes:Y2013:US:Medicare                  106.62 USD
  Expenses:Taxes:Y2013:US:Federal                  1062.92 USD
  Expenses:Taxes:Y2013:US:State                     365.08 USD
  Expenses:Taxes:Y2013:US:CityNYC                   174.92 USD
  Expenses:Taxes:Y2013:US:SDI                         1.12 USD
  Expenses:Taxes:Y2013:US:SocSec                    281.54 USD
  Assets:US:Hoogle:Vacation                              5 VACHR
  Income:US:Hoogle:Vacation                             -5 VACHR

2013-02-14 * "Hoogle" | "Payroll"
  Assets:US:BofA:Checking                          1350.60 USD
  Assets:US:Vanguard:Cash                          1200.00 USD
  Assets:US:Federal:PreTax401k                    -1200.00 IRAUSD
  Expenses:Taxes:Y2013:US:Federal:PreTax401k       1200.00 IRAUSD
  Income:US:Hoogle:Salary                         -4615.38 USD
  Income:US:Hoogle:GroupTermLife                    -24.32 USD
  Expenses:Health:Life:GroupTermLife                 24.32 USD
  Expenses:Health:Dental:Insurance                    2.90 USD
  Expenses:Health:Medical:Insurance                  27.38 USD
  Expenses:Health:Vision:Insurance                   42.30 USD
  Expenses:Taxes:Y2013:US:Medicare                  106.62 USD
  Expenses:Taxes:Y2013:US:Federal                  1062.92 USD
  Expenses:Taxes:Y2013:US:State                     365.08 USD
  Expenses:Taxes:Y2013:US:CityNYC                   174.92 USD
  Expenses:Taxes:Y2013:US:SDI                         1.12 USD
  Expenses:Taxes:Y2013:US:SocSec                    281.54 USD
  Assets:US:Hoogle:Vacation                              5 VACHR
  Income:US:Hoogle:Vacation                             -5 VACHR

2013-02-28 * "Hoogle" | "Payroll"
  Assets:US:BofA:Checking                          1350.60 USD
  Assets:US:Vanguard:Cash                          1200.00 USD
  Assets:US:Federal:PreTax401k                    -1200.00 IRAUSD
  Expenses:Taxes:Y2013:US:Federal:PreTax401k       1200.00 IRAUSD
  Income:US:Hoogle:Salary                         -4615.38 USD
  Income:US:Hoogle:GroupTermLife                    -24.32 USD
  Expenses:Health:Life:GroupTermLife                 24.32 USD
  Expenses:Health:Dental:Insurance                    2.90 USD
  Expenses:Health:Medical:Insurance                  27.38 USD
  Expenses:Health:Vision:Insurance                   42.30 USD
  Expenses:Taxes:Y2013:US:Medicare                  106.62 USD
  Expenses:Taxes:Y2013:US:Federal                  1062.92 USD
  Expenses:Taxes:Y2013:US:State                     365.08 USD
  Expenses:Taxes:Y2013:US:CityNYC                   174.92 USD
  Expenses:Taxes:Y2013:US:SDI                         1.12 USD
  Expenses:Taxes:Y2013:US:SocSec                    281.54 USD
  Assets:US:Hoogle:Vacation                              5 VACHR
  Income:US:Hoogle:Vacation                             -5 VACHR

2013-03-14 * "Hoogle" | "Payroll"
  Assets:US:BofA:Checking                          1350.60 USD
  Assets:US:Vanguard:Cash                          1200.00 USD
  Assets:US:Federal:PreTax401k                    -1200.00 IRAUSD
  Expenses:Taxes:Y2013:US:Federal:PreTax401k       1200.00 IRAUSD
  Income:US:Hoogle:Salary                         -4615.38 USD
  Income:US:Hoogle:GroupTermLife                    -24.32 USD
  Expenses:Health:Life:GroupTermLife                 24.32 USD
  Expenses:Health:Dental:Insurance                    2.90 USD
  Expenses:Health:Medical:Insurance                  27.38 USD
  Expenses:Health:Vision:Insurance                   42.30 USD
  Expenses:Taxes:Y2013:US:Medicare                  106.62 USD
  Expenses:Taxes:Y2013:US:Federal                  1062.92 USD
  Expenses:Taxes:Y2013:US:State                     365.08 USD
  Expenses:Taxes:Y2013:US:CityNYC                   174.92 USD
  Expenses:Taxes:Y2013:US:SDI                         1.12 USD
  Expenses:Taxes:Y2013:US:SocSec                    281.54 USD
  Assets:US:Hoogle:Vacation                              5 VACHR
  Income:US:Hoogle:Vacation                             -5 VACHR

2013-03-28 * "Hoogle" | "Payroll"
  Assets:US:BofA:Checking                          1350.60 USD
  Assets:US:Vanguard:Cash                          1200.00 USD
  Assets:US:Federal:PreTax401k                    -1200.00 IRAUSD
  Expenses:Taxes:Y2013:US:Federal:PreTax401k       1200.00 IRAUSD
  Income:US:Hoogle:Salary                         -4615.38 USD
  Income:US:Hoogle:GroupTermLife                    -24.32 USD
  Expenses:Health:Life:GroupTermLife                 24.32 USD
  Expenses:Health:Dental:Insurance                    2.90 USD
  Expenses:Health:Medical:Insurance                  27.38 USD
  Expenses:Health:Vision:Insurance                   42.30 USD
  Expenses:Taxes:Y2013:US:Medicare                  106.62 USD
  Expenses:Taxes:Y2013:US:Federal                  1062.92 USD
  Expenses:Taxes:Y2013:US:State                     365.08 USD
  Expenses:Taxes:Y2013:US:CityNYC                   174.92 USD
  Expenses:Taxes:Y2013:US:SDI                         1.12 USD
  Expenses:Taxes:Y2013:US:SocSec                    281.54 USD
  Assets:US:Hoogle:Vacation                              5 VACHR
  Income:US:Hoogle:Vacation                             -5 VACHR

2013-04-11 * "Hoogle" | "Payroll"
  Assets:US:BofA:Checking                          1350.60 USD
  Assets:US:Vanguard:Cash                          1200.00 USD
  Assets:US:Federal:PreTax401k                    -1200.00 IRAUSD
  Expenses:Taxes:Y2013:US:Federal:PreTax401k       1200.00 IRAUSD
  Income:US:Hoogle:Salary                         -4615.38 USD
  Income:US:Hoogle:GroupTermLife                    -24.32 USD
  Expenses:Health:Life:GroupTermLife                 24.32 USD
  Expenses:Health:Dental:Insurance                    2.90 USD
  Expenses:Health:Medical:Insurance                  27.38 USD
  Expenses:Health:Vision:Insurance                   42.30 USD
  Expenses:Taxes:Y2013:US:Medicare                  106.62 USD
  Expenses:Taxes:Y2013:US:Federal                  1062.92 USD
  Expenses:Taxes:Y2013:US:State                     365.08 USD
  Expenses:Taxes:Y2013:US:CityNYC                   174.92 USD
  Expenses:Taxes:Y2013:US:SDI                         1.12 USD
  Expenses:Taxes:Y2013:US:SocSec                    281.54 USD
  Assets:US:Hoogle:Vacation                              5 VACHR
  Income:US:Hoogle:Vacation                             -5 VACHR

2013-04-25 * "Hoogle" | "Payroll"
  Assets:US:BofA:Checking                          1350.60 USD
  Assets:US:Vanguard:Cash                          1200.00 USD
  Assets:US:Federal:PreTax401k                    -1200.00 IRAUSD
  Expenses:Taxes:Y2013:US:Federal:PreTax401k       1200.00 IRAUSD
  Income:US:Hoogle:Salary                         -4615.38 USD
  Income:US:Hoogle:GroupTermLife                    -24.32 USD
  Expenses:Health:Life:GroupTermLife                 24.32 USD
  Expenses:Health:Dental:Insurance                    2.90 USD
  Expenses:Health:Medical:Insurance                  27.38 USD
  Expenses:Health:Vision:Insurance                   42.30 USD
  Expenses:Taxes:Y2013:US:Medicare                  106.62 USD
  Expenses:Taxes:Y2013:US:Federal                  1062.92 USD
  Expenses:Taxes:Y2013:US:State                     365.08 USD
  Expenses:Taxes:Y2013:US:CityNYC                   174.92 USD
  Expenses:Taxes:Y2013:US:SDI                         1.12 USD
  Expenses:Taxes:Y2013:US:SocSec                    281.54 USD
  Assets:US:Hoogle:Vacation                              5 VACHR
  Income:US:Hoogle:Vacation                             -5 VACHR

2013-05-09 * "Hoogle" | "Payroll"
  Assets:US:BofA:Checking                          1350.60 USD
  Assets:US:Vanguard:Cash                          1200.00 USD
  Assets:US:Federal:PreTax401k                    -1200.00 IRAUSD
  Expenses:Taxes:Y2013:US:Federal:PreTax401k       1200.00 IRAUSD
  Income:US:Hoogle:Salary                         -4615.38 USD
  Income:US:Hoogle:GroupTermLife                    -24.32 USD
  Expenses:Health:Life:GroupTermLife                 24.32 USD
  Expenses:Health:Dental:Insurance                    2.90 USD
  Expenses:Health:Medical:Insurance                  27.38 USD
  Expenses:Health:Vision:Insurance                   42.30 USD
  Expenses:Taxes:Y2013:US:Medicare                  106.62 USD
  Expenses:Taxes:Y2013:US:Federal                  1062.92 USD
  Expenses:Taxes:Y2013:US:State                     365.08 USD
  Expenses:Taxes:Y2013:US:CityNYC                   174.92 USD
  Expenses:Taxes:Y2013:US:SDI                         1.12 USD
  Expenses:Taxes:Y2013:US:SocSec                    281.54 USD
  Assets:US:Hoogle:Vacation                              5 VACHR
  Income:US:Hoogle:Vacation                             -5 VACHR

2013-05-23 * "Hoogle" | "Payroll"
  Assets:US:BofA:Checking                          1350.60 USD
  Assets:US:Vanguard:Cash                          1200.00 USD
  Assets:US:Federal:PreTax401k                    -1200.00 IRAUSD
  Expenses:Taxes:Y2013:US:Federal:PreTax401k       1200.00 IRAUSD
  Income:US:Hoogle:Salary                         -4615.38 USD
  Income:US:Hoogle:GroupTermLife                    -24.32 USD
  Expenses:Health:Life:GroupTermLife                 24.32 USD
  Expenses:Health:Dental:Insurance                    2.90 USD
  Expenses:Health:Medical:Insurance                  27.38 USD
  Expenses:Health:Vision:Insurance                   42.30 USD
  Expenses:Taxes:Y2013:US:Medicare                  106.62 USD
  Expenses:Taxes:Y2013:US:Federal                  1062.92 USD
  Expenses:Taxes:Y2013:US:State                     365.08 USD
  Expenses:Taxes:Y2013:US:CityNYC                   174.92 USD
  Expenses:Taxes:Y2013:US:SDI                         1.12 USD
  Expenses:Taxes:Y2013:US:SocSec                    281.54 USD
  Assets:US:Hoogle:Vacation                              5 VACHR
  Income:US:Hoogle:Vacation                             -5 VACHR

2013-06-06 * "Hoogle" | "Payroll"
  Assets:US:BofA:Checking                          1350.60 USD
  Assets:US:Vanguard:Cash                          1200.00 USD
  Assets:US:Federal:PreTax401k                    -1200.00 IRAUSD
  Expenses:Taxes:Y2013:US:Federal:PreTax401k       1200.00 IRAUSD
  Income:US:Hoogle:Salary                         -4615.38 USD
  Income:US:Hoogle:GroupTermLife                    -24.32 USD
  Expenses:Health:Life:GroupTermLife                 24.32 USD
  Expenses:Health:Dental:Insurance                    2.90 USD
  Expenses:Health:Medical:Insurance                  27.38 USD
  Expenses:Health:Vision:Insurance                   42.30 USD
  Expenses:Taxes:Y2013:US:Medicare                  106.62 USD
  Expenses:Taxes:Y2013:US:Federal                  1062.92 USD
  Expenses:Taxes:Y2013:US:State                     365.08 USD
  Expenses:Taxes:Y2013:US:CityNYC                   174.92 USD
  Expenses:Taxes:Y2013:US:SDI                         1.12 USD
  Expenses:Taxes:Y2013:US:SocSec                    281.54 USD
  Assets:US:Hoogle:Vacation                              5 VACHR
  Income:US:Hoogle:Vacation                             -5 VACHR

2013-06-20 * "Hoogle" | "Payroll"
  Assets:US:BofA:Checking                          1350.60 USD
  Assets:US:Vanguard:Cash                          1200.00 USD
  Assets:US:Federal:PreTax401k                    -1200.00 IRAUSD
  Expenses:Taxes:Y2013:US:Federal:PreTax401k       1200.00 IRAUSD
  Income:US:Hoogle:Salary                         -4615.38 USD
  Income:US:Hoogle:GroupTermLife                    -24.32 USD
  Expenses:Health:Life:GroupTermLife                 24.32 USD
  Expenses:Health:Dental:Insurance                    2.90 USD
  Expenses:Health:Medical:Insurance                  27.38 USD
  Expenses:Health:Vision:Insurance                   42.30 USD
  Expenses:Taxes:Y2013:US:Medicare                  106.62 USD
  Expenses:Taxes:Y2013:US:Federal                  1062.92 USD
  Expenses:Taxes:Y2013:US:State                     365.08 USD
  Expenses:Taxes:Y2013:US:CityNYC                   174.92 USD
  Expenses:Taxes:Y2013:US:SDI                         1.12 USD
  Expenses:Taxes:Y2013:US:SocSec                    281.54 USD
  Assets:US:Hoogle:Vacation                              5 VACHR
  Income:US:Hoogle:Vacation                             -5 VACHR

2013-07-04 * "Hoogle" | "Payroll"
  Assets:US:BofA:Checking                          1350.60 USD
  Assets:US:Vanguard:Cash                          1200.00 USD
  Assets:US:Federal:PreTax401k                    -1200.00 IRAUSD
  Expenses:Taxes:Y2013:US:Federal:PreTax401k       1200.00 IRAUSD
  Income:US:Hoogle:Salary                         -4615.38 USD
  Income:US:Hoogle:GroupTermLife                    -24.32 USD
  Expenses:Health:Life:GroupTermLife                 24.32 USD
  Expenses:Health:Dental:Insurance                    2.90 USD
  Expenses:Health:Medical:Insurance                  27.38 USD
  Expenses:Health:Vision:Insurance                   42.30 USD
  Expenses:Taxes:Y2013:US:Medicare                  106.62 USD
  Expenses:Taxes:Y2013:US:Federal                  1062.92 USD
  Expenses:Taxes:Y2013:US:State                     365.08 USD
  Expenses:Taxes:Y2013:US:CityNYC                   174.92 USD
  Expenses:Taxes:Y2013:US:SDI                         1.12 USD
  Expenses:Taxes:Y2013:US:SocSec                    281.54 USD
  Assets:US:Hoogle:Vacation                              5 VACHR
  Income:US:Hoogle:Vacation                             -5 VACHR

2013-07-18 * "Hoogle" | "Payroll"
  Assets:US:BofA:Checking                          1850.60 USD
  Assets:US:Vanguard:Cash                           700.00 USD
  Assets:US:Federal:PreTax401k                     -700.00 IRAUSD
  Expenses:Taxes:Y2013:US:Federal:PreTax401k        700.00 IRAUSD
  Income:US:Hoogle:Salary                         -4615.38 USD
  Income:US:Hoogle:GroupTermLife                    -24.32 USD
  Expenses:Health:Life:GroupTermLife                 24.32 USD
  Expenses:Health:Dental:Insurance                    2.90 USD
  Expenses:Health:Medical:Insurance                  27.38 USD
  Expenses:Health:Vision:Insurance                   42.30 USD
  Expenses:Taxes:Y2013:US:Medicare                  106.62 USD
  Expenses:Taxes:Y2013:US:Federal                  1062.92 USD
  Expenses:Taxes:Y2013:US:State                     365.08 USD
  Expenses:Taxes:Y2013:US:CityNYC                   174.92 USD
  Expenses:Taxes:Y2013:US:SDI                         1.12 USD
  Expenses:Taxes:Y2013:US:SocSec                    281.54 USD
  Assets:US:Hoogle:Vacation                              5 VACHR
  Income:US:Hoogle:Vacation                             -5 VACHR

2013-08-01 * "Hoogle" | "Payroll"
  Assets:US:BofA:Checking                          2550.60 USD
  Assets:US:Federal:PreTax401k                        0.00 IRAUSD
  Income:US:Hoogle:Salary                         -4615.38 USD
  Income:US:Hoogle:GroupTermLife                    -24.32 USD
  Expenses:Health:Life:GroupTermLife                 24.32 USD
  Expenses:Health:Dental:Insurance                    2.90 USD
  Expenses:Health:Medical:Insurance                  27.38 USD
  Expenses:Health:Vision:Insurance                   42.30 USD
  Expenses:Taxes:Y2013:US:Medicare                  106.62 USD
  Expenses:Taxes:Y2013:US:Federal                  1062.92 USD
  Expenses:Taxes:Y2013:US:State                     365.08 USD
  Expenses:Taxes:Y2013:US:CityNYC                   174.92 USD
  Expenses:Taxes:Y2013:US:SDI                         1.12 USD
  Expenses:Taxes:Y2013:US:SocSec                    281.54 USD
  Assets:US:Hoogle:Vacation                              5 VACHR
  Income:US:Hoogle:Vacation                             -5 VACHR

2013-08-15 * "Hoogle" | "Payroll"
  Assets:US:BofA:Checking                          2550.60 USD
  Assets:US:Federal:PreTax401k                        0.00 IRAUSD
  Income:US:Hoogle:Salary                         -4615.38 USD
  Income:US:Hoogle:GroupTermLife                    -24.32 USD
  Expenses:Health:Life:GroupTermLife                 24.32 USD
  Expenses:Health:Dental:Insurance                    2.90 USD
  Expenses:Health:Medical:Insurance                  27.38 USD
  Expenses:Health:Vision:Insurance                   42.30 USD
  Expenses:Taxes:Y2013:US:Medicare                  106.62 USD
  Expenses:Taxes:Y2013:US:Federal                  1062.92 USD
  Expenses:Taxes:Y2013:US:State                     365.08 USD
  Expenses:Taxes:Y2013:US:CityNYC                   174.92 USD
  Expenses:Taxes:Y2013:US:SDI                         1.12 USD
  Expenses:Taxes:Y2013:US:SocSec                    281.54 USD
  Assets:US:Hoogle:Vacation                              5 VACHR
  Income:US:Hoogle:Vacation                             -5 VACHR

2013-08-29 * "Hoogle" | "Payroll"
  Assets:US:BofA:Checking                          2550.60 USD
  Assets:US:Federal:PreTax401k                        0.00 IRAUSD
  Income:US:Hoogle:Salary                         -4615.38 USD
  Income:US:Hoogle:GroupTermLife                    -24.32 USD
  Expenses:Health:Life:GroupTermLife                 24.32 USD
  Expenses:Health:Dental:Insurance                    2.90 USD
  Expenses:Health:Medical:Insurance                  27.38 USD
  Expenses:Health:Vision:Insurance                   42.30 USD
  Expenses:Taxes:Y2013:US:Medicare                  106.62 USD
  Expenses:Taxes:Y2013:US:Federal                  1062.92 USD
  Expenses:Taxes:Y2013:US:State                     365.08 USD
  Expenses:Taxes:Y2013:US:CityNYC                   174.92 USD
  Expenses:Taxes:Y2013:US:SDI                         1.12 USD
  Expenses:Taxes:Y2013:US:SocSec                    281.54 USD
  Assets:US:Hoogle:Vacation                              5 VACHR
  Income:US:Hoogle:Vacation                             -5 VACHR

2013-09-12 * "Hoogle" | "Payroll"
  Assets:US:BofA:Checking                          2550.60 USD
  Assets:US:Federal:PreTax401k                        0.00 IRAUSD
  Income:US:Hoogle:Salary                         -4615.38 USD
  Income:US:Hoogle:GroupTermLife                    -24.32 USD
  Expenses:Health:Life:GroupTermLife                 24.32 USD
  Expenses:Health:Dental:Insurance                    2.90 USD
  Expenses:Health:Medical:Insurance                  27.38 USD
  Expenses:Health:Vision:Insurance                   42.30 USD
  Expenses:Taxes:Y2013:US:Medicare                  106.62 USD
  Expenses:Taxes:Y2013:US:Federal                  1062.92 USD
  Expenses:Taxes:Y2013:US:State                     365.08 USD
  Expenses:Taxes:Y2013:US:CityNYC                   174.92 USD
  Expenses:Taxes:Y2013:US:SDI                         1.12 USD
  Expenses:Taxes:Y2013:US:SocSec                    281.54 USD
  Assets:US:Hoogle:Vacation                              5 VACHR
  Income:US:Hoogle:Vacation                             -5 VACHR

2013-09-26 * "Hoogle" | "Payroll"
  Assets:US:BofA:Checking                          2550.60 USD
  Assets:US:Federal:PreTax401k                        0.00 IRAUSD
  Income:US:Hoogle:Salary                         -4615.38 USD
  Income:US:Hoogle:GroupTermLife                    -24.32 USD
  Expenses:Health:Life:GroupTermLife                 24.32 USD
  Expenses:Health:Dental:Insurance                    2.90 USD
  Expenses:Health:Medical:Insurance                  27.38 USD
  Expenses:Health:Vision:Insurance                   42.30 USD
  Expenses:Taxes:Y2013:US:Medicare                  106.62 USD
  Expenses:Taxes:Y2013:US:Federal                  1062.92 USD
  Expenses:Taxes:Y2013:US:State                     365.08 USD
  Expenses:Taxes:Y2013:US:CityNYC                   174.92 USD
  Expenses:Taxes:Y2013:US:SDI                         1.12 USD
  Expenses:Taxes:Y2013:US:SocSec                    281.54 USD
  Assets:US:Hoogle:Vacation                              5 VACHR
  Income:US:Hoogle:Vacation                             -5 VACHR

2013-10-10 * "Hoogle" | "Payroll"
  Assets:US:BofA:Checking                          2550.60 USD
  Assets:US:Federal:PreTax401k                        0.00 IRAUSD
  Income:US:Hoogle:Salary                         -4615.38 USD
  Income:US:Hoogle:GroupTermLife                    -24.32 USD
  Expenses:Health:Life:GroupTermLife                 24.32 USD
  Expenses:Health:Dental:Insurance                    2.90 USD
  Expenses:Health:Medical:Insurance                  27.38 USD
  Expenses:Health:Vision:Insurance                   42.30 USD
  Expenses:Taxes:Y2013:US:Medicare                  106.62 USD
  Expenses:Taxes:Y2013:US:Federal                  1062.92 USD
  Expenses:Taxes:Y2013:US:State                     365.08 USD
  Expenses:Taxes:Y2013:US:CityNYC                   174.92 USD
  Expenses:Taxes:Y2013:US:SDI                         1.12 USD
  Expenses:Taxes:Y2013:US:SocSec                    281.54 USD
  Assets:US:Hoogle:Vacation                              5 VACHR
  Income:US:Hoogle:Vacation                             -5 VACHR

2013-10-24 * "Hoogle" | "Payroll"
  Assets:US:BofA:Checking                          2550.60 USD
  Assets:US:Federal:PreTax401k                        0.00 IRAUSD
  Income:US:Hoogle:Salary                         -4615.38 USD
  Income:US:Hoogle:GroupTermLife                    -24.32 USD
  Expenses:Health:Life:GroupTermLife                 24.32 USD
  Expenses:Health:Dental:Insurance                    2.90 USD
  Expenses:Health:Medical:Insurance                  27.38 USD
  Expenses:Health:Vision:Insurance                   42.30 USD
  Expenses:Taxes:Y2013:US:Medicare                  106.62 USD
  Expenses:Taxes:Y2013:US:Federal                  1062.92 USD
  Expenses:Taxes:Y2013:US:State                     365.08 USD
  Expenses:Taxes:Y2013:US:CityNYC                   174.92 USD
  Expenses:Taxes:Y2013:US:SDI                         1.12 USD
  Expenses:Taxes:Y2013:US:SocSec                    281.54 USD
  Assets:US:Hoogle:Vacation                              5 VACHR
  Income:US:Hoogle:Vacation                             -5 VACHR

2013-11-07 * "Hoogle" | "Payroll"
  Assets:US:BofA:Checking                          2550.60 USD
  Assets:US:Federal:PreTax401k                        0.00 IRAUSD
  Income:US:Hoogle:Salary                         -4615.38 USD
  Income:US:Hoogle:GroupTermLife                    -24.32 USD
  Expenses:Health:Life:GroupTermLife                 24.32 USD
  Expenses:Health:Dental:Insurance                    2.90 USD
  Expenses:Health:Medical:Insurance                  27.38 USD
  Expenses:Health:Vision:Insurance                   42.30 USD
  Expenses:Taxes:Y2013:US:Medicare                  106.62 USD
  Expenses:Taxes:Y2013:US:Federal                  1062.92 USD
  Expenses:Taxes:Y2013:US:State                     365.08 USD
  Expenses:Taxes:Y2013:US:CityNYC                   174.92 USD
  Expenses:Taxes:Y2013:US:SDI                         1.12 USD
  Expenses:Taxes:Y2013:US:SocSec                    281.54 USD
  Assets:US:Hoogle:Vacation                              5 VACHR
  Income:US:Hoogle:Vacation                             -5 VACHR

2013-11-21 * "Hoogle" | "Payroll"
  Assets:US:BofA:Checking                          2550.60 USD
  Assets:US:Federal:PreTax401k                        0.00 IRAUSD
  Income:US:Hoogle:Salary                         -4615.38 USD
  Income:US:Hoogle:GroupTermLife                    -24.32 USD
  Expenses:Health:Life:GroupTermLife                 24.32 USD
  Expenses:Health:Dental:Insurance                    2.90 USD
  Expenses:Health:Medical:Insurance                  27.38 USD
  Expenses:Health:Vision:Insurance                   42.30 USD
  Expenses:Taxes:Y2013:US:Medicare                  106.62 USD
  Expenses:Taxes:Y2013:US:Federal                  1062.92 USD
  Expenses:Taxes:Y2013:US:State                     365.08 USD
  Expenses:Taxes:Y2013:US:CityNYC                   174.92 USD
  Expenses:Taxes:Y2013:US:SDI                         1.12 USD
  Expenses:Taxes:Y2013:US:SocSec                    281.54 USD
  Assets:US:Hoogle:Vacation                              5 VACHR
  Income:US:Hoogle:Vacation                             -5 VACHR

2013-12-05 * "Hoogle" | "Payroll"
  Assets:US:BofA:Checking                          2589.06 USD
  Assets:US:Federal:PreTax401k                        0.00 IRAUSD
  Income:US:Hoogle:Salary                         -4615.38 USD
  Income:US:Hoogle:GroupTermLife                    -24.32 USD
  Expenses:Health:Life:GroupTermLife                 24.32 USD
  Expenses:Health:Dental:Insurance                    2.90 USD
  Expenses:Health:Medical:Insurance                  27.38 USD
  Expenses:Health:Vision:Insurance                   42.30 USD
  Expenses:Taxes:Y2013:US:Medicare                  106.62 USD
  Expenses:Taxes:Y2013:US:Federal                  1062.92 USD
  Expenses:Taxes:Y2013:US:State                     365.08 USD
  Expenses:Taxes:Y2013:US:CityNYC                   174.92 USD
  Expenses:Taxes:Y2013:US:SDI                         1.12 USD
  Expenses:Taxes:Y2013:US:SocSec                    243.08 USD
  Assets:US:Hoogle:Vacation                              5 VACHR
  Income:US:Hoogle:Vacation                             -5 VACHR

2013-12-19 * "Hoogle" | "Payroll"
  Assets:US:BofA:Checking                          2832.14 USD
  Assets:US:Federal:PreTax401k                        0.00 IRAUSD
  Income:US:Hoogle:Salary                         -4615.38 USD
  Income:US:Hoogle:GroupTermLife                    -24.32 USD
  Expenses:Health:Life:GroupTermLife                 24.32 USD
  Expenses:Health:Dental:Insurance                    2.90 USD
  Expenses:Health:Medical:Insurance                  27.38 USD
  Expenses:Health:Vision:Insurance                   42.30 USD
  Expenses:Taxes:Y2013:US:Medicare                  106.62 USD
  Expenses:Taxes:Y2013:US:Federal                  1062.92 USD
  Expenses:Taxes:Y2013:US:State                     365.08 USD
  Expenses:Taxes:Y2013:US:CityNYC                   174.92 USD
  Expenses:Taxes:Y2013:US:SDI                         1.12 USD
  Expenses:Taxes:Y2013:US:SocSec                      0.00 USD
  Assets:US:Hoogle:Vacation                              5 VACHR
  Income:US:Hoogle:Vacation                             -5 VACHR

2014-01-02 * "Hoogle" | "Payroll"
  Assets:US:BofA:Checking                          1350.60 USD
  Assets:US:Vanguard:Cash                          1200.00 USD
  Assets:US:Federal:PreTax401k                    -1200.00 IRAUSD
  Expenses:Taxes:Y2014:US:Federal:PreTax401k       1200.00 IRAUSD
  Income:US:Hoogle:Salary                         -4615.38 USD
  Income:US:Hoogle:GroupTermLife                    -24.32 USD
  Expenses:Health:Life:GroupTermLife                 24.32 USD
  Expenses:Health:Dental:Insurance                    2.90 USD
  Expenses:Health:Medical:Insurance                  27.38 USD
  Expenses:Health:Vision:Insurance                   42.30 USD
  Expenses:Taxes:Y2014:US:Medicare                  106.62 USD
  Expenses:Taxes:Y2014:US:Federal                  1062.92 USD
  Expenses:Taxes:Y2014:US:State                     365.08 USD
  Expenses:Taxes:Y2014:US:CityNYC                   174.92 USD
  Expenses:Taxes:Y2014:US:SDI                         1.12 USD
  Expenses:Taxes:Y2014:US:SocSec                    281.54 USD
  Assets:US:Hoogle:Vacation                              5 VACHR
  Income:US:Hoogle:Vacation                             -5 VACHR

2014-01-16 * "Hoogle" | "Payroll"
  Assets:US:BofA:Checking                          1350.60 USD
  Assets:US:Vanguard:Cash                          1200.00 USD
  Assets:US:Federal:PreTax401k                    -1200.00 IRAUSD
  Expenses:Taxes:Y2014:US:Federal:PreTax401k       1200.00 IRAUSD
  Income:US:Hoogle:Salary                         -4615.38 USD
  Income:US:Hoogle:GroupTermLife                    -24.32 USD
  Expenses:Health:Life:GroupTermLife                 24.32 USD
  Expenses:Health:Dental:Insurance                    2.90 USD
  Expenses:Health:Medical:Insurance                  27.38 USD
  Expenses:Health:Vision:Insurance                   42.30 USD
  Expenses:Taxes:Y2014:US:Medicare                  106.62 USD
  Expenses:Taxes:Y2014:US:Federal                  1062.92 USD
  Expenses:Taxes:Y2014:US:State                     365.08 USD
  Expenses:Taxes:Y2014:US:CityNYC                   174.92 USD
  Expenses:Taxes:Y2014:US:SDI                         1.12 USD
  Expenses:Taxes:Y2014:US:SocSec                    281.54 USD
  Assets:US:Hoogle:Vacation                              5 VACHR
  Income:US:Hoogle:Vacation                             -5 VACHR

2014-01-30 * "Hoogle" | "Payroll"
  Assets:US:BofA:Checking                          1350.60 USD
  Assets:US:Vanguard:Cash                          1200.00 USD
  Assets:US:Federal:PreTax401k                    -1200.00 IRAUSD
  Expenses:Taxes:Y2014:US:Federal:PreTax401k       1200.00 IRAUSD
  Income:US:Hoogle:Salary                         -4615.38 USD
  Income:US:Hoogle:GroupTermLife                    -24.32 USD
  Expenses:Health:Life:GroupTermLife                 24.32 USD
  Expenses:Health:Dental:Insurance                    2.90 USD
  Expenses:Health:Medical:Insurance                  27.38 USD
  Expenses:Health:Vision:Insurance                   42.30 USD
  Expenses:Taxes:Y2014:US:Medicare                  106.62 USD
  Expenses:Taxes:Y2014:US:Federal                  1062.92 USD
  Expenses:Taxes:Y2014:US:State                     365.08 USD
  Expenses:Taxes:Y2014:US:CityNYC                   174.92 USD
  Expenses:Taxes:Y2014:US:SDI                         1.12 USD
  Expenses:Taxes:Y2014:US:SocSec                    281.54 USD
  Assets:US:Hoogle:Vacation                              5 VACHR
  Income:US:Hoogle:Vacation                             -5 VACHR

2014-02-13 * "Hoogle" | "Payroll"
  Assets:US:BofA:Checking                          1350.60 USD
  Assets:US:Vanguard:Cash                          1200.00 USD
  Assets:US:Federal:PreTax401k                    -1200.00 IRAUSD
  Expenses:Taxes:Y2014:US:Federal:PreTax401k       1200.00 IRAUSD
  Income:US:Hoogle:Salary                         -4615.38 USD
  Income:US:Hoogle:GroupTermLife                    -24.32 USD
  Expenses:Health:Life:GroupTermLife                 24.32 USD
  Expenses:Health:Dental:Insurance                    2.90 USD
  Expenses:Health:Medical:Insurance                  27.38 USD
  Expenses:Health:Vision:Insurance                   42.30 USD
  Expenses:Taxes:Y2014:US:Medicare                  106.62 USD
  Expenses:Taxes:Y2014:US:Federal                  1062.92 USD
  Expenses:Taxes:Y2014:US:State                     365.08 USD
  Expenses:Taxes:Y2014:US:CityNYC                   174.92 USD
  Expenses:Taxes:Y2014:US:SDI                         1.12 USD
  Expenses:Taxes:Y2014:US:SocSec                    281.54 USD
  Assets:US:Hoogle:Vacation                              5 VACHR
  Income:US:Hoogle:Vacation                             -5 VACHR

2014-02-27 * "Hoogle" | "Payroll"
  Assets:US:BofA:Checking                          1350.60 USD
  Assets:US:Vanguard:Cash                          1200.00 USD
  Assets:US:Federal:PreTax401k                    -1200.00 IRAUSD
  Expenses:Taxes:Y2014:US:Federal:PreTax401k       1200.00 IRAUSD
  Income:US:Hoogle:Salary                         -4615.38 USD
  Income:US:Hoogle:GroupTermLife                    -24.32 USD
  Expenses:Health:Life:GroupTermLife                 24.32 USD
  Expenses:Health:Dental:Insurance                    2.90 USD
  Expenses:Health:Medical:Insurance                  27.38 USD
  Expenses:Health:Vision:Insurance                   42.30 USD
  Expenses:Taxes:Y2014:US:Medicare                  106.62 USD
  Expenses:Taxes:Y2014:US:Federal                  1062.92 USD
  Expenses:Taxes:Y2014:US:State                     365.08 USD
  Expenses:Taxes:Y2014:US:CityNYC                   174.92 USD
  Expenses:Taxes:Y2014:US:SDI                         1.12 USD
  Expenses:Taxes:Y2014:US:SocSec                    281.54 USD
  Assets:US:Hoogle:Vacation                              5 VACHR
  Income:US:Hoogle:Vacation                             -5 VACHR

2014-03-13 * "Hoogle" | "Payroll"
  Assets:US:BofA:Checking                          1350.60 USD
  Assets:US:Vanguard:Cash                          1200.00 USD
  Assets:US:Federal:PreTax401k                    -1200.00 IRAUSD
  Expenses:Taxes:Y2014:US:Federal:PreTax401k       1200.00 IRAUSD
  Income:US:Hoogle:Salary                         -4615.38 USD
  Income:US:Hoogle:GroupTermLife                    -24.32 USD
  Expenses:Health:Life:GroupTermLife                 24.32 USD
  Expenses:Health:Dental:Insurance                    2.90 USD
  Expenses:Health:Medical:Insurance                  27.38 USD
  Expenses:Health:Vision:Insurance                   42.30 USD
  Expenses:Taxes:Y2014:US:Medicare                  106.62 USD
  Expenses:Taxes:Y2014:US:Federal                  1062.92 USD
  Expenses:Taxes:Y2014:US:State                     365.08 USD
  Expenses:Taxes:Y2014:US:CityNYC                   174.92 USD
  Expenses:Taxes:Y2014:US:SDI                         1.12 USD
  Expenses:Taxes:Y2014:US:SocSec                    281.54 USD
  Assets:US:Hoogle:Vacation                              5 VACHR
  Income:US:Hoogle:Vacation                             -5 VACHR

2014-03-27 * "Hoogle" | "Payroll"
  Assets:US:BofA:Checking                          1350.60 USD
  Assets:US:Vanguard:Cash                          1200.00 USD
  Assets:US:Federal:PreTax401k                    -1200.00 IRAUSD
  Expenses:Taxes:Y2014:US:Federal:PreTax401k       1200.00 IRAUSD
  Income:US:Hoogle:Salary                         -4615.38 USD
  Income:US:Hoogle:GroupTermLife                    -24.32 USD
  Expenses:Health:Life:GroupTermLife                 24.32 USD
  Expenses:Health:Dental:Insurance                    2.90 USD
  Expenses:Health:Medical:Insurance                  27.38 USD
  Expenses:Health:Vision:Insurance                   42.30 USD
  Expenses:Taxes:Y2014:US:Medicare                  106.62 USD
  Expenses:Taxes:Y2014:US:Federal                  1062.92 USD
  Expenses:Taxes:Y2014:US:State                     365.08 USD
  Expenses:Taxes:Y2014:US:CityNYC                   174.92 USD
  Expenses:Taxes:Y2014:US:SDI                         1.12 USD
  Expenses:Taxes:Y2014:US:SocSec                    281.54 USD
  Assets:US:Hoogle:Vacation                              5 VACHR
  Income:US:Hoogle:Vacation                             -5 VACHR

2014-04-10 * "Hoogle" | "Payroll"
  Assets:US:BofA:Checking                          1350.60 USD
  Assets:US:Vanguard:Cash                          1200.00 USD
  Assets:US:Federal:PreTax401k                    -1200.00 IRAUSD
  Expenses:Taxes:Y2014:US:Federal:PreTax401k       1200.00 IRAUSD
  Income:US:Hoogle:Salary                         -4615.38 USD
  Income:US:Hoogle:GroupTermLife                    -24.32 USD
  Expenses:Health:Life:GroupTermLife                 24.32 USD
  Expenses:Health:Dental:Insurance                    2.90 USD
  Expenses:Health:Medical:Insurance                  27.38 USD
  Expenses:Health:Vision:Insurance                   42.30 USD
  Expenses:Taxes:Y2014:US:Medicare                  106.62 USD
  Expenses:Taxes:Y2014:US:Federal                  1062.92 USD
  Expenses:Taxes:Y2014:US:State                     365.08 USD
  Expenses:Taxes:Y2014:US:CityNYC                   174.92 USD
  Expenses:Taxes:Y2014:US:SDI                         1.12 USD
  Expenses:Taxes:Y2014:US:SocSec                    281.54 USD
  Assets:US:Hoogle:Vacation                              5 VACHR
  Income:US:Hoogle:Vacation                             -5 VACHR

2014-04-24 * "Hoogle" | "Payroll"
  Assets:US:BofA:Checking                          1350.60 USD
  Assets:US:Vanguard:Cash                          1200.00 USD
  Assets:US:Federal:PreTax401k                    -1200.00 IRAUSD
  Expenses:Taxes:Y2014:US:Federal:PreTax401k       1200.00 IRAUSD
  Income:US:Hoogle:Salary                         -4615.38 USD
  Income:US:Hoogle:GroupTermLife                    -24.32 USD
  Expenses:Health:Life:GroupTermLife                 24.32 USD
  Expenses:Health:Dental:Insurance                    2.90 USD
  Expenses:Health:Medical:Insurance                  27.38 USD
  Expenses:Health:Vision:Insurance                   42.30 USD
  Expenses:Taxes:Y2014:US:Medicare                  106.62 USD
  Expenses:Taxes:Y2014:US:Federal                  1062.92 USD
  Expenses:Taxes:Y2014:US:State                     365.08 USD
  Expenses:Taxes:Y2014:US:CityNYC                   174.92 USD
  Expenses:Taxes:Y2014:US:SDI                         1.12 USD
  Expenses:Taxes:Y2014:US:SocSec                    281.54 USD
  Assets:US:Hoogle:Vacation                              5 VACHR
  Income:US:Hoogle:Vacation                             -5 VACHR

2014-05-08 * "Hoogle" | "Payroll"
  Assets:US:BofA:Checking                          1350.60 USD
  Assets:US:Vanguard:Cash                          1200.00 USD
  Assets:US:Federal:PreTax401k                    -1200.00 IRAUSD
  Expenses:Taxes:Y2014:US:Federal:PreTax401k       1200.00 IRAUSD
  Income:US:Hoogle:Salary                         -4615.38 USD
  Income:US:Hoogle:GroupTermLife                    -24.32 USD
  Expenses:Health:Life:GroupTermLife                 24.32 USD
  Expenses:Health:Dental:Insurance                    2.90 USD
  Expenses:Health:Medical:Insurance                  27.38 USD
  Expenses:Health:Vision:Insurance                   42.30 USD
  Expenses:Taxes:Y2014:US:Medicare                  106.62 USD
  Expenses:Taxes:Y2014:US:Federal                  1062.92 USD
  Expenses:Taxes:Y2014:US:State                     365.08 USD
  Expenses:Taxes:Y2014:US:CityNYC                   174.92 USD
  Expenses:Taxes:Y2014:US:SDI                         1.12 USD
  Expenses:Taxes:Y2014:US:SocSec                    281.54 USD
  Assets:US:Hoogle:Vacation                              5 VACHR
  Income:US:Hoogle:Vacation                             -5 VACHR

2014-05-22 * "Hoogle" | "Payroll"
  Assets:US:BofA:Checking                          1350.60 USD
  Assets:US:Vanguard:Cash                          1200.00 USD
  Assets:US:Federal:PreTax401k                    -1200.00 IRAUSD
  Expenses:Taxes:Y2014:US:Federal:PreTax401k       1200.00 IRAUSD
  Income:US:Hoogle:Salary                         -4615.38 USD
  Income:US:Hoogle:GroupTermLife                    -24.32 USD
  Expenses:Health:Life:GroupTermLife                 24.32 USD
  Expenses:Health:Dental:Insurance                    2.90 USD
  Expenses:Health:Medical:Insurance                  27.38 USD
  Expenses:Health:Vision:Insurance                   42.30 USD
  Expenses:Taxes:Y2014:US:Medicare                  106.62 USD
  Expenses:Taxes:Y2014:US:Federal                  1062.92 USD
  Expenses:Taxes:Y2014:US:State                     365.08 USD
  Expenses:Taxes:Y2014:US:CityNYC                   174.92 USD
  Expenses:Taxes:Y2014:US:SDI                         1.12 USD
  Expenses:Taxes:Y2014:US:SocSec                    281.54 USD
  Assets:US:Hoogle:Vacation                              5 VACHR
  Income:US:Hoogle:Vacation                             -5 VACHR

2014-06-05 * "Hoogle" | "Payroll"
  Assets:US:BofA:Checking                          1350.60 USD
  Assets:US:Vanguard:Cash                          1200.00 USD
  Assets:US:Federal:PreTax401k                    -1200.00 IRAUSD
  Expenses:Taxes:Y2014:US:Federal:PreTax401k       1200.00 IRAUSD
  Income:US:Hoogle:Salary                         -4615.38 USD
  Income:US:Hoogle:GroupTermLife                    -24.32 USD
  Expenses:Health:Life:GroupTermLife                 24.32 USD
  Expenses:Health:Dental:Insurance                    2.90 USD
  Expenses:Health:Medical:Insurance                  27.38 USD
  Expenses:Health:Vision:Insurance                   42.30 USD
  Expenses:Taxes:Y2014:US:Medicare                  106.62 USD
  Expenses:Taxes:Y2014:US:Federal                  1062.92 USD
  Expenses:Taxes:Y2014:US:State                     365.08 USD
  Expenses:Taxes:Y2014:US:CityNYC                   174.92 USD
  Expenses:Taxes:Y2014:US:SDI                         1.12 USD
  Expenses:Taxes:Y2014:US:SocSec                    281.54 USD
  Assets:US:Hoogle:Vacation                              5 VACHR
  Income:US:Hoogle:Vacation                             -5 VACHR

2014-06-19 * "Hoogle" | "Payroll"
  Assets:US:BofA:Checking                          1350.60 USD
  Assets:US:Vanguard:Cash                          1200.00 USD
  Assets:US:Federal:PreTax401k                    -1200.00 IRAUSD
  Expenses:Taxes:Y2014:US:Federal:PreTax401k       1200.00 IRAUSD
  Income:US:Hoogle:Salary                         -4615.38 USD
  Income:US:Hoogle:GroupTermLife                    -24.32 USD
  Expenses:Health:Life:GroupTermLife                 24.32 USD
  Expenses:Health:Dental:Insurance                    2.90 USD
  Expenses:Health:Medical:Insurance                  27.38 USD
  Expenses:Health:Vision:Insurance                   42.30 USD
  Expenses:Taxes:Y2014:US:Medicare                  106.62 USD
  Expenses:Taxes:Y2014:US:Federal                  1062.92 USD
  Expenses:Taxes:Y2014:US:State                     365.08 USD
  Expenses:Taxes:Y2014:US:CityNYC                   174.92 USD
  Expenses:Taxes:Y2014:US:SDI                         1.12 USD
  Expenses:Taxes:Y2014:US:SocSec                    281.54 USD
  Assets:US:Hoogle:Vacation                              5 VACHR
  Income:US:Hoogle:Vacation                             -5 VACHR

2014-07-03 * "Hoogle" | "Payroll"
  Assets:US:BofA:Checking                          1350.60 USD
  Assets:US:Vanguard:Cash                          1200.00 USD
  Assets:US:Federal:PreTax401k                    -1200.00 IRAUSD
  Expenses:Taxes:Y2014:US:Federal:PreTax401k       1200.00 IRAUSD
  Income:US:Hoogle:Salary                         -4615.38 USD
  Income:US:Hoogle:GroupTermLife                    -24.32 USD
  Expenses:Health:Life:GroupTermLife                 24.32 USD
  Expenses:Health:Dental:Insurance                    2.90 USD
  Expenses:Health:Medical:Insurance                  27.38 USD
  Expenses:Health:Vision:Insurance                   42.30 USD
  Expenses:Taxes:Y2014:US:Medicare                  106.62 USD
  Expenses:Taxes:Y2014:US:Federal                  1062.92 USD
  Expenses:Taxes:Y2014:US:State                     365.08 USD
  Expenses:Taxes:Y2014:US:CityNYC                   174.92 USD
  Expenses:Taxes:Y2014:US:SDI                         1.12 USD
  Expenses:Taxes:Y2014:US:SocSec                    281.54 USD
  Assets:US:Hoogle:Vacation                              5 VACHR
  Income:US:Hoogle:Vacation                             -5 VACHR

2014-07-17 * "Hoogle" | "Payroll"
  Assets:US:BofA:Checking                          1850.60 USD
  Assets:US:Vanguard:Cash                           700.00 USD
  Assets:US:Federal:PreTax401k                     -700.00 IRAUSD
  Expenses:Taxes:Y2014:US:Federal:PreTax401k        700.00 IRAUSD
  Income:US:Hoogle:Salary                         -4615.38 USD
  Income:US:Hoogle:GroupTermLife                    -24.32 USD
  Expenses:Health:Life:GroupTermLife                 24.32 USD
  Expenses:Health:Dental:Insurance                    2.90 USD
  Expenses:Health:Medical:Insurance                  27.38 USD
  Expenses:Health:Vision:Insurance                   42.30 USD
  Expenses:Taxes:Y2014:US:Medicare                  106.62 USD
  Expenses:Taxes:Y2014:US:Federal                  1062.92 USD
  Expenses:Taxes:Y2014:US:State                     365.08 USD
  Expenses:Taxes:Y2014:US:CityNYC                   174.92 USD
  Expenses:Taxes:Y2014:US:SDI                         1.12 USD
  Expenses:Taxes:Y2014:US:SocSec                    281.54 USD
  Assets:US:Hoogle:Vacation                              5 VACHR
  Income:US:Hoogle:Vacation                             -5 VACHR

2014-07-31 * "Hoogle" | "Payroll"
  Assets:US:BofA:Checking                          2550.60 USD
  Assets:US:Federal:PreTax401k                        0.00 IRAUSD
  Income:US:Hoogle:Salary                         -4615.38 USD
  Income:US:Hoogle:GroupTermLife                    -24.32 USD
  Expenses:Health:Life:GroupTermLife                 24.32 USD
  Expenses:Health:Dental:Insurance                    2.90 USD
  Expenses:Health:Medical:Insurance                  27.38 USD
  Expenses:Health:Vision:Insurance                   42.30 USD
  Expenses:Taxes:Y2014:US:Medicare                  106.62 USD
  Expenses:Taxes:Y2014:US:Federal                  1062.92 USD
  Expenses:Taxes:Y2014:US:State                     365.08 USD
  Expenses:Taxes:Y2014:US:CityNYC                   174.92 USD
  Expenses:Taxes:Y2014:US:SDI                         1.12 USD
  Expenses:Taxes:Y2014:US:SocSec                    281.54 USD
  Assets:US:Hoogle:Vacation                              5 VACHR
  Income:US:Hoogle:Vacation                             -5 VACHR

2014-08-14 * "Hoogle" | "Payroll"
  Assets:US:BofA:Checking                          2550.60 USD
  Assets:US:Federal:PreTax401k                        0.00 IRAUSD
  Income:US:Hoogle:Salary                         -4615.38 USD
  Income:US:Hoogle:GroupTermLife                    -24.32 USD
  Expenses:Health:Life:GroupTermLife                 24.32 USD
  Expenses:Health:Dental:Insurance                    2.90 USD
  Expenses:Health:Medical:Insurance                  27.38 USD
  Expenses:Health:Vision:Insurance                   42.30 USD
  Expenses:Taxes:Y2014:US:Medicare                  106.62 USD
  Expenses:Taxes:Y2014:US:Federal                  1062.92 USD
  Expenses:Taxes:Y2014:US:State                     365.08 USD
  Expenses:Taxes:Y2014:US:CityNYC                   174.92 USD
  Expenses:Taxes:Y2014:US:SDI                         1.12 USD
  Expenses:Taxes:Y2014:US:SocSec                    281.54 USD
  Assets:US:Hoogle:Vacation                              5 VACHR
  Income:US:Hoogle:Vacation                             -5 VACHR

2014-08-28 * "Hoogle" | "Payroll"
  Assets:US:BofA:Checking                          2550.60 USD
  Assets:US:Federal:PreTax401k                        0.00 IRAUSD
  Income:US:Hoogle:Salary                         -4615.38 USD
  Income:US:Hoogle:GroupTermLife                    -24.32 USD
  Expenses:Health:Life:GroupTermLife                 24.32 USD
  Expenses:Health:Dental:Insurance                    2.90 USD
  Expenses:Health:Medical:Insurance                  27.38 USD
  Expenses:Health:Vision:Insurance                   42.30 USD
  Expenses:Taxes:Y2014:US:Medicare                  106.62 USD
  Expenses:Taxes:Y2014:US:Federal                  1062.92 USD
  Expenses:Taxes:Y2014:US:State                     365.08 USD
  Expenses:Taxes:Y2014:US:CityNYC                   174.92 USD
  Expenses:Taxes:Y2014:US:SDI                         1.12 USD
  Expenses:Taxes:Y2014:US:SocSec                    281.54 USD
  Assets:US:Hoogle:Vacation                              5 VACHR
  Income:US:Hoogle:Vacation                             -5 VACHR

2014-09-11 * "Hoogle" | "Payroll"
  Assets:US:BofA:Checking                          2550.60 USD
  Assets:US:Federal:PreTax401k                        0.00 IRAUSD
  Income:US:Hoogle:Salary                         -4615.38 USD
  Income:US:Hoogle:GroupTermLife                    -24.32 USD
  Expenses:Health:Life:GroupTermLife                 24.32 USD
  Expenses:Health:Dental:Insurance                    2.90 USD
  Expenses:Health:Medical:Insurance                  27.38 USD
  Expenses:Health:Vision:Insurance                   42.30 USD
  Expenses:Taxes:Y2014:US:Medicare                  106.62 USD
  Expenses:Taxes:Y2014:US:Federal                  1062.92 USD
  Expenses:Taxes:Y2014:US:State                     365.08 USD
  Expenses:Taxes:Y2014:US:CityNYC                   174.92 USD
  Expenses:Taxes:Y2014:US:SDI                         1.12 USD
  Expenses:Taxes:Y2014:US:SocSec                    281.54 USD
  Assets:US:Hoogle:Vacation                              5 VACHR
  Income:US:Hoogle:Vacation                             -5 VACHR

2014-09-25 * "Hoogle" | "Payroll"
  Assets:US:BofA:Checking                          2550.60 USD
  Assets:US:Federal:PreTax401k                        0.00 IRAUSD
  Income:US:Hoogle:Salary                         -4615.38 USD
  Income:US:Hoogle:GroupTermLife                    -24.32 USD
  Expenses:Health:Life:GroupTermLife                 24.32 USD
  Expenses:Health:Dental:Insurance                    2.90 USD
  Expenses:Health:Medical:Insurance                  27.38 USD
  Expenses:Health:Vision:Insurance                   42.30 USD
  Expenses:Taxes:Y2014:US:Medicare                  106.62 USD
  Expenses:Taxes:Y2014:US:Federal                  1062.92 USD
  Expenses:Taxes:Y2014:US:State                     365.08 USD
  Expenses:Taxes:Y2014:US:CityNYC                   174.92 USD
  Expenses:Taxes:Y2014:US:SDI                         1.12 USD
  Expenses:Taxes:Y2014:US:SocSec                    281.54 USD
  Assets:US:Hoogle:Vacation                              5 VACHR
  Income:US:Hoogle:Vacation                             -5 VACHR

2014-10-09 * "Hoogle" | "Payroll"
  Assets:US:BofA:Checking                          2550.60 USD
  Assets:US:Federal:PreTax401k                        0.00 IRAUSD
  Income:US:Hoogle:Salary                         -4615.38 USD
  Income:US:Hoogle:GroupTermLife                    -24.32 USD
  Expenses:Health:Life:GroupTermLife                 24.32 USD
  Expenses:Health:Dental:Insurance                    2.90 USD
  Expenses:Health:Medical:Insurance                  27.38 USD
  Expenses:Health:Vision:Insurance                   42.30 USD
  Expenses:Taxes:Y2014:US:Medicare                  106.62 USD
  Expenses:Taxes:Y2014:US:Federal                  1062.92 USD
  Expenses:Taxes:Y2014:US:State                     365.08 USD
  Expenses:Taxes:Y2014:US:CityNYC                   174.92 USD
  Expenses:Taxes:Y2014:US:SDI                         1.12 USD
  Expenses:Taxes:Y2014:US:SocSec                    281.54 USD
  Assets:US:Hoogle:Vacation                              5 VACHR
  Income:US:Hoogle:Vacation                             -5 VACHR

2014-10-23 * "Hoogle" | "Payroll"
  Assets:US:BofA:Checking                          2550.60 USD
  Assets:US:Federal:PreTax401k                        0.00 IRAUSD
  Income:US:Hoogle:Salary                         -4615.38 USD
  Income:US:Hoogle:GroupTermLife                    -24.32 USD
  Expenses:Health:Life:GroupTermLife                 24.32 USD
  Expenses:Health:Dental:Insurance                    2.90 USD
  Expenses:Health:Medical:Insurance                  27.38 USD
  Expenses:Health:Vision:Insurance                   42.30 USD
  Expenses:Taxes:Y2014:US:Medicare                  106.62 USD
  Expenses:Taxes:Y2014:US:Federal                  1062.92 USD
  Expenses:Taxes:Y2014:US:State                     365.08 USD
  Expenses:Taxes:Y2014:US:CityNYC                   174.92 USD
  Expenses:Taxes:Y2014:US:SDI                         1.12 USD
  Expenses:Taxes:Y2014:US:SocSec                    281.54 USD
  Assets:US:Hoogle:Vacation                              5 VACHR
  Income:US:Hoogle:Vacation                             -5 VACHR

2014-11-06 * "Hoogle" | "Payroll"
  Assets:US:BofA:Checking                          2550.60 USD
  Assets:US:Federal:PreTax401k                        0.00 IRAUSD
  Income:US:Hoogle:Salary                         -4615.38 USD
  Income:US:Hoogle:GroupTermLife                    -24.32 USD
  Expenses:Health:Life:GroupTermLife                 24.32 USD
  Expenses:Health:Dental:Insurance                    2.90 USD
  Expenses:Health:Medical:Insurance                  27.38 USD
  Expenses:Health:Vision:Insurance                   42.30 USD
  Expenses:Taxes:Y2014:US:Medicare                  106.62 USD
  Expenses:Taxes:Y2014:US:Federal                  1062.92 USD
  Expenses:Taxes:Y2014:US:State                     365.08 USD
  Expenses:Taxes:Y2014:US:CityNYC                   174.92 USD
  Expenses:Taxes:Y2014:US:SDI                         1.12 USD
  Expenses:Taxes:Y2014:US:SocSec                    281.54 USD
  Assets:US:Hoogle:Vacation                              5 VACHR
  Income:US:Hoogle:Vacation                             -5 VACHR

2014-11-20 * "Hoogle" | "Payroll"
  Assets:US:BofA:Checking                          2550.60 USD
  Assets:US:Federal:PreTax401k                        0.00 IRAUSD
  Income:US:Hoogle:Salary                         -4615.38 USD
  Income:US:Hoogle:GroupTermLife                    -24.32 USD
  Expenses:Health:Life:GroupTermLife                 24.32 USD
  Expenses:Health:Dental:Insurance                    2.90 USD
  Expenses:Health:Medical:Insurance                  27.38 USD
  Expenses:Health:Vision:Insurance                   42.30 USD
  Expenses:Taxes:Y2014:US:Medicare                  106.62 USD
  Expenses:Taxes:Y2014:US:Federal                  1062.92 USD
  Expenses:Taxes:Y2014:US:State                     365.08 USD
  Expenses:Taxes:Y2014:US:CityNYC                   174.92 USD
  Expenses:Taxes:Y2014:US:SDI                         1.12 USD
  Expenses:Taxes:Y2014:US:SocSec                    281.54 USD
  Assets:US:Hoogle:Vacation                              5 VACHR
  Income:US:Hoogle:Vacation                             -5 VACHR

2014-12-04 * "Hoogle" | "Payroll"
  Assets:US:BofA:Checking                          2589.06 USD
  Assets:US:Federal:PreTax401k                        0.00 IRAUSD
  Income:US:Hoogle:Salary                         -4615.38 USD
  Income:US:Hoogle:GroupTermLife                    -24.32 USD
  Expenses:Health:Life:GroupTermLife                 24.32 USD
  Expenses:Health:Dental:Insurance                    2.90 USD
  Expenses:Health:Medical:Insurance                  27.38 USD
  Expenses:Health:Vision:Insurance                   42.30 USD
  Expenses:Taxes:Y2014:US:Medicare                  106.62 USD
  Expenses:Taxes:Y2014:US:Federal                  1062.92 USD
  Expenses:Taxes:Y2014:US:State                     365.08 USD
  Expenses:Taxes:Y2014:US:CityNYC                   174.92 USD
  Expenses:Taxes:Y2014:US:SDI                         1.12 USD
  Expenses:Taxes:Y2014:US:SocSec                    243.08 USD
  Assets:US:Hoogle:Vacation                              5 VACHR
  Income:US:Hoogle:Vacation                             -5 VACHR

2014-12-18 * "Hoogle" | "Payroll"
  Assets:US:BofA:Checking                          2832.14 USD
  Assets:US:Federal:PreTax401k                        0.00 IRAUSD
  Income:US:Hoogle:Salary                         -4615.38 USD
  Income:US:Hoogle:GroupTermLife                    -24.32 USD
  Expenses:Health:Life:GroupTermLife                 24.32 USD
  Expenses:Health:Dental:Insurance                    2.90 USD
  Expenses:Health:Medical:Insurance                  27.38 USD
  Expenses:Health:Vision:Insurance                   42.30 USD
  Expenses:Taxes:Y2014:US:Medicare                  106.62 USD
  Expenses:Taxes:Y2014:US:Federal                  1062.92 USD
  Expenses:Taxes:Y2014:US:State                     365.08 USD
  Expenses:Taxes:Y2014:US:CityNYC                   174.92 USD
  Expenses:Taxes:Y2014:US:SDI                         1.12 USD
  Expenses:Taxes:Y2014:US:SocSec                      0.00 USD
  Assets:US:Hoogle:Vacation                              5 VACHR
  Income:US:Hoogle:Vacation                             -5 VACHR

2015-01-01 * "Hoogle" | "Payroll"
  Assets:US:BofA:Checking                          1350.60 USD
  Assets:US:Vanguard:Cash                          1200.00 USD
  Assets:US:Federal:PreTax401k                    -1200.00 IRAUSD
  Expenses:Taxes:Y2015:US:Federal:PreTax401k       1200.00 IRAUSD
  Income:US:Hoogle:Salary                         -4615.38 USD
  Income:US:Hoogle:GroupTermLife                    -24.32 USD
  Expenses:Health:Life:GroupTermLife                 24.32 USD
  Expenses:Health:Dental:Insurance                    2.90 USD
  Expenses:Health:Medical:Insurance                  27.38 USD
  Expenses:Health:Vision:Insurance                   42.30 USD
  Expenses:Taxes:Y2015:US:Medicare                  106.62 USD
  Expenses:Taxes:Y2015:US:Federal                  1062.92 USD
  Expenses:Taxes:Y2015:US:State                     365.08 USD
  Expenses:Taxes:Y2015:US:CityNYC                   174.92 USD
  Expenses:Taxes:Y2015:US:SDI                         1.12 USD
  Expenses:Taxes:Y2015:US:SocSec                    281.54 USD
  Assets:US:Hoogle:Vacation                              5 VACHR
  Income:US:Hoogle:Vacation                             -5 VACHR

2015-01-15 * "Hoogle" | "Payroll"
  Assets:US:BofA:Checking                          1350.60 USD
  Assets:US:Vanguard:Cash                          1200.00 USD
  Assets:US:Federal:PreTax401k                    -1200.00 IRAUSD
  Expenses:Taxes:Y2015:US:Federal:PreTax401k       1200.00 IRAUSD
  Income:US:Hoogle:Salary                         -4615.38 USD
  Income:US:Hoogle:GroupTermLife                    -24.32 USD
  Expenses:Health:Life:GroupTermLife                 24.32 USD
  Expenses:Health:Dental:Insurance                    2.90 USD
  Expenses:Health:Medical:Insurance                  27.38 USD
  Expenses:Health:Vision:Insurance                   42.30 USD
  Expenses:Taxes:Y2015:US:Medicare                  106.62 USD
  Expenses:Taxes:Y2015:US:Federal                  1062.92 USD
  Expenses:Taxes:Y2015:US:State                     365.08 USD
  Expenses:Taxes:Y2015:US:CityNYC                   174.92 USD
  Expenses:Taxes:Y2015:US:SDI                         1.12 USD
  Expenses:Taxes:Y2015:US:SocSec                    281.54 USD
  Assets:US:Hoogle:Vacation                              5 VACHR
  Income:US:Hoogle:Vacation                             -5 VACHR

2015-01-29 * "Hoogle" | "Payroll"
  Assets:US:BofA:Checking                          1350.60 USD
  Assets:US:Vanguard:Cash                          1200.00 USD
  Assets:US:Federal:PreTax401k                    -1200.00 IRAUSD
  Expenses:Taxes:Y2015:US:Federal:PreTax401k       1200.00 IRAUSD
  Income:US:Hoogle:Salary                         -4615.38 USD
  Income:US:Hoogle:GroupTermLife                    -24.32 USD
  Expenses:Health:Life:GroupTermLife                 24.32 USD
  Expenses:Health:Dental:Insurance                    2.90 USD
  Expenses:Health:Medical:Insurance                  27.38 USD
  Expenses:Health:Vision:Insurance                   42.30 USD
  Expenses:Taxes:Y2015:US:Medicare                  106.62 USD
  Expenses:Taxes:Y2015:US:Federal                  1062.92 USD
  Expenses:Taxes:Y2015:US:State                     365.08 USD
  Expenses:Taxes:Y2015:US:CityNYC                   174.92 USD
  Expenses:Taxes:Y2015:US:SDI                         1.12 USD
  Expenses:Taxes:Y2015:US:SocSec                    281.54 USD
  Assets:US:Hoogle:Vacation                              5 VACHR
  Income:US:Hoogle:Vacation                             -5 VACHR

2015-02-12 * "Hoogle" | "Payroll"
  Assets:US:BofA:Checking                          1350.60 USD
  Assets:US:Vanguard:Cash                          1200.00 USD
  Assets:US:Federal:PreTax401k                    -1200.00 IRAUSD
  Expenses:Taxes:Y2015:US:Federal:PreTax401k       1200.00 IRAUSD
  Income:US:Hoogle:Salary                         -4615.38 USD
  Income:US:Hoogle:GroupTermLife                    -24.32 USD
  Expenses:Health:Life:GroupTermLife                 24.32 USD
  Expenses:Health:Dental:Insurance                    2.90 USD
  Expenses:Health:Medical:Insurance                  27.38 USD
  Expenses:Health:Vision:Insurance                   42.30 USD
  Expenses:Taxes:Y2015:US:Medicare                  106.62 USD
  Expenses:Taxes:Y2015:US:Federal                  1062.92 USD
  Expenses:Taxes:Y2015:US:State                     365.08 USD
  Expenses:Taxes:Y2015:US:CityNYC                   174.92 USD
  Expenses:Taxes:Y2015:US:SDI                         1.12 USD
  Expenses:Taxes:Y2015:US:SocSec                    281.54 USD
  Assets:US:Hoogle:Vacation                              5 VACHR
  Income:US:Hoogle:Vacation                             -5 VACHR

2015-02-26 * "Hoogle" | "Payroll"
  Assets:US:BofA:Checking                          1350.60 USD
  Assets:US:Vanguard:Cash                          1200.00 USD
  Assets:US:Federal:PreTax401k                    -1200.00 IRAUSD
  Expenses:Taxes:Y2015:US:Federal:PreTax401k       1200.00 IRAUSD
  Income:US:Hoogle:Salary                         -4615.38 USD
  Income:US:Hoogle:GroupTermLife                    -24.32 USD
  Expenses:Health:Life:GroupTermLife                 24.32 USD
  Expenses:Health:Dental:Insurance                    2.90 USD
  Expenses:Health:Medical:Insurance                  27.38 USD
  Expenses:Health:Vision:Insurance                   42.30 USD
  Expenses:Taxes:Y2015:US:Medicare                  106.62 USD
  Expenses:Taxes:Y2015:US:Federal                  1062.92 USD
  Expenses:Taxes:Y2015:US:State                     365.08 USD
  Expenses:Taxes:Y2015:US:CityNYC                   174.92 USD
  Expenses:Taxes:Y2015:US:SDI                         1.12 USD
  Expenses:Taxes:Y2015:US:SocSec                    281.54 USD
  Assets:US:Hoogle:Vacation                              5 VACHR
  Income:US:Hoogle:Vacation                             -5 VACHR

2015-03-12 * "Hoogle" | "Payroll"
  Assets:US:BofA:Checking                          1350.60 USD
  Assets:US:Vanguard:Cash                          1200.00 USD
  Assets:US:Federal:PreTax401k                    -1200.00 IRAUSD
  Expenses:Taxes:Y2015:US:Federal:PreTax401k       1200.00 IRAUSD
  Income:US:Hoogle:Salary                         -4615.38 USD
  Income:US:Hoogle:GroupTermLife                    -24.32 USD
  Expenses:Health:Life:GroupTermLife                 24.32 USD
  Expenses:Health:Dental:Insurance                    2.90 USD
  Expenses:Health:Medical:Insurance                  27.38 USD
  Expenses:Health:Vision:Insurance                   42.30 USD
  Expenses:Taxes:Y2015:US:Medicare                  106.62 USD
  Expenses:Taxes:Y2015:US:Federal                  1062.92 USD
  Expenses:Taxes:Y2015:US:State                     365.08 USD
  Expenses:Taxes:Y2015:US:CityNYC                   174.92 USD
  Expenses:Taxes:Y2015:US:SDI                         1.12 USD
  Expenses:Taxes:Y2015:US:SocSec                    281.54 USD
  Assets:US:Hoogle:Vacation                              5 VACHR
  Income:US:Hoogle:Vacation                             -5 VACHR

2015-03-26 * "Hoogle" | "Payroll"
  Assets:US:BofA:Checking                          1350.60 USD
  Assets:US:Vanguard:Cash                          1200.00 USD
  Assets:US:Federal:PreTax401k                    -1200.00 IRAUSD
  Expenses:Taxes:Y2015:US:Federal:PreTax401k       1200.00 IRAUSD
  Income:US:Hoogle:Salary                         -4615.38 USD
  Income:US:Hoogle:GroupTermLife                    -24.32 USD
  Expenses:Health:Life:GroupTermLife                 24.32 USD
  Expenses:Health:Dental:Insurance                    2.90 USD
  Expenses:Health:Medical:Insurance                  27.38 USD
  Expenses:Health:Vision:Insurance                   42.30 USD
  Expenses:Taxes:Y2015:US:Medicare                  106.62 USD
  Expenses:Taxes:Y2015:US:Federal                  1062.92 USD
  Expenses:Taxes:Y2015:US:State                     365.08 USD
  Expenses:Taxes:Y2015:US:CityNYC                   174.92 USD
  Expenses:Taxes:Y2015:US:SDI                         1.12 USD
  Expenses:Taxes:Y2015:US:SocSec                    281.54 USD
  Assets:US:Hoogle:Vacation                              5 VACHR
  Income:US:Hoogle:Vacation                             -5 VACHR

2015-04-09 * "Hoogle" | "Payroll"
  Assets:US:BofA:Checking                          1350.60 USD
  Assets:US:Vanguard:Cash                          1200.00 USD
  Assets:US:Federal:PreTax401k                    -1200.00 IRAUSD
  Expenses:Taxes:Y2015:US:Federal:PreTax401k       1200.00 IRAUSD
  Income:US:Hoogle:Salary                         -4615.38 USD
  Income:US:Hoogle:GroupTermLife                    -24.32 USD
  Expenses:Health:Life:GroupTermLife                 24.32 USD
  Expenses:Health:Dental:Insurance                    2.90 USD
  Expenses:Health:Medical:Insurance                  27.38 USD
  Expenses:Health:Vision:Insurance                   42.30 USD
  Expenses:Taxes:Y2015:US:Medicare                  106.62 USD
  Expenses:Taxes:Y2015:US:Federal                  1062.92 USD
  Expenses:Taxes:Y2015:US:State                     365.08 USD
  Expenses:Taxes:Y2015:US:CityNYC                   174.92 USD
  Expenses:Taxes:Y2015:US:SDI                         1.12 USD
  Expenses:Taxes:Y2015:US:SocSec                    281.54 USD
  Assets:US:Hoogle:Vacation                              5 VACHR
  Income:US:Hoogle:Vacation                             -5 VACHR

2015-04-23 * "Hoogle" | "Payroll"
  Assets:US:BofA:Checking                          1350.60 USD
  Assets:US:Vanguard:Cash                          1200.00 USD
  Assets:US:Federal:PreTax401k                    -1200.00 IRAUSD
  Expenses:Taxes:Y2015:US:Federal:PreTax401k       1200.00 IRAUSD
  Income:US:Hoogle:Salary                         -4615.38 USD
  Income:US:Hoogle:GroupTermLife                    -24.32 USD
  Expenses:Health:Life:GroupTermLife                 24.32 USD
  Expenses:Health:Dental:Insurance                    2.90 USD
  Expenses:Health:Medical:Insurance                  27.38 USD
  Expenses:Health:Vision:Insurance                   42.30 USD
  Expenses:Taxes:Y2015:US:Medicare                  106.62 USD
  Expenses:Taxes:Y2015:US:Federal                  1062.92 USD
  Expenses:Taxes:Y2015:US:State                     365.08 USD
  Expenses:Taxes:Y2015:US:CityNYC                   174.92 USD
  Expenses:Taxes:Y2015:US:SDI                         1.12 USD
  Expenses:Taxes:Y2015:US:SocSec                    281.54 USD
  Assets:US:Hoogle:Vacation                              5 VACHR
  Income:US:Hoogle:Vacation                             -5 VACHR

2015-05-07 * "Hoogle" | "Payroll"
  Assets:US:BofA:Checking                          1350.60 USD
  Assets:US:Vanguard:Cash                          1200.00 USD
  Assets:US:Federal:PreTax401k                    -1200.00 IRAUSD
  Expenses:Taxes:Y2015:US:Federal:PreTax401k       1200.00 IRAUSD
  Income:US:Hoogle:Salary                         -4615.38 USD
  Income:US:Hoogle:GroupTermLife                    -24.32 USD
  Expenses:Health:Life:GroupTermLife                 24.32 USD
  Expenses:Health:Dental:Insurance                    2.90 USD
  Expenses:Health:Medical:Insurance                  27.38 USD
  Expenses:Health:Vision:Insurance                   42.30 USD
  Expenses:Taxes:Y2015:US:Medicare                  106.62 USD
  Expenses:Taxes:Y2015:US:Federal                  1062.92 USD
  Expenses:Taxes:Y2015:US:State                     365.08 USD
  Expenses:Taxes:Y2015:US:CityNYC                   174.92 USD
  Expenses:Taxes:Y2015:US:SDI                         1.12 USD
  Expenses:Taxes:Y2015:US:SocSec                    281.54 USD
  Assets:US:Hoogle:Vacation                              5 VACHR
  Income:US:Hoogle:Vacation                             -5 VACHR

2015-05-21 * "Hoogle" | "Payroll"
  Assets:US:BofA:Checking                          1350.60 USD
  Assets:US:Vanguard:Cash                          1200.00 USD
  Assets:US:Federal:PreTax401k                    -1200.00 IRAUSD
  Expenses:Taxes:Y2015:US:Federal:PreTax401k       1200.00 IRAUSD
  Income:US:Hoogle:Salary                         -4615.38 USD
  Income:US:Hoogle:GroupTermLife                    -24.32 USD
  Expenses:Health:Life:GroupTermLife                 24.32 USD
  Expenses:Health:Dental:Insurance                    2.90 USD
  Expenses:Health:Medical:Insurance                  27.38 USD
  Expenses:Health:Vision:Insurance                   42.30 USD
  Expenses:Taxes:Y2015:US:Medicare                  106.62 USD
  Expenses:Taxes:Y2015:US:Federal                  1062.92 USD
  Expenses:Taxes:Y2015:US:State                     365.08 USD
  Expenses:Taxes:Y2015:US:CityNYC                   174.92 USD
  Expenses:Taxes:Y2015:US:SDI                         1.12 USD
  Expenses:Taxes:Y2015:US:SocSec                    281.54 USD
  Assets:US:Hoogle:Vacation                              5 VACHR
  Income:US:Hoogle:Vacation                             -5 VACHR

2015-06-04 * "Hoogle" | "Payroll"
  Assets:US:BofA:Checking                          1350.60 USD
  Assets:US:Vanguard:Cash                          1200.00 USD
  Assets:US:Federal:PreTax401k                    -1200.00 IRAUSD
  Expenses:Taxes:Y2015:US:Federal:PreTax401k       1200.00 IRAUSD
  Income:US:Hoogle:Salary                         -4615.38 USD
  Income:US:Hoogle:GroupTermLife                    -24.32 USD
  Expenses:Health:Life:GroupTermLife                 24.32 USD
  Expenses:Health:Dental:Insurance                    2.90 USD
  Expenses:Health:Medical:Insurance                  27.38 USD
  Expenses:Health:Vision:Insurance                   42.30 USD
  Expenses:Taxes:Y2015:US:Medicare                  106.62 USD
  Expenses:Taxes:Y2015:US:Federal                  1062.92 USD
  Expenses:Taxes:Y2015:US:State                     365.08 USD
  Expenses:Taxes:Y2015:US:CityNYC                   174.92 USD
  Expenses:Taxes:Y2015:US:SDI                         1.12 USD
  Expenses:Taxes:Y2015:US:SocSec                    281.54 USD
  Assets:US:Hoogle:Vacation                              5 VACHR
  Income:US:Hoogle:Vacation                             -5 VACHR

2015-06-18 * "Hoogle" | "Payroll"
  Assets:US:BofA:Checking                          1350.60 USD
  Assets:US:Vanguard:Cash                          1200.00 USD
  Assets:US:Federal:PreTax401k                    -1200.00 IRAUSD
  Expenses:Taxes:Y2015:US:Federal:PreTax401k       1200.00 IRAUSD
  Income:US:Hoogle:Salary                         -4615.38 USD
  Income:US:Hoogle:GroupTermLife                    -24.32 USD
  Expenses:Health:Life:GroupTermLife                 24.32 USD
  Expenses:Health:Dental:Insurance                    2.90 USD
  Expenses:Health:Medical:Insurance                  27.38 USD
  Expenses:Health:Vision:Insurance                   42.30 USD
  Expenses:Taxes:Y2015:US:Medicare                  106.62 USD
  Expenses:Taxes:Y2015:US:Federal                  1062.92 USD
  Expenses:Taxes:Y2015:US:State                     365.08 USD
  Expenses:Taxes:Y2015:US:CityNYC                   174.92 USD
  Expenses:Taxes:Y2015:US:SDI                         1.12 USD
  Expenses:Taxes:Y2015:US:SocSec                    281.54 USD
  Assets:US:Hoogle:Vacation                              5 VACHR
  Income:US:Hoogle:Vacation                             -5 VACHR

2015-07-02 * "Hoogle" | "Payroll"
  Assets:US:BofA:Checking                          1350.60 USD
  Assets:US:Vanguard:Cash                          1200.00 USD
  Assets:US:Federal:PreTax401k                    -1200.00 IRAUSD
  Expenses:Taxes:Y2015:US:Federal:PreTax401k       1200.00 IRAUSD
  Income:US:Hoogle:Salary                         -4615.38 USD
  Income:US:Hoogle:GroupTermLife                    -24.32 USD
  Expenses:Health:Life:GroupTermLife                 24.32 USD
  Expenses:Health:Dental:Insurance                    2.90 USD
  Expenses:Health:Medical:Insurance                  27.38 USD
  Expenses:Health:Vision:Insurance                   42.30 USD
  Expenses:Taxes:Y2015:US:Medicare                  106.62 USD
  Expenses:Taxes:Y2015:US:Federal                  1062.92 USD
  Expenses:Taxes:Y2015:US:State                     365.08 USD
  Expenses:Taxes:Y2015:US:CityNYC                   174.92 USD
  Expenses:Taxes:Y2015:US:SDI                         1.12 USD
  Expenses:Taxes:Y2015:US:SocSec                    281.54 USD
  Assets:US:Hoogle:Vacation                              5 VACHR
  Income:US:Hoogle:Vacation                             -5 VACHR

2015-07-16 * "Hoogle" | "Payroll"
  Assets:US:BofA:Checking                          1350.60 USD
  Assets:US:Vanguard:Cash                          1200.00 USD
  Assets:US:Federal:PreTax401k                    -1200.00 IRAUSD
  Expenses:Taxes:Y2015:US:Federal:PreTax401k       1200.00 IRAUSD
  Income:US:Hoogle:Salary                         -4615.38 USD
  Income:US:Hoogle:GroupTermLife                    -24.32 USD
  Expenses:Health:Life:GroupTermLife                 24.32 USD
  Expenses:Health:Dental:Insurance                    2.90 USD
  Expenses:Health:Medical:Insurance                  27.38 USD
  Expenses:Health:Vision:Insurance                   42.30 USD
  Expenses:Taxes:Y2015:US:Medicare                  106.62 USD
  Expenses:Taxes:Y2015:US:Federal                  1062.92 USD
  Expenses:Taxes:Y2015:US:State                     365.08 USD
  Expenses:Taxes:Y2015:US:CityNYC                   174.92 USD
  Expenses:Taxes:Y2015:US:SDI                         1.12 USD
  Expenses:Taxes:Y2015:US:SocSec                    281.54 USD
  Assets:US:Hoogle:Vacation                              5 VACHR
  Income:US:Hoogle:Vacation                             -5 VACHR

2015-07-30 * "Hoogle" | "Payroll"
  Assets:US:BofA:Checking                          2550.60 USD
  Assets:US:Federal:PreTax401k                        0.00 IRAUSD
  Income:US:Hoogle:Salary                         -4615.38 USD
  Income:US:Hoogle:GroupTermLife                    -24.32 USD
  Expenses:Health:Life:GroupTermLife                 24.32 USD
  Expenses:Health:Dental:Insurance                    2.90 USD
  Expenses:Health:Medical:Insurance                  27.38 USD
  Expenses:Health:Vision:Insurance                   42.30 USD
  Expenses:Taxes:Y2015:US:Medicare                  106.62 USD
  Expenses:Taxes:Y2015:US:Federal                  1062.92 USD
  Expenses:Taxes:Y2015:US:State                     365.08 USD
  Expenses:Taxes:Y2015:US:CityNYC                   174.92 USD
  Expenses:Taxes:Y2015:US:SDI                         1.12 USD
  Expenses:Taxes:Y2015:US:SocSec                    281.54 USD
  Assets:US:Hoogle:Vacation                              5 VACHR
  Income:US:Hoogle:Vacation                             -5 VACHR

2015-08-13 * "Hoogle" | "Payroll"
  Assets:US:BofA:Checking                          2550.60 USD
  Assets:US:Federal:PreTax401k                        0.00 IRAUSD
  Income:US:Hoogle:Salary                         -4615.38 USD
  Income:US:Hoogle:GroupTermLife                    -24.32 USD
  Expenses:Health:Life:GroupTermLife                 24.32 USD
  Expenses:Health:Dental:Insurance                    2.90 USD
  Expenses:Health:Medical:Insurance                  27.38 USD
  Expenses:Health:Vision:Insurance                   42.30 USD
  Expenses:Taxes:Y2015:US:Medicare                  106.62 USD
  Expenses:Taxes:Y2015:US:Federal                  1062.92 USD
  Expenses:Taxes:Y2015:US:State                     365.08 USD
  Expenses:Taxes:Y2015:US:CityNYC                   174.92 USD
  Expenses:Taxes:Y2015:US:SDI                         1.12 USD
  Expenses:Taxes:Y2015:US:SocSec                    281.54 USD
  Assets:US:Hoogle:Vacation                              5 VACHR
  Income:US:Hoogle:Vacation                             -5 VACHR

2015-08-27 * "Hoogle" | "Payroll"
  Assets:US:BofA:Checking                          2550.60 USD
  Assets:US:Federal:PreTax401k                        0.00 IRAUSD
  Income:US:Hoogle:Salary                         -4615.38 USD
  Income:US:Hoogle:GroupTermLife                    -24.32 USD
  Expenses:Health:Life:GroupTermLife                 24.32 USD
  Expenses:Health:Dental:Insurance                    2.90 USD
  Expenses:Health:Medical:Insurance                  27.38 USD
  Expenses:Health:Vision:Insurance                   42.30 USD
  Expenses:Taxes:Y2015:US:Medicare                  106.62 USD
  Expenses:Taxes:Y2015:US:Federal                  1062.92 USD
  Expenses:Taxes:Y2015:US:State                     365.08 USD
  Expenses:Taxes:Y2015:US:CityNYC                   174.92 USD
  Expenses:Taxes:Y2015:US:SDI                         1.12 USD
  Expenses:Taxes:Y2015:US:SocSec                    281.54 USD
  Assets:US:Hoogle:Vacation                              5 VACHR
  Income:US:Hoogle:Vacation                             -5 VACHR

2015-09-10 * "Hoogle" | "Payroll"
  Assets:US:BofA:Checking                          2550.60 USD
  Assets:US:Federal:PreTax401k                        0.00 IRAUSD
  Income:US:Hoogle:Salary                         -4615.38 USD
  Income:US:Hoogle:GroupTermLife                    -24.32 USD
  Expenses:Health:Life:GroupTermLife                 24.32 USD
  Expenses:Health:Dental:Insurance                    2.90 USD
  Expenses:Health:Medical:Insurance                  27.38 USD
  Expenses:Health:Vision:Insurance                   42.30 USD
  Expenses:Taxes:Y2015:US:Medicare                  106.62 USD
  Expenses:Taxes:Y2015:US:Federal                  1062.92 USD
  Expenses:Taxes:Y2015:US:State                     365.08 USD
  Expenses:Taxes:Y2015:US:CityNYC                   174.92 USD
  Expenses:Taxes:Y2015:US:SDI                         1.12 USD
  Expenses:Taxes:Y2015:US:SocSec                    281.54 USD
  Assets:US:Hoogle:Vacation                              5 VACHR
  Income:US:Hoogle:Vacation                             -5 VACHR

2015-09-24 * "Hoogle" | "Payroll"
  Assets:US:BofA:Checking                          2550.60 USD
  Assets:US:Federal:PreTax401k                        0.00 IRAUSD
  Income:US:Hoogle:Salary                         -4615.38 USD
  Income:US:Hoogle:GroupTermLife                    -24.32 USD
  Expenses:Health:Life:GroupTermLife                 24.32 USD
  Expenses:Health:Dental:Insurance                    2.90 USD
  Expenses:Health:Medical:Insurance                  27.38 USD
  Expenses:Health:Vision:Insurance                   42.30 USD
  Expenses:Taxes:Y2015:US:Medicare                  106.62 USD
  Expenses:Taxes:Y2015:US:Federal                  1062.92 USD
  Expenses:Taxes:Y2015:US:State                     365.08 USD
  Expenses:Taxes:Y2015:US:CityNYC                   174.92 USD
  Expenses:Taxes:Y2015:US:SDI                         1.12 USD
  Expenses:Taxes:Y2015:US:SocSec                    281.54 USD
  Assets:US:Hoogle:Vacation                              5 VACHR
  Income:US:Hoogle:Vacation                             -5 VACHR

2015-10-08 * "Hoogle" | "Payroll"
  Assets:US:BofA:Checking                          2550.60 USD
  Assets:US:Federal:PreTax401k                        0.00 IRAUSD
  Income:US:Hoogle:Salary                         -4615.38 USD
  Income:US:Hoogle:GroupTermLife                    -24.32 USD
  Expenses:Health:Life:GroupTermLife                 24.32 USD
  Expenses:Health:Dental:Insurance                    2.90 USD
  Expenses:Health:Medical:Insurance                  27.38 USD
  Expenses:Health:Vision:Insurance                   42.30 USD
  Expenses:Taxes:Y2015:US:Medicare                  106.62 USD
  Expenses:Taxes:Y2015:US:Federal                  1062.92 USD
  Expenses:Taxes:Y2015:US:State                     365.08 USD
  Expenses:Taxes:Y2015:US:CityNYC                   174.92 USD
  Expenses:Taxes:Y2015:US:SDI                         1.12 USD
  Expenses:Taxes:Y2015:US:SocSec                    281.54 USD
  Assets:US:Hoogle:Vacation                              5 VACHR
  Income:US:Hoogle:Vacation                             -5 VACHR

2015-10-22 * "Hoogle" | "Payroll"
  Assets:US:BofA:Checking                          2550.60 USD
  Assets:US:Federal:PreTax401k                        0.00 IRAUSD
  Income:US:Hoogle:Salary                         -4615.38 USD
  Income:US:Hoogle:GroupTermLife                    -24.32 USD
  Expenses:Health:Life:GroupTermLife                 24.32 USD
  Expenses:Health:Dental:Insurance                    2.90 USD
  Expenses:Health:Medical:Insurance                  27.38 USD
  Expenses:Health:Vision:Insurance                   42.30 USD
  Expenses:Taxes:Y2015:US:Medicare                  106.62 USD
  Expenses:Taxes:Y2015:US:Federal                  1062.92 USD
  Expenses:Taxes:Y2015:US:State                     365.08 USD
  Expenses:Taxes:Y2015:US:CityNYC                   174.92 USD
  Expenses:Taxes:Y2015:US:SDI                         1.12 USD
  Expenses:Taxes:Y2015:US:SocSec                    281.54 USD
  Assets:US:Hoogle:Vacation                              5 VACHR
  Income:US:Hoogle:Vacation                             -5 VACHR

2015-11-05 * "Hoogle" | "Payroll"
  Assets:US:BofA:Checking                          2550.60 USD
  Assets:US:Federal:PreTax401k                        0.00 IRAUSD
  Income:US:Hoogle:Salary                         -4615.38 USD
  Income:US:Hoogle:GroupTermLife                    -24.32 USD
  Expenses:Health:Life:GroupTermLife                 24.32 USD
  Expenses:Health:Dental:Insurance                    2.90 USD
  Expenses:Health:Medical:Insurance                  27.38 USD
  Expenses:Health:Vision:Insurance                   42.30 USD
  Expenses:Taxes:Y2015:US:Medicare                  106.62 USD
  Expenses:Taxes:Y2015:US:Federal                  1062.92 USD
  Expenses:Taxes:Y2015:US:State                     365.08 USD
  Expenses:Taxes:Y2015:US:CityNYC                   174.92 USD
  Expenses:Taxes:Y2015:US:SDI                         1.12 USD
  Expenses:Taxes:Y2015:US:SocSec                    281.54 USD
  Assets:US:Hoogle:Vacation                              5 VACHR
  Income:US:Hoogle:Vacation                             -5 VACHR

2015-11-19 * "Hoogle" | "Payroll"
  Assets:US:BofA:Checking                          2550.60 USD
  Assets:US:Federal:PreTax401k                        0.00 IRAUSD
  Income:US:Hoogle:Salary                         -4615.38 USD
  Income:US:Hoogle:GroupTermLife                    -24.32 USD
  Expenses:Health:Life:GroupTermLife                 24.32 USD
  Expenses:Health:Dental:Insurance                    2.90 USD
  Expenses:Health:Medical:Insurance                  27.38 USD
  Expenses:Health:Vision:Insurance                   42.30 USD
  Expenses:Taxes:Y2015:US:Medicare                  106.62 USD
  Expenses:Taxes:Y2015:US:Federal                  1062.92 USD
  Expenses:Taxes:Y2015:US:State                     365.08 USD
  Expenses:Taxes:Y2015:US:CityNYC                   174.92 USD
  Expenses:Taxes:Y2015:US:SDI                         1.12 USD
  Expenses:Taxes:Y2015:US:SocSec                    281.54 USD
  Assets:US:Hoogle:Vacation                              5 VACHR
  Income:US:Hoogle:Vacation                             -5 VACHR
>>>>>>> f74da437



* Taxes

1980-05-12 open Income:US:Federal:PreTax401k                    IRAUSD
1980-05-12 open Assets:US:Federal:PreTax401k                    IRAUSD



** Tax Year 2013

2013-01-01 open Expenses:Taxes:Y2013:US:Federal:PreTax401k      IRAUSD
2013-01-01 open Expenses:Taxes:Y2013:US:Medicare                USD
2013-01-01 open Expenses:Taxes:Y2013:US:Federal                 USD
2013-01-01 open Expenses:Taxes:Y2013:US:CityNYC                 USD
2013-01-01 open Expenses:Taxes:Y2013:US:SDI                     USD
2013-01-01 open Expenses:Taxes:Y2013:US:State                   USD
2013-01-01 open Expenses:Taxes:Y2013:US:SocSec                  USD

2013-01-01 balance Assets:US:Federal:PreTax401k          0 IRAUSD

2013-01-01 * "Allowed contributions for one year"
  Income:US:Federal:PreTax401k                      -17500 IRAUSD
  Assets:US:Federal:PreTax401k                       17500 IRAUSD

2014-03-22 * "Filing taxes for 2013"
  Expenses:Taxes:Y2013:US:Federal                   500.04 USD
  Expenses:Taxes:Y2013:US:State                     311.05 USD
  Liabilities:AccountsPayable                      -811.09 USD

2014-03-22 * "FEDERAL TAXPYMT"
  Assets:US:BofA:Checking                          -500.04 USD
  Liabilities:AccountsPayable                       500.04 USD

2014-03-22 * "STATE TAX & FINANC PYMT"
  Assets:US:BofA:Checking                          -311.05 USD
  Liabilities:AccountsPayable                       311.05 USD



** Tax Year 2014

2014-01-01 open Expenses:Taxes:Y2014:US:Federal:PreTax401k      IRAUSD
2014-01-01 open Expenses:Taxes:Y2014:US:Medicare                USD
2014-01-01 open Expenses:Taxes:Y2014:US:Federal                 USD
2014-01-01 open Expenses:Taxes:Y2014:US:CityNYC                 USD
2014-01-01 open Expenses:Taxes:Y2014:US:SDI                     USD
2014-01-01 open Expenses:Taxes:Y2014:US:State                   USD
2014-01-01 open Expenses:Taxes:Y2014:US:SocSec                  USD

2014-01-01 balance Assets:US:Federal:PreTax401k          0 IRAUSD

2014-01-01 * "Allowed contributions for one year"
  Income:US:Federal:PreTax401k                      -17500 IRAUSD
  Assets:US:Federal:PreTax401k                       17500 IRAUSD

2015-03-20 * "Filing taxes for 2014"
  Expenses:Taxes:Y2014:US:Federal                   707.13 USD
  Expenses:Taxes:Y2014:US:State                     214.80 USD
  Liabilities:AccountsPayable                      -921.93 USD

2015-03-22 * "FEDERAL TAXPYMT"
  Assets:US:BofA:Checking                          -707.13 USD
  Liabilities:AccountsPayable                       707.13 USD

2015-03-22 * "STATE TAX & FINANC PYMT"
  Assets:US:BofA:Checking                          -214.80 USD
  Liabilities:AccountsPayable                       214.80 USD



** Tax Year 2015

2015-01-01 open Expenses:Taxes:Y2015:US:Federal:PreTax401k      IRAUSD
2015-01-01 open Expenses:Taxes:Y2015:US:Medicare                USD
2015-01-01 open Expenses:Taxes:Y2015:US:Federal                 USD
2015-01-01 open Expenses:Taxes:Y2015:US:CityNYC                 USD
2015-01-01 open Expenses:Taxes:Y2015:US:SDI                     USD
2015-01-01 open Expenses:Taxes:Y2015:US:State                   USD
2015-01-01 open Expenses:Taxes:Y2015:US:SocSec                  USD

2015-01-01 balance Assets:US:Federal:PreTax401k          0 IRAUSD

2015-01-01 * "Allowed contributions for one year"
  Income:US:Federal:PreTax401k                      -18000 IRAUSD
  Assets:US:Federal:PreTax401k                       18000 IRAUSD



* Expenses

1980-05-12 open Expenses:Food:Groceries
1980-05-12 open Expenses:Food:Restaurant
1980-05-12 open Expenses:Food:Coffee
1980-05-12 open Expenses:Food:Alcohol
1980-05-12 open Expenses:Transport:Tram
1980-05-12 open Expenses:Home:Rent
1980-05-12 open Expenses:Home:Electricity
1980-05-12 open Expenses:Home:Internet
1980-05-12 open Expenses:Home:Phone
1980-05-12 open Expenses:Financial:Fees
1980-05-12 open Expenses:Financial:Commissions



* Prices

<<<<<<< HEAD
2013-01-04 price VBMPX                             146.28 USD
2013-01-04 price RGAGX                              72.64 USD
2013-01-04 price ITOT                              191.69 USD
2013-01-04 price VEA                               120.94 USD
2013-01-04 price VHT                               109.09 USD
2013-01-04 price GLD                               102.13 USD
2013-01-11 price VBMPX                             143.81 USD
2013-01-11 price RGAGX                              72.11 USD
2013-01-11 price ITOT                              182.77 USD
2013-01-11 price VEA                               119.46 USD
2013-01-11 price VHT                               109.54 USD
2013-01-11 price GLD                               101.00 USD
2013-01-18 price VBMPX                             141.92 USD
2013-01-18 price RGAGX                              72.22 USD
2013-01-18 price ITOT                              184.00 USD
2013-01-18 price VEA                               118.33 USD
2013-01-18 price VHT                               109.06 USD
2013-01-18 price GLD                               100.17 USD
2013-01-25 price VBMPX                             142.40 USD
2013-01-25 price RGAGX                              71.98 USD
2013-01-25 price ITOT                              188.80 USD
2013-01-25 price VEA                               117.78 USD
2013-01-25 price VHT                               110.64 USD
2013-01-25 price GLD                                98.16 USD
2013-02-01 price VBMPX                             141.65 USD
2013-02-01 price RGAGX                              73.07 USD
2013-02-01 price ITOT                              190.55 USD
2013-02-01 price VEA                               117.89 USD
2013-02-01 price VHT                               108.30 USD
2013-02-01 price GLD                                97.15 USD
2013-02-08 price VBMPX                             141.55 USD
2013-02-08 price RGAGX                              74.03 USD
2013-02-08 price ITOT                              192.39 USD
2013-02-08 price VEA                               118.10 USD
2013-02-08 price VHT                               107.78 USD
2013-02-08 price GLD                                99.44 USD
2013-02-15 price VBMPX                             141.34 USD
2013-02-15 price RGAGX                              74.06 USD
2013-02-15 price ITOT                              193.66 USD
2013-02-15 price VEA                               118.84 USD
2013-02-15 price VHT                               105.17 USD
2013-02-15 price GLD                               101.03 USD
2013-02-22 price VBMPX                             141.92 USD
2013-02-22 price RGAGX                              74.91 USD
2013-02-22 price ITOT                              192.86 USD
2013-02-22 price VEA                               120.99 USD
2013-02-22 price VHT                               104.80 USD
2013-02-22 price GLD                               100.70 USD
2013-03-01 price VBMPX                             141.69 USD
2013-03-01 price RGAGX                              74.93 USD
2013-03-01 price ITOT                              192.90 USD
2013-03-01 price VEA                               120.48 USD
2013-03-01 price VHT                               105.82 USD
2013-03-01 price GLD                               100.48 USD
2013-03-08 price VBMPX                             143.23 USD
2013-03-08 price RGAGX                              75.94 USD
2013-03-08 price ITOT                              196.14 USD
2013-03-08 price VEA                               121.77 USD
2013-03-08 price VHT                               102.70 USD
2013-03-08 price GLD                               101.04 USD
2013-03-15 price VBMPX                             142.60 USD
2013-03-15 price RGAGX                              75.98 USD
2013-03-15 price ITOT                              191.88 USD
2013-03-15 price VEA                               122.20 USD
2013-03-15 price VHT                               103.07 USD
2013-03-15 price GLD                               103.02 USD
2013-03-22 price VBMPX                             142.45 USD
2013-03-22 price RGAGX                              76.16 USD
2013-03-22 price ITOT                              191.53 USD
2013-03-22 price VEA                               123.06 USD
2013-03-22 price VHT                                99.76 USD
2013-03-22 price GLD                               100.33 USD
2013-03-29 price VBMPX                             143.17 USD
2013-03-29 price RGAGX                              76.01 USD
2013-03-29 price ITOT                              195.30 USD
2013-03-29 price VEA                               122.62 USD
2013-03-29 price VHT                               100.38 USD
2013-03-29 price GLD                                99.62 USD
2013-04-05 price VBMPX                             142.86 USD
2013-04-05 price RGAGX                              76.69 USD
2013-04-05 price ITOT                              198.22 USD
2013-04-05 price VEA                               124.17 USD
2013-04-05 price VHT                               100.23 USD
2013-04-05 price GLD                                98.80 USD
2013-04-12 price VBMPX                             142.83 USD
2013-04-12 price RGAGX                              76.39 USD
2013-04-12 price ITOT                              197.15 USD
2013-04-12 price VEA                               124.70 USD
2013-04-12 price VHT                                99.00 USD
2013-04-12 price GLD                                99.09 USD
2013-04-19 price VBMPX                             144.16 USD
2013-04-19 price RGAGX                              76.73 USD
2013-04-19 price ITOT                              198.51 USD
2013-04-19 price VEA                               124.50 USD
2013-04-19 price VHT                               102.36 USD
2013-04-19 price GLD                               100.52 USD
2013-04-26 price VBMPX                             146.69 USD
2013-04-26 price RGAGX                              76.78 USD
2013-04-26 price ITOT                              197.94 USD
2013-04-26 price VEA                               125.37 USD
2013-04-26 price VHT                               104.33 USD
2013-04-26 price GLD                               102.22 USD
2013-05-03 price VBMPX                             146.99 USD
2013-05-03 price RGAGX                              77.36 USD
2013-05-03 price ITOT                              189.28 USD
2013-05-03 price VEA                               125.81 USD
2013-05-03 price VHT                               106.56 USD
2013-05-03 price GLD                               101.70 USD
2013-05-10 price VBMPX                             146.88 USD
2013-05-10 price RGAGX                              77.46 USD
2013-05-10 price ITOT                              190.24 USD
2013-05-10 price VEA                               126.09 USD
2013-05-10 price VHT                               106.94 USD
2013-05-10 price GLD                               101.46 USD
2013-05-17 price VBMPX                             148.60 USD
2013-05-17 price RGAGX                              77.93 USD
2013-05-17 price ITOT                              190.16 USD
2013-05-17 price VEA                               125.17 USD
2013-05-17 price VHT                               104.79 USD
2013-05-17 price GLD                               103.17 USD
2013-05-24 price VBMPX                             149.88 USD
2013-05-24 price RGAGX                              78.02 USD
2013-05-24 price ITOT                              186.19 USD
2013-05-24 price VEA                               124.90 USD
2013-05-24 price VHT                               104.71 USD
2013-05-24 price GLD                               102.28 USD
2013-05-31 price VBMPX                             149.83 USD
2013-05-31 price RGAGX                              78.74 USD
2013-05-31 price ITOT                              191.41 USD
2013-05-31 price VEA                               126.54 USD
2013-05-31 price VHT                               102.15 USD
2013-05-31 price GLD                               100.63 USD
2013-06-07 price VBMPX                             149.85 USD
2013-06-07 price RGAGX                              77.76 USD
2013-06-07 price ITOT                              201.41 USD
2013-06-07 price VEA                               126.05 USD
2013-06-07 price VHT                               103.31 USD
2013-06-07 price GLD                               102.01 USD
2013-06-14 price VBMPX                             151.39 USD
2013-06-14 price RGAGX                              77.93 USD
2013-06-14 price ITOT                              207.67 USD
2013-06-14 price VEA                               126.21 USD
2013-06-14 price VHT                               105.39 USD
2013-06-14 price GLD                               103.29 USD
2013-06-21 price VBMPX                             151.05 USD
2013-06-21 price RGAGX                              78.36 USD
2013-06-21 price ITOT                              210.81 USD
2013-06-21 price VEA                               126.87 USD
2013-06-21 price VHT                               106.78 USD
2013-06-21 price GLD                               105.39 USD
2013-06-28 price VBMPX                             151.67 USD
2013-06-28 price RGAGX                              78.52 USD
2013-06-28 price ITOT                              208.45 USD
2013-06-28 price VEA                               127.05 USD
2013-06-28 price VHT                               106.57 USD
2013-06-28 price GLD                               105.89 USD
2013-07-05 price VBMPX                             150.50 USD
2013-07-05 price RGAGX                              78.41 USD
2013-07-05 price ITOT                              211.05 USD
2013-07-05 price VEA                               126.69 USD
2013-07-05 price VHT                               107.87 USD
2013-07-05 price GLD                               105.34 USD
2013-07-12 price VBMPX                             151.14 USD
2013-07-12 price RGAGX                              78.43 USD
2013-07-12 price ITOT                              214.50 USD
2013-07-12 price VEA                               126.68 USD
2013-07-12 price VHT                               106.27 USD
2013-07-12 price GLD                               104.27 USD
2013-07-19 price VBMPX                             152.52 USD
2013-07-19 price RGAGX                              76.81 USD
2013-07-19 price ITOT                              216.13 USD
2013-07-19 price VEA                               128.13 USD
2013-07-19 price VHT                               111.28 USD
2013-07-19 price GLD                               103.07 USD
2013-07-26 price VBMPX                             153.47 USD
2013-07-26 price RGAGX                              77.05 USD
2013-07-26 price ITOT                              215.29 USD
2013-07-26 price VEA                               128.52 USD
2013-07-26 price VHT                               111.71 USD
2013-07-26 price GLD                               103.53 USD
2013-08-02 price VBMPX                             154.36 USD
2013-08-02 price RGAGX                              76.45 USD
2013-08-02 price ITOT                              220.36 USD
2013-08-02 price VEA                               127.44 USD
2013-08-02 price VHT                               110.58 USD
2013-08-02 price GLD                               102.04 USD
2013-08-09 price VBMPX                             154.97 USD
2013-08-09 price RGAGX                              76.88 USD
2013-08-09 price ITOT                              216.24 USD
2013-08-09 price VEA                               127.79 USD
2013-08-09 price VHT                               111.21 USD
2013-08-09 price GLD                               102.10 USD
2013-08-16 price VBMPX                             155.79 USD
2013-08-16 price RGAGX                              76.82 USD
2013-08-16 price ITOT                              217.56 USD
2013-08-16 price VEA                               128.54 USD
2013-08-16 price VHT                               110.04 USD
2013-08-16 price GLD                               101.07 USD
2013-08-23 price VBMPX                             157.61 USD
2013-08-23 price RGAGX                              76.77 USD
2013-08-23 price ITOT                              203.66 USD
2013-08-23 price VEA                               129.61 USD
2013-08-23 price VHT                               109.36 USD
2013-08-23 price GLD                               103.15 USD
2013-08-30 price VBMPX                             158.20 USD
2013-08-30 price RGAGX                              76.80 USD
2013-08-30 price ITOT                              201.52 USD
2013-08-30 price VEA                               130.18 USD
2013-08-30 price VHT                               109.29 USD
2013-08-30 price GLD                               105.10 USD
2013-09-06 price VBMPX                             157.95 USD
2013-09-06 price RGAGX                              77.41 USD
2013-09-06 price ITOT                              203.95 USD
2013-09-06 price VEA                               130.53 USD
2013-09-06 price VHT                               107.74 USD
2013-09-06 price GLD                               101.84 USD
2013-09-13 price VBMPX                             160.53 USD
2013-09-13 price RGAGX                              79.01 USD
2013-09-13 price ITOT                              199.14 USD
2013-09-13 price VEA                               132.12 USD
2013-09-13 price VHT                               105.90 USD
2013-09-13 price GLD                               102.21 USD
2013-09-20 price VBMPX                             160.52 USD
2013-09-20 price RGAGX                              79.28 USD
2013-09-20 price ITOT                              200.53 USD
2013-09-20 price VEA                               132.14 USD
2013-09-20 price VHT                               107.69 USD
2013-09-20 price GLD                               103.12 USD
2013-09-27 price VBMPX                             159.58 USD
2013-09-27 price RGAGX                              79.06 USD
2013-09-27 price ITOT                              203.77 USD
2013-09-27 price VEA                               132.79 USD
2013-09-27 price VHT                               106.85 USD
2013-09-27 price GLD                               105.18 USD
2013-10-04 price VBMPX                             159.23 USD
2013-10-04 price RGAGX                              79.71 USD
2013-10-04 price ITOT                              200.08 USD
2013-10-04 price VEA                               132.40 USD
2013-10-04 price VHT                               106.76 USD
2013-10-04 price GLD                               104.08 USD
2013-10-11 price VBMPX                             159.75 USD
2013-10-11 price RGAGX                              81.04 USD
2013-10-11 price ITOT                              199.45 USD
2013-10-11 price VEA                               132.12 USD
2013-10-11 price VHT                               108.09 USD
2013-10-11 price GLD                               105.23 USD
2013-10-18 price VBMPX                             161.27 USD
2013-10-18 price RGAGX                              81.12 USD
2013-10-18 price ITOT                              203.92 USD
2013-10-18 price VEA                               131.56 USD
2013-10-18 price VHT                               106.35 USD
2013-10-18 price GLD                               106.50 USD
2013-10-25 price VBMPX                             161.86 USD
2013-10-25 price RGAGX                              81.40 USD
2013-10-25 price ITOT                              207.08 USD
2013-10-25 price VEA                               131.32 USD
2013-10-25 price VHT                               107.52 USD
2013-10-25 price GLD                               107.38 USD
2013-11-01 price VBMPX                             163.62 USD
2013-11-01 price RGAGX                              81.24 USD
2013-11-01 price ITOT                              207.60 USD
2013-11-01 price VEA                               132.66 USD
2013-11-01 price VHT                               110.57 USD
2013-11-01 price GLD                               108.77 USD
2013-11-08 price VBMPX                             163.63 USD
2013-11-08 price RGAGX                              81.01 USD
2013-11-08 price ITOT                              205.27 USD
2013-11-08 price VEA                               132.98 USD
2013-11-08 price VHT                               105.62 USD
2013-11-08 price GLD                               108.99 USD
2013-11-15 price VBMPX                             160.87 USD
2013-11-15 price RGAGX                              80.49 USD
2013-11-15 price ITOT                              209.02 USD
2013-11-15 price VEA                               133.79 USD
2013-11-15 price VHT                               107.77 USD
2013-11-15 price GLD                               105.25 USD
2013-11-22 price VBMPX                             159.25 USD
2013-11-22 price RGAGX                              79.82 USD
2013-11-22 price ITOT                              216.30 USD
2013-11-22 price VEA                               134.92 USD
2013-11-22 price VHT                               107.60 USD
2013-11-22 price GLD                               105.10 USD
2013-11-29 price VBMPX                             157.26 USD
2013-11-29 price RGAGX                              80.36 USD
2013-11-29 price ITOT                              214.71 USD
2013-11-29 price VEA                               133.51 USD
2013-11-29 price VHT                               107.39 USD
2013-11-29 price GLD                               104.00 USD
2013-12-06 price VBMPX                             157.06 USD
2013-12-06 price RGAGX                              79.37 USD
2013-12-06 price ITOT                              217.09 USD
2013-12-06 price VEA                               132.61 USD
2013-12-06 price VHT                               104.62 USD
2013-12-06 price GLD                               105.35 USD
2013-12-13 price VBMPX                             158.23 USD
2013-12-13 price RGAGX                              79.65 USD
2013-12-13 price ITOT                              215.56 USD
2013-12-13 price VEA                               134.10 USD
2013-12-13 price VHT                               103.92 USD
2013-12-13 price GLD                               104.40 USD
2013-12-20 price VBMPX                             158.36 USD
2013-12-20 price RGAGX                              79.87 USD
2013-12-20 price ITOT                              213.84 USD
2013-12-20 price VEA                               133.36 USD
2013-12-20 price VHT                               105.31 USD
2013-12-20 price GLD                               100.92 USD
2013-12-27 price VBMPX                             160.36 USD
2013-12-27 price RGAGX                              78.86 USD
2013-12-27 price ITOT                              213.33 USD
2013-12-27 price VEA                               133.70 USD
2013-12-27 price VHT                               107.66 USD
2013-12-27 price GLD                               102.22 USD
2014-01-03 price VBMPX                             161.18 USD
2014-01-03 price RGAGX                              78.19 USD
2014-01-03 price ITOT                              214.53 USD
2014-01-03 price VEA                               133.64 USD
2014-01-03 price VHT                               105.93 USD
2014-01-03 price GLD                               102.40 USD
2014-01-10 price VBMPX                             161.23 USD
2014-01-10 price RGAGX                              77.37 USD
2014-01-10 price ITOT                              206.94 USD
2014-01-10 price VEA                               133.52 USD
2014-01-10 price VHT                               105.06 USD
2014-01-10 price GLD                               104.70 USD
2014-01-17 price VBMPX                             162.84 USD
2014-01-17 price RGAGX                              78.10 USD
2014-01-17 price ITOT                              215.87 USD
2014-01-17 price VEA                               134.40 USD
2014-01-17 price VHT                               108.04 USD
2014-01-17 price GLD                               104.61 USD
2014-01-24 price VBMPX                             162.60 USD
2014-01-24 price RGAGX                              79.13 USD
2014-01-24 price ITOT                              218.65 USD
2014-01-24 price VEA                               136.68 USD
2014-01-24 price VHT                               108.62 USD
2014-01-24 price GLD                               103.71 USD
2014-01-31 price VBMPX                             162.74 USD
2014-01-31 price RGAGX                              79.35 USD
2014-01-31 price ITOT                              220.74 USD
2014-01-31 price VEA                               136.79 USD
2014-01-31 price VHT                               109.34 USD
2014-01-31 price GLD                               101.86 USD
2014-02-07 price VBMPX                             163.58 USD
2014-02-07 price RGAGX                              78.24 USD
2014-02-07 price ITOT                              225.73 USD
2014-02-07 price VEA                               138.87 USD
2014-02-07 price VHT                               107.66 USD
2014-02-07 price GLD                               103.19 USD
2014-02-14 price VBMPX                             164.45 USD
2014-02-14 price RGAGX                              77.00 USD
2014-02-14 price ITOT                              222.06 USD
2014-02-14 price VEA                               139.96 USD
2014-02-14 price VHT                               107.31 USD
2014-02-14 price GLD                               102.54 USD
2014-02-21 price VBMPX                             164.51 USD
2014-02-21 price RGAGX                              75.76 USD
2014-02-21 price ITOT                              222.18 USD
2014-02-21 price VEA                               141.64 USD
2014-02-21 price VHT                               109.32 USD
2014-02-21 price GLD                               103.22 USD
2014-02-28 price VBMPX                             165.56 USD
2014-02-28 price RGAGX                              76.82 USD
2014-02-28 price ITOT                              222.19 USD
2014-02-28 price VEA                               140.91 USD
2014-02-28 price VHT                               110.28 USD
2014-02-28 price GLD                               103.50 USD
2014-03-07 price VBMPX                             165.80 USD
2014-03-07 price RGAGX                              77.89 USD
2014-03-07 price ITOT                              222.71 USD
2014-03-07 price VEA                               140.47 USD
2014-03-07 price VHT                               111.71 USD
2014-03-07 price GLD                               104.26 USD
2014-03-14 price VBMPX                             166.12 USD
2014-03-14 price RGAGX                              78.40 USD
2014-03-14 price ITOT                              220.83 USD
2014-03-14 price VEA                               138.71 USD
2014-03-14 price VHT                               113.46 USD
2014-03-14 price GLD                               103.86 USD
2014-03-21 price VBMPX                             164.53 USD
2014-03-21 price RGAGX                              77.42 USD
2014-03-21 price ITOT                              223.53 USD
2014-03-21 price VEA                               139.43 USD
2014-03-21 price VHT                               114.98 USD
2014-03-21 price GLD                               101.82 USD
2014-03-28 price VBMPX                             164.78 USD
2014-03-28 price RGAGX                              77.05 USD
2014-03-28 price ITOT                              224.29 USD
2014-03-28 price VEA                               139.93 USD
2014-03-28 price VHT                               115.19 USD
2014-03-28 price GLD                               101.81 USD
2014-04-04 price VBMPX                             165.01 USD
2014-04-04 price RGAGX                              77.46 USD
2014-04-04 price ITOT                              223.77 USD
2014-04-04 price VEA                               139.97 USD
2014-04-04 price VHT                               115.21 USD
2014-04-04 price GLD                               100.39 USD
2014-04-11 price VBMPX                             166.29 USD
2014-04-11 price RGAGX                              77.78 USD
2014-04-11 price ITOT                              222.68 USD
2014-04-11 price VEA                               140.67 USD
2014-04-11 price VHT                               116.39 USD
2014-04-11 price GLD                               101.44 USD
2014-04-18 price VBMPX                             168.31 USD
2014-04-18 price RGAGX                              77.23 USD
2014-04-18 price ITOT                              223.56 USD
2014-04-18 price VEA                               141.27 USD
2014-04-18 price VHT                               111.71 USD
2014-04-18 price GLD                               100.48 USD
2014-04-25 price VBMPX                             167.27 USD
2014-04-25 price RGAGX                              78.57 USD
2014-04-25 price ITOT                              233.79 USD
2014-04-25 price VEA                               141.85 USD
2014-04-25 price VHT                               110.25 USD
2014-04-25 price GLD                                99.05 USD
2014-05-02 price VBMPX                             168.59 USD
2014-05-02 price RGAGX                              77.65 USD
2014-05-02 price ITOT                              238.06 USD
2014-05-02 price VEA                               142.77 USD
2014-05-02 price VHT                               109.11 USD
2014-05-02 price GLD                                97.14 USD
2014-05-09 price VBMPX                             166.99 USD
2014-05-09 price RGAGX                              77.68 USD
2014-05-09 price ITOT                              237.22 USD
2014-05-09 price VEA                               143.77 USD
2014-05-09 price VHT                               107.61 USD
2014-05-09 price GLD                                97.05 USD
2014-05-16 price VBMPX                             165.96 USD
2014-05-16 price RGAGX                              77.41 USD
2014-05-16 price ITOT                              240.35 USD
2014-05-16 price VEA                               145.57 USD
2014-05-16 price VHT                               110.53 USD
2014-05-16 price GLD                                96.21 USD
2014-05-23 price VBMPX                             167.11 USD
2014-05-23 price RGAGX                              78.36 USD
2014-05-23 price ITOT                              241.77 USD
2014-05-23 price VEA                               144.39 USD
2014-05-23 price VHT                               109.57 USD
2014-05-23 price GLD                                96.01 USD
2014-05-30 price VBMPX                             166.61 USD
2014-05-30 price RGAGX                              77.92 USD
2014-05-30 price ITOT                              239.85 USD
2014-05-30 price VEA                               147.01 USD
2014-05-30 price VHT                               108.98 USD
2014-05-30 price GLD                                95.93 USD
2014-06-06 price VBMPX                             168.02 USD
2014-06-06 price RGAGX                              77.32 USD
2014-06-06 price ITOT                              245.30 USD
2014-06-06 price VEA                               148.95 USD
2014-06-06 price VHT                               108.52 USD
2014-06-06 price GLD                                98.23 USD
2014-06-13 price VBMPX                             168.20 USD
2014-06-13 price RGAGX                              78.74 USD
2014-06-13 price ITOT                              240.86 USD
2014-06-13 price VEA                               148.98 USD
2014-06-13 price VHT                               107.50 USD
2014-06-13 price GLD                                98.40 USD
2014-06-20 price VBMPX                             166.36 USD
2014-06-20 price RGAGX                              79.12 USD
2014-06-20 price ITOT                              236.85 USD
2014-06-20 price VEA                               149.36 USD
2014-06-20 price VHT                               107.80 USD
2014-06-20 price GLD                                99.57 USD
2014-06-27 price VBMPX                             167.57 USD
2014-06-27 price RGAGX                              79.15 USD
2014-06-27 price ITOT                              240.60 USD
2014-06-27 price VEA                               150.78 USD
2014-06-27 price VHT                               105.38 USD
2014-06-27 price GLD                               100.96 USD
2014-07-04 price VBMPX                             168.53 USD
2014-07-04 price RGAGX                              79.50 USD
2014-07-04 price ITOT                              242.71 USD
2014-07-04 price VEA                               151.31 USD
2014-07-04 price VHT                               105.75 USD
2014-07-04 price GLD                               100.71 USD
2014-07-11 price VBMPX                             168.08 USD
2014-07-11 price RGAGX                              78.94 USD
2014-07-11 price ITOT                              249.03 USD
2014-07-11 price VEA                               151.86 USD
2014-07-11 price VHT                               105.14 USD
2014-07-11 price GLD                               101.43 USD
2014-07-18 price VBMPX                             165.79 USD
2014-07-18 price RGAGX                              79.20 USD
2014-07-18 price ITOT                              251.69 USD
2014-07-18 price VEA                               151.31 USD
2014-07-18 price VHT                               105.27 USD
2014-07-18 price GLD                               102.55 USD
2014-07-25 price VBMPX                             163.28 USD
2014-07-25 price RGAGX                              78.48 USD
2014-07-25 price ITOT                              252.17 USD
2014-07-25 price VEA                               151.80 USD
2014-07-25 price VHT                               107.94 USD
2014-07-25 price GLD                               102.53 USD
2014-08-01 price VBMPX                             163.62 USD
2014-08-01 price RGAGX                              79.13 USD
2014-08-01 price ITOT                              255.84 USD
2014-08-01 price VEA                               151.94 USD
2014-08-01 price VHT                               106.18 USD
2014-08-01 price GLD                               101.98 USD
2014-08-08 price VBMPX                             163.25 USD
2014-08-08 price RGAGX                              79.29 USD
2014-08-08 price ITOT                              255.60 USD
2014-08-08 price VEA                               153.52 USD
2014-08-08 price VHT                               107.58 USD
2014-08-08 price GLD                                99.21 USD
2014-08-15 price VBMPX                             165.16 USD
2014-08-15 price RGAGX                              79.67 USD
2014-08-15 price ITOT                              253.74 USD
2014-08-15 price VEA                               154.43 USD
2014-08-15 price VHT                               108.98 USD
2014-08-15 price GLD                                98.36 USD
2014-08-22 price VBMPX                             162.94 USD
2014-08-22 price RGAGX                              81.22 USD
2014-08-22 price ITOT                              246.93 USD
2014-08-22 price VEA                               156.05 USD
2014-08-22 price VHT                               110.27 USD
2014-08-22 price GLD                                96.60 USD
2014-08-29 price VBMPX                             163.74 USD
2014-08-29 price RGAGX                              80.21 USD
2014-08-29 price ITOT                              246.39 USD
2014-08-29 price VEA                               155.99 USD
2014-08-29 price VHT                               108.04 USD
2014-08-29 price GLD                                96.77 USD
2014-09-05 price VBMPX                             164.30 USD
2014-09-05 price RGAGX                              79.80 USD
2014-09-05 price ITOT                              241.64 USD
2014-09-05 price VEA                               154.72 USD
2014-09-05 price VHT                               107.83 USD
2014-09-05 price GLD                                95.35 USD
2014-09-12 price VBMPX                             163.05 USD
2014-09-12 price RGAGX                              79.87 USD
2014-09-12 price ITOT                              247.46 USD
2014-09-12 price VEA                               155.25 USD
2014-09-12 price VHT                               109.93 USD
2014-09-12 price GLD                                96.78 USD
2014-09-19 price VBMPX                             163.60 USD
2014-09-19 price RGAGX                              81.44 USD
2014-09-19 price ITOT                              258.70 USD
2014-09-19 price VEA                               155.68 USD
2014-09-19 price VHT                               111.69 USD
2014-09-19 price GLD                                96.08 USD
2014-09-26 price VBMPX                             165.86 USD
2014-09-26 price RGAGX                              82.53 USD
2014-09-26 price ITOT                              257.65 USD
2014-09-26 price VEA                               155.47 USD
2014-09-26 price VHT                               109.17 USD
2014-09-26 price GLD                                95.83 USD
2014-10-03 price VBMPX                             166.42 USD
2014-10-03 price RGAGX                              83.81 USD
2014-10-03 price ITOT                              258.75 USD
2014-10-03 price VEA                               155.30 USD
2014-10-03 price VHT                               106.94 USD
2014-10-03 price GLD                                96.65 USD
2014-10-10 price VBMPX                             167.73 USD
2014-10-10 price RGAGX                              84.68 USD
2014-10-10 price ITOT                              264.54 USD
2014-10-10 price VEA                               154.63 USD
2014-10-10 price VHT                               106.84 USD
2014-10-10 price GLD                                97.59 USD
2014-10-17 price VBMPX                             168.08 USD
2014-10-17 price RGAGX                              84.34 USD
2014-10-17 price ITOT                              274.93 USD
2014-10-17 price VEA                               156.24 USD
2014-10-17 price VHT                               107.55 USD
2014-10-17 price GLD                                96.42 USD
2014-10-24 price VBMPX                             168.08 USD
2014-10-24 price RGAGX                              84.55 USD
2014-10-24 price ITOT                              275.42 USD
2014-10-24 price VEA                               155.70 USD
2014-10-24 price VHT                               106.89 USD
2014-10-24 price GLD                                95.61 USD
2014-10-31 price VBMPX                             168.02 USD
2014-10-31 price RGAGX                              84.35 USD
2014-10-31 price ITOT                              274.45 USD
2014-10-31 price VEA                               157.60 USD
2014-10-31 price VHT                               105.66 USD
2014-10-31 price GLD                                95.16 USD
2014-11-07 price VBMPX                             166.24 USD
2014-11-07 price RGAGX                              84.30 USD
2014-11-07 price ITOT                              279.14 USD
2014-11-07 price VEA                               157.69 USD
2014-11-07 price VHT                               106.72 USD
2014-11-07 price GLD                                95.31 USD
2014-11-14 price VBMPX                             165.20 USD
2014-11-14 price RGAGX                              85.08 USD
2014-11-14 price ITOT                              275.54 USD
2014-11-14 price VEA                               158.30 USD
2014-11-14 price VHT                               104.64 USD
2014-11-14 price GLD                                95.82 USD
2014-11-21 price VBMPX                             163.80 USD
2014-11-21 price RGAGX                              84.69 USD
2014-11-21 price ITOT                              278.72 USD
2014-11-21 price VEA                               157.22 USD
2014-11-21 price VHT                               106.62 USD
2014-11-21 price GLD                                96.53 USD
2014-11-28 price VBMPX                             163.59 USD
2014-11-28 price RGAGX                              84.45 USD
2014-11-28 price ITOT                              280.15 USD
2014-11-28 price VEA                               158.78 USD
2014-11-28 price VHT                               106.93 USD
2014-11-28 price GLD                                96.51 USD
2014-12-05 price VBMPX                             165.56 USD
2014-12-05 price RGAGX                              84.20 USD
2014-12-05 price ITOT                              280.94 USD
2014-12-05 price VEA                               157.99 USD
2014-12-05 price VHT                               103.71 USD
2014-12-05 price GLD                                94.85 USD
2014-12-12 price VBMPX                             168.71 USD
2014-12-12 price RGAGX                              83.99 USD
2014-12-12 price ITOT                              285.01 USD
2014-12-12 price VEA                               158.03 USD
2014-12-12 price VHT                               103.96 USD
2014-12-12 price GLD                                95.42 USD
2014-12-19 price VBMPX                             170.26 USD
2014-12-19 price RGAGX                              84.92 USD
2014-12-19 price ITOT                              283.88 USD
2014-12-19 price VEA                               159.59 USD
2014-12-19 price VHT                               103.93 USD
2014-12-19 price GLD                                97.14 USD
2014-12-26 price VBMPX                             167.77 USD
2014-12-26 price RGAGX                              85.08 USD
2014-12-26 price ITOT                              294.37 USD
2014-12-26 price VEA                               160.56 USD
2014-12-26 price VHT                               102.16 USD
2014-12-26 price GLD                                96.62 USD
2015-01-02 price VBMPX                             167.69 USD
2015-01-02 price RGAGX                              84.82 USD
2015-01-02 price ITOT                              295.66 USD
2015-01-02 price VEA                               161.88 USD
2015-01-02 price VHT                               100.83 USD
2015-01-02 price GLD                                96.86 USD
2015-01-09 price VBMPX                             166.60 USD
2015-01-09 price RGAGX                              85.61 USD
2015-01-09 price ITOT                              301.15 USD
2015-01-09 price VEA                               160.93 USD
2015-01-09 price VHT                               104.81 USD
2015-01-09 price GLD                                97.83 USD
2015-01-16 price VBMPX                             168.24 USD
2015-01-16 price RGAGX                              86.02 USD
2015-01-16 price ITOT                              297.73 USD
2015-01-16 price VEA                               159.38 USD
2015-01-16 price VHT                               102.94 USD
2015-01-16 price GLD                                99.13 USD
2015-01-23 price VBMPX                             169.06 USD
2015-01-23 price RGAGX                              87.11 USD
2015-01-23 price ITOT                              300.95 USD
2015-01-23 price VEA                               157.68 USD
2015-01-23 price VHT                               101.65 USD
2015-01-23 price GLD                                98.73 USD
2015-01-30 price VBMPX                             168.37 USD
2015-01-30 price RGAGX                              86.73 USD
2015-01-30 price ITOT                              296.61 USD
2015-01-30 price VEA                               158.84 USD
2015-01-30 price VHT                               100.64 USD
2015-01-30 price GLD                                98.84 USD
2015-02-06 price VBMPX                             168.23 USD
2015-02-06 price RGAGX                              87.29 USD
2015-02-06 price ITOT                              281.96 USD
2015-02-06 price VEA                               159.66 USD
2015-02-06 price VHT                               101.45 USD
2015-02-06 price GLD                                99.28 USD
2015-02-13 price VBMPX                             168.14 USD
2015-02-13 price RGAGX                              88.56 USD
2015-02-13 price ITOT                              277.52 USD
2015-02-13 price VEA                               158.11 USD
2015-02-13 price VHT                               101.50 USD
2015-02-13 price GLD                               101.72 USD
=======
2013-01-04 price VBMPX                              136.66 USD
2013-01-04 price RGAGX                              165.58 USD
2013-01-04 price ITOT                               189.09 USD
2013-01-04 price VEA                                159.73 USD
2013-01-04 price VHT                                169.32 USD
2013-01-04 price GLD                                 74.88 USD
2013-01-11 price VBMPX                              137.47 USD
2013-01-11 price RGAGX                              167.11 USD
2013-01-11 price ITOT                               191.21 USD
2013-01-11 price VEA                                159.89 USD
2013-01-11 price VHT                                172.22 USD
2013-01-11 price GLD                                 77.98 USD
2013-01-18 price VBMPX                              137.53 USD
2013-01-18 price RGAGX                              165.77 USD
2013-01-18 price ITOT                               188.60 USD
2013-01-18 price VEA                                160.56 USD
2013-01-18 price VHT                                172.56 USD
2013-01-18 price GLD                                 78.70 USD
2013-01-25 price VBMPX                              137.42 USD
2013-01-25 price RGAGX                              164.97 USD
2013-01-25 price ITOT                               189.29 USD
2013-01-25 price VEA                                162.30 USD
2013-01-25 price VHT                                172.70 USD
2013-01-25 price GLD                                 80.12 USD
2013-02-01 price VBMPX                              136.13 USD
2013-02-01 price RGAGX                              163.96 USD
2013-02-01 price ITOT                               189.86 USD
2013-02-01 price VEA                                162.87 USD
2013-02-01 price VHT                                174.22 USD
2013-02-01 price GLD                                 80.68 USD
2013-02-08 price VBMPX                              136.12 USD
2013-02-08 price RGAGX                              159.89 USD
2013-02-08 price ITOT                               189.33 USD
2013-02-08 price VEA                                162.03 USD
2013-02-08 price VHT                                175.74 USD
2013-02-08 price GLD                                 80.99 USD
2013-02-15 price VBMPX                              136.47 USD
2013-02-15 price RGAGX                              160.43 USD
2013-02-15 price ITOT                               188.07 USD
2013-02-15 price VEA                                161.95 USD
2013-02-15 price VHT                                175.03 USD
2013-02-15 price GLD                                 81.52 USD
2013-02-22 price VBMPX                              137.38 USD
2013-02-22 price RGAGX                              159.39 USD
2013-02-22 price ITOT                               186.91 USD
2013-02-22 price VEA                                162.63 USD
2013-02-22 price VHT                                176.80 USD
2013-02-22 price GLD                                 82.75 USD
2013-03-01 price VBMPX                              135.87 USD
2013-03-01 price RGAGX                              158.06 USD
2013-03-01 price ITOT                               184.27 USD
2013-03-01 price VEA                                162.33 USD
2013-03-01 price VHT                                178.05 USD
2013-03-01 price GLD                                 85.29 USD
2013-03-08 price VBMPX                              134.73 USD
2013-03-08 price RGAGX                              160.61 USD
2013-03-08 price ITOT                               183.29 USD
2013-03-08 price VEA                                164.56 USD
2013-03-08 price VHT                                179.43 USD
2013-03-08 price GLD                                 85.33 USD
2013-03-15 price VBMPX                              136.26 USD
2013-03-15 price RGAGX                              160.33 USD
2013-03-15 price ITOT                               181.32 USD
2013-03-15 price VEA                                165.89 USD
2013-03-15 price VHT                                179.77 USD
2013-03-15 price GLD                                 84.65 USD
2013-03-22 price VBMPX                              135.69 USD
2013-03-22 price RGAGX                              161.18 USD
2013-03-22 price ITOT                               180.31 USD
2013-03-22 price VEA                                165.23 USD
2013-03-22 price VHT                                178.62 USD
2013-03-22 price GLD                                 88.27 USD
2013-03-29 price VBMPX                              135.91 USD
2013-03-29 price RGAGX                              160.41 USD
2013-03-29 price ITOT                               180.07 USD
2013-03-29 price VEA                                166.34 USD
2013-03-29 price VHT                                180.22 USD
2013-03-29 price GLD                                 90.58 USD
2013-04-05 price VBMPX                              134.90 USD
2013-04-05 price RGAGX                              161.00 USD
2013-04-05 price ITOT                               178.58 USD
2013-04-05 price VEA                                167.63 USD
2013-04-05 price VHT                                179.25 USD
2013-04-05 price GLD                                 92.38 USD
2013-04-12 price VBMPX                              133.81 USD
2013-04-12 price RGAGX                              158.84 USD
2013-04-12 price ITOT                               176.26 USD
2013-04-12 price VEA                                170.12 USD
2013-04-12 price VHT                                179.16 USD
2013-04-12 price GLD                                 93.06 USD
2013-04-19 price VBMPX                              134.05 USD
2013-04-19 price RGAGX                              158.50 USD
2013-04-19 price ITOT                               177.91 USD
2013-04-19 price VEA                                171.60 USD
2013-04-19 price VHT                                179.48 USD
2013-04-19 price GLD                                 91.96 USD
2013-04-26 price VBMPX                              132.95 USD
2013-04-26 price RGAGX                              156.78 USD
2013-04-26 price ITOT                               180.40 USD
2013-04-26 price VEA                                173.02 USD
2013-04-26 price VHT                                181.90 USD
2013-04-26 price GLD                                 92.30 USD
2013-05-03 price VBMPX                              133.24 USD
2013-05-03 price RGAGX                              158.09 USD
2013-05-03 price ITOT                               181.91 USD
2013-05-03 price VEA                                174.50 USD
2013-05-03 price VHT                                181.17 USD
2013-05-03 price GLD                                 92.15 USD
2013-05-10 price VBMPX                              134.26 USD
2013-05-10 price RGAGX                              157.45 USD
2013-05-10 price ITOT                               183.60 USD
2013-05-10 price VEA                                174.77 USD
2013-05-10 price VHT                                181.69 USD
2013-05-10 price GLD                                 92.96 USD
2013-05-17 price VBMPX                              133.32 USD
2013-05-17 price RGAGX                              160.05 USD
2013-05-17 price ITOT                               182.47 USD
2013-05-17 price VEA                                174.51 USD
2013-05-17 price VHT                                182.64 USD
2013-05-17 price GLD                                 93.21 USD
2013-05-24 price VBMPX                              132.59 USD
2013-05-24 price RGAGX                              163.00 USD
2013-05-24 price ITOT                               181.79 USD
2013-05-24 price VEA                                174.30 USD
2013-05-24 price VHT                                183.47 USD
2013-05-24 price GLD                                 96.13 USD
2013-05-31 price VBMPX                              132.00 USD
2013-05-31 price RGAGX                              162.54 USD
2013-05-31 price ITOT                               180.56 USD
2013-05-31 price VEA                                175.05 USD
2013-05-31 price VHT                                183.22 USD
2013-05-31 price GLD                                 94.98 USD
2013-06-07 price VBMPX                              132.93 USD
2013-06-07 price RGAGX                              165.07 USD
2013-06-07 price ITOT                               181.43 USD
2013-06-07 price VEA                                176.09 USD
2013-06-07 price VHT                                182.17 USD
2013-06-07 price GLD                                 94.74 USD
2013-06-14 price VBMPX                              131.59 USD
2013-06-14 price RGAGX                              158.93 USD
2013-06-14 price ITOT                               183.26 USD
2013-06-14 price VEA                                177.00 USD
2013-06-14 price VHT                                181.65 USD
2013-06-14 price GLD                                 96.61 USD
2013-06-21 price VBMPX                              131.50 USD
2013-06-21 price RGAGX                              159.90 USD
2013-06-21 price ITOT                               187.82 USD
2013-06-21 price VEA                                178.24 USD
2013-06-21 price VHT                                181.24 USD
2013-06-21 price GLD                                 98.34 USD
2013-06-28 price VBMPX                              132.68 USD
2013-06-28 price RGAGX                              160.29 USD
2013-06-28 price ITOT                               188.59 USD
2013-06-28 price VEA                                180.76 USD
2013-06-28 price VHT                                180.53 USD
2013-06-28 price GLD                                 96.71 USD
2013-07-05 price VBMPX                              132.75 USD
2013-07-05 price RGAGX                              161.27 USD
2013-07-05 price ITOT                               187.84 USD
2013-07-05 price VEA                                180.80 USD
2013-07-05 price VHT                                181.05 USD
2013-07-05 price GLD                                 96.77 USD
2013-07-12 price VBMPX                              132.63 USD
2013-07-12 price RGAGX                              165.42 USD
2013-07-12 price ITOT                               189.99 USD
2013-07-12 price VEA                                180.61 USD
2013-07-12 price VHT                                179.48 USD
2013-07-12 price GLD                                 96.73 USD
2013-07-19 price VBMPX                              132.51 USD
2013-07-19 price RGAGX                              163.82 USD
2013-07-19 price ITOT                               191.39 USD
2013-07-19 price VEA                                181.77 USD
2013-07-19 price VHT                                180.03 USD
2013-07-19 price GLD                                 97.04 USD
2013-07-26 price VBMPX                              132.53 USD
2013-07-26 price RGAGX                              164.76 USD
2013-07-26 price ITOT                               192.28 USD
2013-07-26 price VEA                                182.10 USD
2013-07-26 price VHT                                182.03 USD
2013-07-26 price GLD                                 97.47 USD
2013-08-02 price VBMPX                              131.46 USD
2013-08-02 price RGAGX                              163.79 USD
2013-08-02 price ITOT                               188.19 USD
2013-08-02 price VEA                                179.03 USD
2013-08-02 price VHT                                181.08 USD
2013-08-02 price GLD                                 98.01 USD
2013-08-09 price VBMPX                              131.31 USD
2013-08-09 price RGAGX                              162.29 USD
2013-08-09 price ITOT                               190.54 USD
2013-08-09 price VEA                                179.35 USD
2013-08-09 price VHT                                179.99 USD
2013-08-09 price GLD                                 97.12 USD
2013-08-16 price VBMPX                              131.77 USD
2013-08-16 price RGAGX                              160.87 USD
2013-08-16 price ITOT                               194.98 USD
2013-08-16 price VEA                                179.51 USD
2013-08-16 price VHT                                181.09 USD
2013-08-16 price GLD                                 98.39 USD
2013-08-23 price VBMPX                              132.34 USD
2013-08-23 price RGAGX                              159.71 USD
2013-08-23 price ITOT                               195.08 USD
2013-08-23 price VEA                                179.92 USD
2013-08-23 price VHT                                182.58 USD
2013-08-23 price GLD                                 99.07 USD
2013-08-30 price VBMPX                              132.86 USD
2013-08-30 price RGAGX                              161.23 USD
2013-08-30 price ITOT                               196.66 USD
2013-08-30 price VEA                                180.25 USD
2013-08-30 price VHT                                183.72 USD
2013-08-30 price GLD                                 98.97 USD
2013-09-06 price VBMPX                              133.54 USD
2013-09-06 price RGAGX                              161.39 USD
2013-09-06 price ITOT                               196.95 USD
2013-09-06 price VEA                                180.85 USD
2013-09-06 price VHT                                184.91 USD
2013-09-06 price GLD                                101.15 USD
2013-09-13 price VBMPX                              132.52 USD
2013-09-13 price RGAGX                              159.16 USD
2013-09-13 price ITOT                               194.51 USD
2013-09-13 price VEA                                180.68 USD
2013-09-13 price VHT                                184.36 USD
2013-09-13 price GLD                                 98.37 USD
2013-09-20 price VBMPX                              133.00 USD
2013-09-20 price RGAGX                              158.66 USD
2013-09-20 price ITOT                               197.09 USD
2013-09-20 price VEA                                180.34 USD
2013-09-20 price VHT                                185.91 USD
2013-09-20 price GLD                                 97.60 USD
2013-09-27 price VBMPX                              134.29 USD
2013-09-27 price RGAGX                              154.66 USD
2013-09-27 price ITOT                               198.51 USD
2013-09-27 price VEA                                180.69 USD
2013-09-27 price VHT                                185.60 USD
2013-09-27 price GLD                                 98.27 USD
2013-10-04 price VBMPX                              135.48 USD
2013-10-04 price RGAGX                              154.39 USD
2013-10-04 price ITOT                               201.68 USD
2013-10-04 price VEA                                180.97 USD
2013-10-04 price VHT                                186.37 USD
2013-10-04 price GLD                                 99.64 USD
2013-10-11 price VBMPX                              134.43 USD
2013-10-11 price RGAGX                              153.88 USD
2013-10-11 price ITOT                               201.89 USD
2013-10-11 price VEA                                181.61 USD
2013-10-11 price VHT                                186.65 USD
2013-10-11 price GLD                                 98.95 USD
2013-10-18 price VBMPX                              135.33 USD
2013-10-18 price RGAGX                              149.85 USD
2013-10-18 price ITOT                               202.11 USD
2013-10-18 price VEA                                179.58 USD
2013-10-18 price VHT                                185.53 USD
2013-10-18 price GLD                                 98.82 USD
2013-10-25 price VBMPX                              135.47 USD
2013-10-25 price RGAGX                              147.27 USD
2013-10-25 price ITOT                               200.12 USD
2013-10-25 price VEA                                181.45 USD
2013-10-25 price VHT                                186.05 USD
2013-10-25 price GLD                                100.31 USD
2013-11-01 price VBMPX                              135.72 USD
2013-11-01 price RGAGX                              147.70 USD
2013-11-01 price ITOT                               199.37 USD
2013-11-01 price VEA                                181.91 USD
2013-11-01 price VHT                                185.59 USD
2013-11-01 price GLD                                101.91 USD
2013-11-08 price VBMPX                              135.40 USD
2013-11-08 price RGAGX                              145.73 USD
2013-11-08 price ITOT                               200.84 USD
2013-11-08 price VEA                                182.68 USD
2013-11-08 price VHT                                185.66 USD
2013-11-08 price GLD                                 99.11 USD
2013-11-15 price VBMPX                              135.80 USD
2013-11-15 price RGAGX                              144.35 USD
2013-11-15 price ITOT                               201.22 USD
2013-11-15 price VEA                                181.46 USD
2013-11-15 price VHT                                184.96 USD
2013-11-15 price GLD                                 98.68 USD
2013-11-22 price VBMPX                              136.81 USD
2013-11-22 price RGAGX                              143.35 USD
2013-11-22 price ITOT                               204.47 USD
2013-11-22 price VEA                                180.77 USD
2013-11-22 price VHT                                186.25 USD
2013-11-22 price GLD                                100.28 USD
2013-11-29 price VBMPX                              136.89 USD
2013-11-29 price RGAGX                              140.88 USD
2013-11-29 price ITOT                               203.86 USD
2013-11-29 price VEA                                180.67 USD
2013-11-29 price VHT                                185.88 USD
2013-11-29 price GLD                                100.66 USD
2013-12-06 price VBMPX                              137.59 USD
2013-12-06 price RGAGX                              139.64 USD
2013-12-06 price ITOT                               201.76 USD
2013-12-06 price VEA                                180.75 USD
2013-12-06 price VHT                                188.09 USD
2013-12-06 price GLD                                100.25 USD
2013-12-13 price VBMPX                              136.75 USD
2013-12-13 price RGAGX                              142.54 USD
2013-12-13 price ITOT                               201.92 USD
2013-12-13 price VEA                                180.58 USD
2013-12-13 price VHT                                189.43 USD
2013-12-13 price GLD                                100.00 USD
2013-12-20 price VBMPX                              137.18 USD
2013-12-20 price RGAGX                              144.55 USD
2013-12-20 price ITOT                               197.73 USD
2013-12-20 price VEA                                180.72 USD
2013-12-20 price VHT                                191.25 USD
2013-12-20 price GLD                                101.13 USD
2013-12-27 price VBMPX                              137.92 USD
2013-12-27 price RGAGX                              144.17 USD
2013-12-27 price ITOT                               198.89 USD
2013-12-27 price VEA                                179.71 USD
2013-12-27 price VHT                                192.62 USD
2013-12-27 price GLD                                103.20 USD
2014-01-03 price VBMPX                              137.99 USD
2014-01-03 price RGAGX                              143.92 USD
2014-01-03 price ITOT                               194.99 USD
2014-01-03 price VEA                                180.45 USD
2014-01-03 price VHT                                191.74 USD
2014-01-03 price GLD                                103.24 USD
2014-01-10 price VBMPX                              139.00 USD
2014-01-10 price RGAGX                              144.65 USD
2014-01-10 price ITOT                               194.49 USD
2014-01-10 price VEA                                180.81 USD
2014-01-10 price VHT                                192.44 USD
2014-01-10 price GLD                                104.78 USD
2014-01-17 price VBMPX                              140.08 USD
2014-01-17 price RGAGX                              147.15 USD
2014-01-17 price ITOT                               196.32 USD
2014-01-17 price VEA                                181.42 USD
2014-01-17 price VHT                                193.00 USD
2014-01-17 price GLD                                102.53 USD
2014-01-24 price VBMPX                              141.36 USD
2014-01-24 price RGAGX                              143.84 USD
2014-01-24 price ITOT                               198.37 USD
2014-01-24 price VEA                                181.39 USD
2014-01-24 price VHT                                190.66 USD
2014-01-24 price GLD                                105.12 USD
2014-01-31 price VBMPX                              141.60 USD
2014-01-31 price RGAGX                              142.99 USD
2014-01-31 price ITOT                               198.40 USD
2014-01-31 price VEA                                182.27 USD
2014-01-31 price VHT                                191.02 USD
2014-01-31 price GLD                                104.92 USD
2014-02-07 price VBMPX                              140.42 USD
2014-02-07 price RGAGX                              141.99 USD
2014-02-07 price ITOT                               204.49 USD
2014-02-07 price VEA                                183.32 USD
2014-02-07 price VHT                                190.55 USD
2014-02-07 price GLD                                103.05 USD
2014-02-14 price VBMPX                              139.76 USD
2014-02-14 price RGAGX                              142.38 USD
2014-02-14 price ITOT                               203.85 USD
2014-02-14 price VEA                                182.46 USD
2014-02-14 price VHT                                191.10 USD
2014-02-14 price GLD                                103.22 USD
2014-02-21 price VBMPX                              142.26 USD
2014-02-21 price RGAGX                              144.20 USD
2014-02-21 price ITOT                               205.14 USD
2014-02-21 price VEA                                182.09 USD
2014-02-21 price VHT                                192.65 USD
2014-02-21 price GLD                                102.24 USD
2014-02-28 price VBMPX                              144.31 USD
2014-02-28 price RGAGX                              146.35 USD
2014-02-28 price ITOT                               201.08 USD
2014-02-28 price VEA                                180.68 USD
2014-02-28 price VHT                                192.85 USD
2014-02-28 price GLD                                100.48 USD
2014-03-07 price VBMPX                              143.91 USD
2014-03-07 price RGAGX                              145.73 USD
2014-03-07 price ITOT                               202.15 USD
2014-03-07 price VEA                                183.23 USD
2014-03-07 price VHT                                191.66 USD
2014-03-07 price GLD                                102.26 USD
2014-03-14 price VBMPX                              144.32 USD
2014-03-14 price RGAGX                              145.46 USD
2014-03-14 price ITOT                               201.34 USD
2014-03-14 price VEA                                183.33 USD
2014-03-14 price VHT                                191.88 USD
2014-03-14 price GLD                                101.51 USD
2014-03-21 price VBMPX                              143.50 USD
2014-03-21 price RGAGX                              147.62 USD
2014-03-21 price ITOT                               198.43 USD
2014-03-21 price VEA                                183.07 USD
2014-03-21 price VHT                                190.97 USD
2014-03-21 price GLD                                102.20 USD
2014-03-28 price VBMPX                              143.60 USD
2014-03-28 price RGAGX                              146.55 USD
2014-03-28 price ITOT                               196.56 USD
2014-03-28 price VEA                                182.32 USD
2014-03-28 price VHT                                191.84 USD
2014-03-28 price GLD                                102.16 USD
2014-04-04 price VBMPX                              144.99 USD
2014-04-04 price RGAGX                              144.53 USD
2014-04-04 price ITOT                               193.88 USD
2014-04-04 price VEA                                179.85 USD
2014-04-04 price VHT                                191.42 USD
2014-04-04 price GLD                                106.01 USD
2014-04-11 price VBMPX                              145.31 USD
2014-04-11 price RGAGX                              146.28 USD
2014-04-11 price ITOT                               198.92 USD
2014-04-11 price VEA                                178.52 USD
2014-04-11 price VHT                                191.63 USD
2014-04-11 price GLD                                107.26 USD
2014-04-18 price VBMPX                              145.25 USD
2014-04-18 price RGAGX                              147.91 USD
2014-04-18 price ITOT                               196.18 USD
2014-04-18 price VEA                                180.25 USD
2014-04-18 price VHT                                191.11 USD
2014-04-18 price GLD                                105.15 USD
2014-04-25 price VBMPX                              145.41 USD
2014-04-25 price RGAGX                              150.55 USD
2014-04-25 price ITOT                               194.74 USD
2014-04-25 price VEA                                180.95 USD
2014-04-25 price VHT                                192.70 USD
2014-04-25 price GLD                                104.32 USD
2014-05-02 price VBMPX                              146.53 USD
2014-05-02 price RGAGX                              151.20 USD
2014-05-02 price ITOT                               196.57 USD
2014-05-02 price VEA                                180.24 USD
2014-05-02 price VHT                                192.49 USD
2014-05-02 price GLD                                104.37 USD
2014-05-09 price VBMPX                              147.13 USD
2014-05-09 price RGAGX                              150.55 USD
2014-05-09 price ITOT                               200.83 USD
2014-05-09 price VEA                                180.90 USD
2014-05-09 price VHT                                193.30 USD
2014-05-09 price GLD                                105.87 USD
2014-05-16 price VBMPX                              146.87 USD
2014-05-16 price RGAGX                              149.26 USD
2014-05-16 price ITOT                               204.66 USD
2014-05-16 price VEA                                181.52 USD
2014-05-16 price VHT                                192.76 USD
2014-05-16 price GLD                                107.60 USD
2014-05-23 price VBMPX                              146.09 USD
2014-05-23 price RGAGX                              147.79 USD
2014-05-23 price ITOT                               211.06 USD
2014-05-23 price VEA                                182.83 USD
2014-05-23 price VHT                                192.12 USD
2014-05-23 price GLD                                107.45 USD
2014-05-30 price VBMPX                              145.76 USD
2014-05-30 price RGAGX                              148.39 USD
2014-05-30 price ITOT                               212.16 USD
2014-05-30 price VEA                                183.29 USD
2014-05-30 price VHT                                194.30 USD
2014-05-30 price GLD                                106.96 USD
2014-06-06 price VBMPX                              146.56 USD
2014-06-06 price RGAGX                              146.57 USD
2014-06-06 price ITOT                               212.70 USD
2014-06-06 price VEA                                183.45 USD
2014-06-06 price VHT                                194.21 USD
2014-06-06 price GLD                                106.27 USD
2014-06-13 price VBMPX                              147.25 USD
2014-06-13 price RGAGX                              146.67 USD
2014-06-13 price ITOT                               211.84 USD
2014-06-13 price VEA                                184.73 USD
2014-06-13 price VHT                                194.58 USD
2014-06-13 price GLD                                106.07 USD
2014-06-20 price VBMPX                              147.37 USD
2014-06-20 price RGAGX                              145.41 USD
2014-06-20 price ITOT                               209.73 USD
2014-06-20 price VEA                                185.46 USD
2014-06-20 price VHT                                193.68 USD
2014-06-20 price GLD                                107.16 USD
2014-06-27 price VBMPX                              147.31 USD
2014-06-27 price RGAGX                              148.05 USD
2014-06-27 price ITOT                               213.40 USD
2014-06-27 price VEA                                186.95 USD
2014-06-27 price VHT                                195.26 USD
2014-06-27 price GLD                                108.26 USD
2014-07-04 price VBMPX                              147.84 USD
2014-07-04 price RGAGX                              150.52 USD
2014-07-04 price ITOT                               214.00 USD
2014-07-04 price VEA                                187.14 USD
2014-07-04 price VHT                                195.12 USD
2014-07-04 price GLD                                108.86 USD
2014-07-11 price VBMPX                              147.43 USD
2014-07-11 price RGAGX                              146.49 USD
2014-07-11 price ITOT                               211.69 USD
2014-07-11 price VEA                                187.30 USD
2014-07-11 price VHT                                197.05 USD
2014-07-11 price GLD                                109.84 USD
2014-07-18 price VBMPX                              147.74 USD
2014-07-18 price RGAGX                              146.98 USD
2014-07-18 price ITOT                               213.73 USD
2014-07-18 price VEA                                188.71 USD
2014-07-18 price VHT                                200.01 USD
2014-07-18 price GLD                                108.34 USD
2014-07-25 price VBMPX                              148.16 USD
2014-07-25 price RGAGX                              148.14 USD
2014-07-25 price ITOT                               215.64 USD
2014-07-25 price VEA                                189.33 USD
2014-07-25 price VHT                                199.53 USD
2014-07-25 price GLD                                108.97 USD
2014-08-01 price VBMPX                              147.95 USD
2014-08-01 price RGAGX                              150.75 USD
2014-08-01 price ITOT                               217.25 USD
2014-08-01 price VEA                                189.78 USD
2014-08-01 price VHT                                202.12 USD
2014-08-01 price GLD                                109.38 USD
2014-08-08 price VBMPX                              147.86 USD
2014-08-08 price RGAGX                              149.41 USD
2014-08-08 price ITOT                               219.32 USD
2014-08-08 price VEA                                191.01 USD
2014-08-08 price VHT                                203.40 USD
2014-08-08 price GLD                                110.14 USD
2014-08-15 price VBMPX                              147.95 USD
2014-08-15 price RGAGX                              150.87 USD
2014-08-15 price ITOT                               218.65 USD
2014-08-15 price VEA                                191.80 USD
2014-08-15 price VHT                                204.07 USD
2014-08-15 price GLD                                109.58 USD
2014-08-22 price VBMPX                              147.34 USD
2014-08-22 price RGAGX                              152.49 USD
2014-08-22 price ITOT                               221.11 USD
2014-08-22 price VEA                                189.72 USD
2014-08-22 price VHT                                202.73 USD
2014-08-22 price GLD                                110.50 USD
2014-08-29 price VBMPX                              147.47 USD
2014-08-29 price RGAGX                              153.62 USD
2014-08-29 price ITOT                               222.49 USD
2014-08-29 price VEA                                190.03 USD
2014-08-29 price VHT                                203.05 USD
2014-08-29 price GLD                                110.09 USD
2014-09-05 price VBMPX                              148.24 USD
2014-09-05 price RGAGX                              155.38 USD
2014-09-05 price ITOT                               220.05 USD
2014-09-05 price VEA                                190.78 USD
2014-09-05 price VHT                                203.88 USD
2014-09-05 price GLD                                109.32 USD
2014-09-12 price VBMPX                              149.58 USD
2014-09-12 price RGAGX                              155.68 USD
2014-09-12 price ITOT                               213.62 USD
2014-09-12 price VEA                                191.75 USD
2014-09-12 price VHT                                203.45 USD
2014-09-12 price GLD                                109.16 USD
2014-09-19 price VBMPX                              149.93 USD
2014-09-19 price RGAGX                              151.07 USD
2014-09-19 price ITOT                               215.86 USD
2014-09-19 price VEA                                193.08 USD
2014-09-19 price VHT                                202.27 USD
2014-09-19 price GLD                                109.99 USD
2014-09-26 price VBMPX                              149.80 USD
2014-09-26 price RGAGX                              150.92 USD
2014-09-26 price ITOT                               215.43 USD
2014-09-26 price VEA                                193.09 USD
2014-09-26 price VHT                                202.05 USD
2014-09-26 price GLD                                112.40 USD
2014-10-03 price VBMPX                              150.71 USD
2014-10-03 price RGAGX                              149.57 USD
2014-10-03 price ITOT                               215.19 USD
2014-10-03 price VEA                                194.58 USD
2014-10-03 price VHT                                202.04 USD
2014-10-03 price GLD                                111.03 USD
2014-10-10 price VBMPX                              149.65 USD
2014-10-10 price RGAGX                              151.30 USD
2014-10-10 price ITOT                               218.84 USD
2014-10-10 price VEA                                195.51 USD
2014-10-10 price VHT                                202.00 USD
2014-10-10 price GLD                                110.34 USD
2014-10-17 price VBMPX                              149.50 USD
2014-10-17 price RGAGX                              150.14 USD
2014-10-17 price ITOT                               219.32 USD
2014-10-17 price VEA                                196.07 USD
2014-10-17 price VHT                                202.48 USD
2014-10-17 price GLD                                108.08 USD
2014-10-24 price VBMPX                              148.28 USD
2014-10-24 price RGAGX                              145.82 USD
2014-10-24 price ITOT                               216.78 USD
2014-10-24 price VEA                                196.70 USD
2014-10-24 price VHT                                202.39 USD
2014-10-24 price GLD                                107.42 USD
2014-10-31 price VBMPX                              148.20 USD
2014-10-31 price RGAGX                              147.48 USD
2014-10-31 price ITOT                               216.86 USD
2014-10-31 price VEA                                199.34 USD
2014-10-31 price VHT                                204.06 USD
2014-10-31 price GLD                                109.28 USD
2014-11-07 price VBMPX                              148.85 USD
2014-11-07 price RGAGX                              147.74 USD
2014-11-07 price ITOT                               221.39 USD
2014-11-07 price VEA                                201.44 USD
2014-11-07 price VHT                                203.98 USD
2014-11-07 price GLD                                109.97 USD
2014-11-14 price VBMPX                              147.34 USD
2014-11-14 price RGAGX                              150.66 USD
2014-11-14 price ITOT                               224.55 USD
2014-11-14 price VEA                                203.45 USD
2014-11-14 price VHT                                202.72 USD
2014-11-14 price GLD                                109.48 USD
2014-11-21 price VBMPX                              147.65 USD
2014-11-21 price RGAGX                              150.57 USD
2014-11-21 price ITOT                               227.44 USD
2014-11-21 price VEA                                204.02 USD
2014-11-21 price VHT                                201.99 USD
2014-11-21 price GLD                                109.58 USD
2014-11-28 price VBMPX                              146.01 USD
2014-11-28 price RGAGX                              149.48 USD
2014-11-28 price ITOT                               231.21 USD
2014-11-28 price VEA                                206.38 USD
2014-11-28 price VHT                                200.49 USD
2014-11-28 price GLD                                107.82 USD
2014-12-05 price VBMPX                              146.45 USD
2014-12-05 price RGAGX                              147.20 USD
2014-12-05 price ITOT                               236.45 USD
2014-12-05 price VEA                                206.69 USD
2014-12-05 price VHT                                202.20 USD
2014-12-05 price GLD                                107.20 USD
2014-12-12 price VBMPX                              146.49 USD
2014-12-12 price RGAGX                              148.89 USD
2014-12-12 price ITOT                               233.80 USD
2014-12-12 price VEA                                207.78 USD
2014-12-12 price VHT                                202.83 USD
2014-12-12 price GLD                                106.15 USD
2014-12-19 price VBMPX                              145.93 USD
2014-12-19 price RGAGX                              148.11 USD
2014-12-19 price ITOT                               235.87 USD
2014-12-19 price VEA                                207.66 USD
2014-12-19 price VHT                                206.19 USD
2014-12-19 price GLD                                105.48 USD
2014-12-26 price VBMPX                              147.88 USD
2014-12-26 price RGAGX                              148.99 USD
2014-12-26 price ITOT                               235.89 USD
2014-12-26 price VEA                                207.01 USD
2014-12-26 price VHT                                205.09 USD
2014-12-26 price GLD                                108.50 USD
2015-01-02 price VBMPX                              149.04 USD
2015-01-02 price RGAGX                              149.37 USD
2015-01-02 price ITOT                               239.04 USD
2015-01-02 price VEA                                208.31 USD
2015-01-02 price VHT                                205.01 USD
2015-01-02 price GLD                                108.45 USD
2015-01-09 price VBMPX                              150.33 USD
2015-01-09 price RGAGX                              150.37 USD
2015-01-09 price ITOT                               238.58 USD
2015-01-09 price VEA                                207.98 USD
2015-01-09 price VHT                                203.53 USD
2015-01-09 price GLD                                109.14 USD
2015-01-16 price VBMPX                              150.65 USD
2015-01-16 price RGAGX                              149.89 USD
2015-01-16 price ITOT                               239.48 USD
2015-01-16 price VEA                                209.99 USD
2015-01-16 price VHT                                205.06 USD
2015-01-16 price GLD                                108.09 USD
2015-01-23 price VBMPX                              149.65 USD
2015-01-23 price RGAGX                              147.36 USD
2015-01-23 price ITOT                               244.63 USD
2015-01-23 price VEA                                211.34 USD
2015-01-23 price VHT                                206.98 USD
2015-01-23 price GLD                                110.51 USD
2015-01-30 price VBMPX                              149.72 USD
2015-01-30 price RGAGX                              147.38 USD
2015-01-30 price ITOT                               244.39 USD
2015-01-30 price VEA                                212.81 USD
2015-01-30 price VHT                                210.17 USD
2015-01-30 price GLD                                112.60 USD
2015-02-06 price VBMPX                              148.48 USD
2015-02-06 price RGAGX                              145.61 USD
2015-02-06 price ITOT                               242.65 USD
2015-02-06 price VEA                                212.16 USD
2015-02-06 price VHT                                209.88 USD
2015-02-06 price GLD                                114.37 USD
2015-02-13 price VBMPX                              149.22 USD
2015-02-13 price RGAGX                              146.97 USD
2015-02-13 price ITOT                               245.92 USD
2015-02-13 price VEA                                211.31 USD
2015-02-13 price VHT                                209.10 USD
2015-02-13 price GLD                                113.81 USD
2015-02-20 price VBMPX                              150.44 USD
2015-02-20 price RGAGX                              145.80 USD
2015-02-20 price ITOT                               249.57 USD
2015-02-20 price VEA                                212.20 USD
2015-02-20 price VHT                                209.71 USD
2015-02-20 price GLD                                115.52 USD
2015-02-27 price VBMPX                              151.29 USD
2015-02-27 price RGAGX                              144.02 USD
2015-02-27 price ITOT                               248.89 USD
2015-02-27 price VEA                                211.08 USD
2015-02-27 price VHT                                208.99 USD
2015-02-27 price GLD                                115.67 USD
2015-03-06 price VBMPX                              151.30 USD
2015-03-06 price RGAGX                              141.64 USD
2015-03-06 price ITOT                               245.14 USD
2015-03-06 price VEA                                209.80 USD
2015-03-06 price VHT                                210.84 USD
2015-03-06 price GLD                                116.17 USD
2015-03-13 price VBMPX                              152.10 USD
2015-03-13 price RGAGX                              141.55 USD
2015-03-13 price ITOT                               249.67 USD
2015-03-13 price VEA                                211.44 USD
2015-03-13 price VHT                                209.70 USD
2015-03-13 price GLD                                114.91 USD
2015-03-20 price VBMPX                              151.38 USD
2015-03-20 price RGAGX                              140.51 USD
2015-03-20 price ITOT                               247.21 USD
2015-03-20 price VEA                                211.05 USD
2015-03-20 price VHT                                210.60 USD
2015-03-20 price GLD                                114.33 USD
2015-03-27 price VBMPX                              154.14 USD
2015-03-27 price RGAGX                              140.29 USD
2015-03-27 price ITOT                               244.40 USD
2015-03-27 price VEA                                213.73 USD
2015-03-27 price VHT                                209.84 USD
2015-03-27 price GLD                                114.09 USD
2015-04-03 price VBMPX                              154.48 USD
2015-04-03 price RGAGX                              140.22 USD
2015-04-03 price ITOT                               244.10 USD
2015-04-03 price VEA                                213.13 USD
2015-04-03 price VHT                                210.25 USD
2015-04-03 price GLD                                115.04 USD
2015-04-10 price VBMPX                              154.02 USD
2015-04-10 price RGAGX                              143.17 USD
2015-04-10 price ITOT                               246.04 USD
2015-04-10 price VEA                                215.20 USD
2015-04-10 price VHT                                212.05 USD
2015-04-10 price GLD                                117.13 USD
2015-04-17 price VBMPX                              154.46 USD
2015-04-17 price RGAGX                              143.41 USD
2015-04-17 price ITOT                               241.49 USD
2015-04-17 price VEA                                214.95 USD
2015-04-17 price VHT                                214.69 USD
2015-04-17 price GLD                                116.15 USD
2015-04-24 price VBMPX                              153.97 USD
2015-04-24 price RGAGX                              144.93 USD
2015-04-24 price ITOT                               239.36 USD
2015-04-24 price VEA                                215.46 USD
2015-04-24 price VHT                                213.72 USD
2015-04-24 price GLD                                120.20 USD
2015-05-01 price VBMPX                              153.74 USD
2015-05-01 price RGAGX                              146.72 USD
2015-05-01 price ITOT                               236.41 USD
2015-05-01 price VEA                                217.04 USD
2015-05-01 price VHT                                213.64 USD
2015-05-01 price GLD                                122.63 USD
2015-05-08 price VBMPX                              153.82 USD
2015-05-08 price RGAGX                              146.43 USD
2015-05-08 price ITOT                               238.35 USD
2015-05-08 price VEA                                215.57 USD
2015-05-08 price VHT                                213.98 USD
2015-05-08 price GLD                                120.32 USD
2015-05-15 price VBMPX                              153.14 USD
2015-05-15 price RGAGX                              147.37 USD
2015-05-15 price ITOT                               239.72 USD
2015-05-15 price VEA                                215.74 USD
2015-05-15 price VHT                                214.74 USD
2015-05-15 price GLD                                121.52 USD
2015-05-22 price VBMPX                              152.29 USD
2015-05-22 price RGAGX                              148.82 USD
2015-05-22 price ITOT                               240.00 USD
2015-05-22 price VEA                                216.73 USD
2015-05-22 price VHT                                217.66 USD
2015-05-22 price GLD                                121.30 USD
2015-05-29 price VBMPX                              153.35 USD
2015-05-29 price RGAGX                              148.83 USD
2015-05-29 price ITOT                               237.95 USD
2015-05-29 price VEA                                216.19 USD
2015-05-29 price VHT                                219.12 USD
2015-05-29 price GLD                                120.97 USD
2015-06-05 price VBMPX                              153.03 USD
2015-06-05 price RGAGX                              148.16 USD
2015-06-05 price ITOT                               241.89 USD
2015-06-05 price VEA                                216.96 USD
2015-06-05 price VHT                                219.05 USD
2015-06-05 price GLD                                121.24 USD
2015-06-12 price VBMPX                              153.10 USD
2015-06-12 price RGAGX                              144.70 USD
2015-06-12 price ITOT                               243.15 USD
2015-06-12 price VEA                                217.92 USD
2015-06-12 price VHT                                219.45 USD
2015-06-12 price GLD                                121.85 USD
2015-06-19 price VBMPX                              153.92 USD
2015-06-19 price RGAGX                              143.65 USD
2015-06-19 price ITOT                               244.54 USD
2015-06-19 price VEA                                218.87 USD
2015-06-19 price VHT                                219.66 USD
2015-06-19 price GLD                                120.36 USD
2015-06-26 price VBMPX                              153.12 USD
2015-06-26 price RGAGX                              141.44 USD
2015-06-26 price ITOT                               243.42 USD
2015-06-26 price VEA                                218.87 USD
2015-06-26 price VHT                                220.03 USD
2015-06-26 price GLD                                120.32 USD
2015-07-03 price VBMPX                              153.87 USD
2015-07-03 price RGAGX                              141.68 USD
2015-07-03 price ITOT                               243.23 USD
2015-07-03 price VEA                                219.64 USD
2015-07-03 price VHT                                218.59 USD
2015-07-03 price GLD                                119.94 USD
2015-07-10 price VBMPX                              155.60 USD
2015-07-10 price RGAGX                              139.91 USD
2015-07-10 price ITOT                               246.51 USD
2015-07-10 price VEA                                220.55 USD
2015-07-10 price VHT                                217.33 USD
2015-07-10 price GLD                                119.51 USD
2015-07-17 price VBMPX                              153.14 USD
2015-07-17 price RGAGX                              141.76 USD
2015-07-17 price ITOT                               246.78 USD
2015-07-17 price VEA                                221.81 USD
2015-07-17 price VHT                                215.63 USD
2015-07-17 price GLD                                119.41 USD
2015-07-24 price VBMPX                              154.41 USD
2015-07-24 price RGAGX                              140.90 USD
2015-07-24 price ITOT                               242.91 USD
2015-07-24 price VEA                                223.12 USD
2015-07-24 price VHT                                216.26 USD
2015-07-24 price GLD                                120.72 USD
2015-07-31 price VBMPX                              154.44 USD
2015-07-31 price RGAGX                              140.61 USD
2015-07-31 price ITOT                               243.82 USD
2015-07-31 price VEA                                224.30 USD
2015-07-31 price VHT                                215.89 USD
2015-07-31 price GLD                                117.52 USD
2015-08-07 price VBMPX                              154.45 USD
2015-08-07 price RGAGX                              141.68 USD
2015-08-07 price ITOT                               240.87 USD
2015-08-07 price VEA                                223.23 USD
2015-08-07 price VHT                                218.99 USD
2015-08-07 price GLD                                121.02 USD
2015-08-14 price VBMPX                              153.09 USD
2015-08-14 price RGAGX                              142.91 USD
2015-08-14 price ITOT                               241.85 USD
2015-08-14 price VEA                                224.31 USD
2015-08-14 price VHT                                220.38 USD
2015-08-14 price GLD                                120.07 USD
2015-08-21 price VBMPX                              152.83 USD
2015-08-21 price RGAGX                              141.45 USD
2015-08-21 price ITOT                               238.15 USD
2015-08-21 price VEA                                226.36 USD
2015-08-21 price VHT                                221.31 USD
2015-08-21 price GLD                                118.91 USD
2015-08-28 price VBMPX                              153.71 USD
2015-08-28 price RGAGX                              140.44 USD
2015-08-28 price ITOT                               239.01 USD
2015-08-28 price VEA                                227.20 USD
2015-08-28 price VHT                                222.51 USD
2015-08-28 price GLD                                118.65 USD
2015-09-04 price VBMPX                              155.09 USD
2015-09-04 price RGAGX                              139.89 USD
2015-09-04 price ITOT                               244.58 USD
2015-09-04 price VEA                                227.99 USD
2015-09-04 price VHT                                222.26 USD
2015-09-04 price GLD                                118.72 USD
2015-09-11 price VBMPX                              154.29 USD
2015-09-11 price RGAGX                              140.12 USD
2015-09-11 price ITOT                               244.88 USD
2015-09-11 price VEA                                227.92 USD
2015-09-11 price VHT                                221.31 USD
2015-09-11 price GLD                                118.89 USD
2015-09-18 price VBMPX                              153.94 USD
2015-09-18 price RGAGX                              140.81 USD
2015-09-18 price ITOT                               242.34 USD
2015-09-18 price VEA                                229.63 USD
2015-09-18 price VHT                                220.06 USD
2015-09-18 price GLD                                118.82 USD
2015-09-25 price VBMPX                              155.67 USD
2015-09-25 price RGAGX                              141.73 USD
2015-09-25 price ITOT                               238.37 USD
2015-09-25 price VEA                                229.47 USD
2015-09-25 price VHT                                220.25 USD
2015-09-25 price GLD                                117.22 USD
2015-10-02 price VBMPX                              156.10 USD
2015-10-02 price RGAGX                              141.74 USD
2015-10-02 price ITOT                               241.85 USD
2015-10-02 price VEA                                230.85 USD
2015-10-02 price VHT                                218.59 USD
2015-10-02 price GLD                                121.38 USD
2015-10-09 price VBMPX                              156.60 USD
2015-10-09 price RGAGX                              139.65 USD
2015-10-09 price ITOT                               248.96 USD
2015-10-09 price VEA                                231.76 USD
2015-10-09 price VHT                                220.90 USD
2015-10-09 price GLD                                120.65 USD
2015-10-16 price VBMPX                              155.83 USD
2015-10-16 price RGAGX                              140.41 USD
2015-10-16 price ITOT                               251.85 USD
2015-10-16 price VEA                                230.00 USD
2015-10-16 price VHT                                219.24 USD
2015-10-16 price GLD                                119.57 USD
2015-10-23 price VBMPX                              155.77 USD
2015-10-23 price RGAGX                              142.65 USD
2015-10-23 price ITOT                               253.99 USD
2015-10-23 price VEA                                231.37 USD
2015-10-23 price VHT                                221.91 USD
2015-10-23 price GLD                                121.32 USD
2015-10-30 price VBMPX                              156.96 USD
2015-10-30 price RGAGX                              142.00 USD
2015-10-30 price ITOT                               252.08 USD
2015-10-30 price VEA                                231.39 USD
2015-10-30 price VHT                                224.17 USD
2015-10-30 price GLD                                123.39 USD
2015-11-06 price VBMPX                              157.59 USD
2015-11-06 price RGAGX                              142.35 USD
2015-11-06 price ITOT                               255.72 USD
2015-11-06 price VEA                                234.50 USD
2015-11-06 price VHT                                225.80 USD
2015-11-06 price GLD                                124.51 USD
2015-11-13 price VBMPX                              158.47 USD
2015-11-13 price RGAGX                              143.62 USD
2015-11-13 price ITOT                               251.70 USD
2015-11-13 price VEA                                233.15 USD
2015-11-13 price VHT                                224.37 USD
2015-11-13 price GLD                                124.63 USD
2015-11-20 price VBMPX                              159.51 USD
2015-11-20 price RGAGX                              145.31 USD
2015-11-20 price ITOT                               252.06 USD
2015-11-20 price VEA                                233.91 USD
2015-11-20 price VHT                                225.69 USD
2015-11-20 price GLD                                125.17 USD
>>>>>>> f74da437



* Cash<|MERGE_RESOLUTION|>--- conflicted
+++ resolved
@@ -18,13 +18,7 @@
   name: "US Dollar"
 
 1900-01-01 commodity VMMXX
-<<<<<<< HEAD
-  export: "MONEY"
-  quote: USD
-  ticker: "yahoo/MUTF:VMMXX"
-=======
   export: "MUTF:VMMXX (MONEY:USD)"
->>>>>>> f74da437
 
 1980-05-12 commodity VACHR
   export: "IGNORE"
@@ -37,56 +31,26 @@
 1995-09-18 commodity VBMPX
   export: "MUTF:VBMPX"
   name: "Vanguard Total Bond Market Index Fund Institutional Plus Shares"
-<<<<<<< HEAD
-  quote: USD
-  ticker: "yahoo/MUTF:VBMPX"
-=======
->>>>>>> f74da437
 
 2004-01-20 commodity ITOT
   export: "NYSEARCA:ITOT"
   name: "iShares Core S&P Total U.S. Stock Market ETF"
-<<<<<<< HEAD
-  quote: USD
-  ticker: "yahoo/NYSEARCA:ITOT"
-=======
->>>>>>> f74da437
 
 2004-01-26 commodity VHT
   export: "NYSEARCA:VHT"
   name: "Vanguard Health Care ETF"
-<<<<<<< HEAD
-  quote: USD
-  ticker: "yahoo/NYSEARCA:VHT"
-=======
->>>>>>> f74da437
 
 2004-11-01 commodity GLD
   export: "NYSEARCA:GLD"
   name: "SPDR Gold Trust (ETF)"
-<<<<<<< HEAD
-  quote: USD
-  ticker: "yahoo/NYSEARCA:GLD"
-=======
->>>>>>> f74da437
 
 2007-07-20 commodity VEA
   export: "NYSEARCA:VEA"
   name: "Vanguard FTSE Developed Markets ETF"
-<<<<<<< HEAD
-  quote: USD
-  ticker: "yahoo/NYSEARCA:VEA"
-
-2009-05-01 commodity RGAGX
-  name: "American Funds The Growth Fund of America® Class R-6"
-  quote: USD
-  ticker: "yahoo/MUTF:RGAGX"
-=======
 
 2009-05-01 commodity RGAGX
   export: "MUTF:RGAGX"
   name: "American Funds The Growth Fund of America Class R-6"
->>>>>>> f74da437
 
 
 
@@ -3177,50 +3141,6 @@
 2013-01-01 open Income:US:ETrade:Gains                      USD
 2013-01-01 open Income:US:ETrade:Dividends                  USD
 
-<<<<<<< HEAD
-2013-09-18 * "Dividends on portfolio"
-  Assets:US:ETrade:Cash                                 0 USD
-
-2013-09-22 * "Buy shares of ITOT"
-  Assets:US:ETrade:Cash                          -1011.60 USD
-  Assets:US:ETrade:ITOT                                 5 ITOT {200.53 USD}
-  Expenses:Financial:Commissions                     8.95 USD
-
-2013-09-22 * "Buy shares of VHT"
-  Assets:US:ETrade:Cash                          -1193.54 USD
-  Assets:US:ETrade:VHT                                 11 VHT {107.69 USD}
-  Expenses:Financial:Commissions                     8.95 USD
-
-2013-09-22 * "Buy shares of GLD"
-  Assets:US:ETrade:Cash                          -1143.27 USD
-  Assets:US:ETrade:GLD                                 11 GLD {103.12 USD}
-  Expenses:Financial:Commissions                     8.95 USD
-
-2013-09-22 * "Buy shares of VEA"
-  Assets:US:ETrade:Cash                          -1198.21 USD
-  Assets:US:ETrade:VEA                                  9 VEA {132.14 USD}
-  Expenses:Financial:Commissions                     8.95 USD
-
-2013-11-09 * "Buy shares of VEA"
-  Assets:US:ETrade:Cash                          -1072.79 USD
-  Assets:US:ETrade:VEA                                  8 VEA {132.98 USD}
-  Expenses:Financial:Commissions                     8.95 USD
-
-2013-11-09 * "Buy shares of GLD"
-  Assets:US:ETrade:Cash                          -1098.85 USD
-  Assets:US:ETrade:GLD                                 10 GLD {108.99 USD}
-  Expenses:Financial:Commissions                     8.95 USD
-
-2013-11-09 * "Buy shares of ITOT"
-  Assets:US:ETrade:Cash                          -1035.30 USD
-  Assets:US:ETrade:ITOT                                 5 ITOT {205.27 USD}
-  Expenses:Financial:Commissions                     8.95 USD
-
-2013-11-09 * "Buy shares of VHT"
-  Assets:US:ETrade:Cash                          -1065.15 USD
-  Assets:US:ETrade:VHT                                 10 VHT {105.62 USD}
-  Expenses:Financial:Commissions                     8.95 USD
-=======
 2013-08-20 * "Buy shares of VHT"
   Assets:US:ETrade:Cash                           -2906.39 USD
   Assets:US:ETrade:VHT                                  16 VHT {181.09 USD}
@@ -3251,195 +3171,11 @@
   Assets:US:ETrade:Cash                            -560.11 USD
   Assets:US:ETrade:VHT                                   3 VHT {183.72 USD}
   Expenses:Financial:Commissions                      8.95 USD
->>>>>>> f74da437
 
 2013-09-18 * "Dividends on portfolio"
   Assets:US:ETrade:Cash                              21.09 USD
   Income:US:ETrade:Dividends                        -21.09 USD
 
-<<<<<<< HEAD
-2014-01-07 * "Sell shares of ITOT"
-  Assets:US:ETrade:ITOT                                -5 ITOT {200.53 USD} @ 214.53 USD
-  Assets:US:ETrade:Cash                           1063.70 USD
-  Expenses:Financial:Commissions                     8.95 USD
-  Income:US:ETrade:Gains                           -70.00 USD
-
-2014-01-10 * "Buy shares of GLD"
-  Assets:US:ETrade:Cash                           -532.45 USD
-  Assets:US:ETrade:GLD                                  5 GLD {104.70 USD}
-  Expenses:Financial:Commissions                     8.95 USD
-
-2014-01-10 * "Buy shares of VHT"
-  Assets:US:ETrade:Cash                           -534.25 USD
-  Assets:US:ETrade:VHT                                  5 VHT {105.06 USD}
-  Expenses:Financial:Commissions                     8.95 USD
-
-2014-03-18 * "Dividends on portfolio"
-  Assets:US:ETrade:Cash                             39.18 USD
-  Income:US:ETrade:Dividends                       -39.18 USD
-
-2014-04-17 * "Sell shares of GLD"
-  Assets:US:ETrade:GLD                                -10 GLD {108.99 USD} @ 101.44 USD
-  Assets:US:ETrade:Cash                           1005.45 USD
-  Expenses:Financial:Commissions                     8.95 USD
-  Income:US:ETrade:Gains                            75.50 USD
-
-2014-05-02 * "Buy shares of VEA"
-  Assets:US:ETrade:Cash                           -151.72 USD
-  Assets:US:ETrade:VEA                                  1 VEA {142.77 USD}
-  Expenses:Financial:Commissions                     8.95 USD
-
-2014-05-02 * "Buy shares of VHT"
-  Assets:US:ETrade:Cash                           -118.06 USD
-  Assets:US:ETrade:VHT                                  1 VHT {109.11 USD}
-  Expenses:Financial:Commissions                     8.95 USD
-
-2014-05-02 * "Buy shares of GLD"
-  Assets:US:ETrade:Cash                           -203.23 USD
-  Assets:US:ETrade:GLD                                  2 GLD {97.14 USD}
-  Expenses:Financial:Commissions                     8.95 USD
-
-2014-06-18 * "Dividends on portfolio"
-  Assets:US:ETrade:Cash                             40.97 USD
-  Income:US:ETrade:Dividends                       -40.97 USD
-
-2014-07-19 * "Buy shares of ITOT"
-  Assets:US:ETrade:Cash                          -1770.78 USD
-  Assets:US:ETrade:ITOT                                 7 ITOT {251.69 USD}
-  Expenses:Financial:Commissions                     8.95 USD
-
-2014-07-19 * "Buy shares of VHT"
-  Assets:US:ETrade:Cash                          -1798.54 USD
-  Assets:US:ETrade:VHT                                 17 VHT {105.27 USD}
-  Expenses:Financial:Commissions                     8.95 USD
-
-2014-07-27 * "Sell shares of ITOT"
-  Assets:US:ETrade:ITOT                                -5 ITOT {205.27 USD} @ 252.17 USD
-  Assets:US:ETrade:Cash                           1251.90 USD
-  Expenses:Financial:Commissions                     8.95 USD
-  Income:US:ETrade:Gains                          -234.50 USD
-
-2014-07-28 * "Buy shares of VEA"
-  Assets:US:ETrade:Cash                           -464.35 USD
-  Assets:US:ETrade:VEA                                  3 VEA {151.80 USD}
-  Expenses:Financial:Commissions                     8.95 USD
-
-2014-07-28 * "Buy shares of VHT"
-  Assets:US:ETrade:Cash                           -548.65 USD
-  Assets:US:ETrade:VHT                                  5 VHT {107.94 USD}
-  Expenses:Financial:Commissions                     8.95 USD
-
-2014-08-01 * "Sell shares of VEA"
-  Assets:US:ETrade:VEA                                 -9 VEA {132.14 USD} @ 151.94 USD
-  Assets:US:ETrade:Cash                           1358.51 USD
-  Expenses:Financial:Commissions                     8.95 USD
-  Income:US:ETrade:Gains                          -178.20 USD
-
-2014-08-22 * "Buy shares of GLD"
-  Assets:US:ETrade:Cash                           -491.95 USD
-  Assets:US:ETrade:GLD                                  5 GLD {96.60 USD}
-  Expenses:Financial:Commissions                     8.95 USD
-
-2014-08-22 * "Buy shares of ITOT"
-  Assets:US:ETrade:Cash                           -502.81 USD
-  Assets:US:ETrade:ITOT                                 2 ITOT {246.93 USD}
-  Expenses:Financial:Commissions                     8.95 USD
-
-2014-08-22 * "Buy shares of VEA"
-  Assets:US:ETrade:Cash                           -477.10 USD
-  Assets:US:ETrade:VEA                                  3 VEA {156.05 USD}
-  Expenses:Financial:Commissions                     8.95 USD
-
-2014-09-03 * "Sell shares of VEA"
-  Assets:US:ETrade:VEA                                 -8 VEA {132.98 USD} @ 155.99 USD
-  Assets:US:ETrade:Cash                           1238.97 USD
-  Expenses:Financial:Commissions                     8.95 USD
-  Income:US:ETrade:Gains                          -184.08 USD
-
-2014-09-05 * "Buy shares of VEA"
-  Assets:US:ETrade:Cash                           -163.67 USD
-  Assets:US:ETrade:VEA                                  1 VEA {154.72 USD}
-  Expenses:Financial:Commissions                     8.95 USD
-
-2014-09-05 * "Buy shares of VHT"
-  Assets:US:ETrade:Cash                           -224.61 USD
-  Assets:US:ETrade:VHT                                  2 VHT {107.83 USD}
-  Expenses:Financial:Commissions                     8.95 USD
-
-2014-09-05 * "Buy shares of GLD"
-  Assets:US:ETrade:Cash                           -295.00 USD
-  Assets:US:ETrade:GLD                                  3 GLD {95.35 USD}
-  Expenses:Financial:Commissions                     8.95 USD
-
-2014-09-05 * "Buy shares of ITOT"
-  Assets:US:ETrade:Cash                           -250.59 USD
-  Assets:US:ETrade:ITOT                                 1 ITOT {241.64 USD}
-  Expenses:Financial:Commissions                     8.95 USD
-
-2014-09-18 * "Dividends on portfolio"
-  Assets:US:ETrade:Cash                             68.53 USD
-  Income:US:ETrade:Dividends                       -68.53 USD
-
-2014-09-20 * "Sell shares of VHT"
-  Assets:US:ETrade:VHT                                -17 VHT {105.27 USD} @ 111.69 USD
-  Assets:US:ETrade:Cash                           1889.78 USD
-  Expenses:Financial:Commissions                     8.95 USD
-  Income:US:ETrade:Gains                          -109.14 USD
-
-2014-10-01 * "Buy shares of VHT"
-  Assets:US:ETrade:Cash                          -1537.33 USD
-  Assets:US:ETrade:VHT                                 14 VHT {109.17 USD}
-  Expenses:Financial:Commissions                     8.95 USD
-
-2014-10-01 * "Buy shares of GLD"
-  Assets:US:ETrade:Cash                          -1542.23 USD
-  Assets:US:ETrade:GLD                                 16 GLD {95.83 USD}
-  Expenses:Financial:Commissions                     8.95 USD
-
-2014-10-01 * "Buy shares of ITOT"
-  Assets:US:ETrade:Cash                          -1554.85 USD
-  Assets:US:ETrade:ITOT                                 6 ITOT {257.65 USD}
-  Expenses:Financial:Commissions                     8.95 USD
-
-2014-10-01 * "Buy shares of VEA"
-  Assets:US:ETrade:Cash                          -1563.65 USD
-  Assets:US:ETrade:VEA                                 10 VEA {155.47 USD}
-  Expenses:Financial:Commissions                     8.95 USD
-
-2014-12-17 * "Dividends on portfolio"
-  Assets:US:ETrade:Cash                             93.18 USD
-  Income:US:ETrade:Dividends                       -93.18 USD
-
-2014-12-27 * "Buy shares of GLD"
-  Assets:US:ETrade:Cash                          -2424.45 USD
-  Assets:US:ETrade:GLD                                 25 GLD {96.62 USD}
-  Expenses:Financial:Commissions                     8.95 USD
-
-2014-12-27 * "Buy shares of ITOT"
-  Assets:US:ETrade:Cash                          -2363.91 USD
-  Assets:US:ETrade:ITOT                                 8 ITOT {294.37 USD}
-  Expenses:Financial:Commissions                     8.95 USD
-
-2014-12-27 * "Buy shares of VEA"
-  Assets:US:ETrade:Cash                          -2417.35 USD
-  Assets:US:ETrade:VEA                                 15 VEA {160.56 USD}
-  Expenses:Financial:Commissions                     8.95 USD
-
-2015-02-15 * "Buy shares of GLD"
-  Assets:US:ETrade:Cash                          -1433.03 USD
-  Assets:US:ETrade:GLD                                 14 GLD {101.72 USD}
-  Expenses:Financial:Commissions                     8.95 USD
-
-2015-02-15 * "Buy shares of ITOT"
-  Assets:US:ETrade:Cash                          -1396.55 USD
-  Assets:US:ETrade:ITOT                                 5 ITOT {277.52 USD}
-  Expenses:Financial:Commissions                     8.95 USD
-
-2015-02-15 * "Buy shares of VEA"
-  Assets:US:ETrade:Cash                          -1431.94 USD
-  Assets:US:ETrade:VEA                                  9 VEA {158.11 USD}
-  Expenses:Financial:Commissions                     8.95 USD
-=======
 2013-11-11 * "Buy shares of VHT"
   Assets:US:ETrade:Cash                           -2236.87 USD
   Assets:US:ETrade:VHT                                  12 VHT {185.66 USD}
@@ -3664,7 +3400,6 @@
   Assets:US:ETrade:Cash                           -4268.18 USD
   Assets:US:ETrade:VHT                                  19 VHT {224.17 USD}
   Expenses:Financial:Commissions                      8.95 USD
->>>>>>> f74da437
 
 
 
@@ -3680,22 +3415,6 @@
   Income:US:Hoogle:Match401k                       -600.00 USD
 
 2013-01-07 * "Investing 40% of cash in VBMPX"
-<<<<<<< HEAD
-  Assets:US:Vanguard:VBMPX                          3.281 VBMPX {146.28 USD}
-  Assets:US:Vanguard:Cash                         -479.94 USD
-
-2013-01-07 * "Investing 60% of cash in RGAGX"
-  Assets:US:Vanguard:RGAGX                          9.912 RGAGX {72.64 USD}
-  Assets:US:Vanguard:Cash                         -720.01 USD
-
-2013-01-07 * "Investing 40% of cash in VBMPX"
-  Assets:US:Vanguard:VBMPX                          1.641 VBMPX {146.28 USD}
-  Assets:US:Vanguard:Cash                         -240.05 USD
-
-2013-01-07 * "Investing 60% of cash in RGAGX"
-  Assets:US:Vanguard:RGAGX                          4.956 RGAGX {72.64 USD}
-  Assets:US:Vanguard:Cash                         -360.00 USD
-=======
   Assets:US:Vanguard:VBMPX                           3.512 VBMPX {136.66 USD}
   Assets:US:Vanguard:Cash                          -479.95 USD
 
@@ -3710,29 +3429,12 @@
 2013-01-07 * "Investing 60% of cash in RGAGX"
   Assets:US:Vanguard:RGAGX                           2.175 RGAGX {165.58 USD}
   Assets:US:Vanguard:Cash                          -360.14 USD
->>>>>>> f74da437
 
 2013-01-18 * "Employer match for contribution"
   Assets:US:Vanguard:Cash                           600.00 USD
   Income:US:Hoogle:Match401k                       -600.00 USD
 
 2013-01-21 * "Investing 40% of cash in VBMPX"
-<<<<<<< HEAD
-  Assets:US:Vanguard:VBMPX                          3.382 VBMPX {141.92 USD}
-  Assets:US:Vanguard:Cash                         -479.97 USD
-
-2013-01-21 * "Investing 60% of cash in RGAGX"
-  Assets:US:Vanguard:RGAGX                          9.970 RGAGX {72.22 USD}
-  Assets:US:Vanguard:Cash                         -720.03 USD
-
-2013-01-21 * "Investing 40% of cash in VBMPX"
-  Assets:US:Vanguard:VBMPX                          1.691 VBMPX {141.92 USD}
-  Assets:US:Vanguard:Cash                         -239.99 USD
-
-2013-01-21 * "Investing 60% of cash in RGAGX"
-  Assets:US:Vanguard:RGAGX                          4.985 RGAGX {72.22 USD}
-  Assets:US:Vanguard:Cash                         -360.02 USD
-=======
   Assets:US:Vanguard:VBMPX                           3.490 VBMPX {137.53 USD}
   Assets:US:Vanguard:Cash                          -479.98 USD
 
@@ -3747,29 +3449,12 @@
 2013-01-21 * "Investing 60% of cash in RGAGX"
   Assets:US:Vanguard:RGAGX                           2.171 RGAGX {165.77 USD}
   Assets:US:Vanguard:Cash                          -359.89 USD
->>>>>>> f74da437
 
 2013-02-01 * "Employer match for contribution"
   Assets:US:Vanguard:Cash                           600.00 USD
   Income:US:Hoogle:Match401k                       -600.00 USD
 
 2013-02-04 * "Investing 40% of cash in VBMPX"
-<<<<<<< HEAD
-  Assets:US:Vanguard:VBMPX                          3.389 VBMPX {141.65 USD}
-  Assets:US:Vanguard:Cash                         -480.05 USD
-
-2013-02-04 * "Investing 60% of cash in RGAGX"
-  Assets:US:Vanguard:RGAGX                          9.853 RGAGX {73.07 USD}
-  Assets:US:Vanguard:Cash                         -719.96 USD
-
-2013-02-04 * "Investing 40% of cash in VBMPX"
-  Assets:US:Vanguard:VBMPX                          1.694 VBMPX {141.65 USD}
-  Assets:US:Vanguard:Cash                         -239.96 USD
-
-2013-02-04 * "Investing 60% of cash in RGAGX"
-  Assets:US:Vanguard:RGAGX                          4.927 RGAGX {73.07 USD}
-  Assets:US:Vanguard:Cash                         -360.02 USD
-=======
   Assets:US:Vanguard:VBMPX                           3.526 VBMPX {136.13 USD}
   Assets:US:Vanguard:Cash                          -479.99 USD
 
@@ -3784,29 +3469,12 @@
 2013-02-04 * "Investing 60% of cash in RGAGX"
   Assets:US:Vanguard:RGAGX                           2.196 RGAGX {163.96 USD}
   Assets:US:Vanguard:Cash                          -360.06 USD
->>>>>>> f74da437
 
 2013-02-15 * "Employer match for contribution"
   Assets:US:Vanguard:Cash                           600.00 USD
   Income:US:Hoogle:Match401k                       -600.00 USD
 
 2013-02-18 * "Investing 40% of cash in VBMPX"
-<<<<<<< HEAD
-  Assets:US:Vanguard:VBMPX                          3.396 VBMPX {141.34 USD}
-  Assets:US:Vanguard:Cash                         -479.99 USD
-
-2013-02-18 * "Investing 60% of cash in RGAGX"
-  Assets:US:Vanguard:RGAGX                          9.722 RGAGX {74.06 USD}
-  Assets:US:Vanguard:Cash                         -720.01 USD
-
-2013-02-18 * "Investing 40% of cash in VBMPX"
-  Assets:US:Vanguard:VBMPX                          1.698 VBMPX {141.34 USD}
-  Assets:US:Vanguard:Cash                         -240.00 USD
-
-2013-02-18 * "Investing 60% of cash in RGAGX"
-  Assets:US:Vanguard:RGAGX                          4.861 RGAGX {74.06 USD}
-  Assets:US:Vanguard:Cash                         -360.01 USD
-=======
   Assets:US:Vanguard:VBMPX                           3.517 VBMPX {136.47 USD}
   Assets:US:Vanguard:Cash                          -479.96 USD
 
@@ -3821,29 +3489,12 @@
 2013-02-18 * "Investing 60% of cash in RGAGX"
   Assets:US:Vanguard:RGAGX                           2.244 RGAGX {160.43 USD}
   Assets:US:Vanguard:Cash                          -360.00 USD
->>>>>>> f74da437
 
 2013-03-01 * "Employer match for contribution"
   Assets:US:Vanguard:Cash                           600.00 USD
   Income:US:Hoogle:Match401k                       -600.00 USD
 
 2013-03-04 * "Investing 40% of cash in VBMPX"
-<<<<<<< HEAD
-  Assets:US:Vanguard:VBMPX                          3.388 VBMPX {141.69 USD}
-  Assets:US:Vanguard:Cash                         -480.05 USD
-
-2013-03-04 * "Investing 60% of cash in RGAGX"
-  Assets:US:Vanguard:RGAGX                          9.609 RGAGX {74.93 USD}
-  Assets:US:Vanguard:Cash                         -720.00 USD
-
-2013-03-04 * "Investing 40% of cash in VBMPX"
-  Assets:US:Vanguard:VBMPX                          1.694 VBMPX {141.69 USD}
-  Assets:US:Vanguard:Cash                         -240.02 USD
-
-2013-03-04 * "Investing 60% of cash in RGAGX"
-  Assets:US:Vanguard:RGAGX                          4.804 RGAGX {74.93 USD}
-  Assets:US:Vanguard:Cash                         -359.96 USD
-=======
   Assets:US:Vanguard:VBMPX                           3.533 VBMPX {135.87 USD}
   Assets:US:Vanguard:Cash                          -480.03 USD
 
@@ -3858,29 +3509,12 @@
 2013-03-04 * "Investing 60% of cash in RGAGX"
   Assets:US:Vanguard:RGAGX                           2.278 RGAGX {158.06 USD}
   Assets:US:Vanguard:Cash                          -360.06 USD
->>>>>>> f74da437
 
 2013-03-15 * "Employer match for contribution"
   Assets:US:Vanguard:Cash                           600.00 USD
   Income:US:Hoogle:Match401k                       -600.00 USD
 
 2013-03-18 * "Investing 40% of cash in VBMPX"
-<<<<<<< HEAD
-  Assets:US:Vanguard:VBMPX                          3.366 VBMPX {142.60 USD}
-  Assets:US:Vanguard:Cash                         -479.99 USD
-
-2013-03-18 * "Investing 60% of cash in RGAGX"
-  Assets:US:Vanguard:RGAGX                          9.476 RGAGX {75.98 USD}
-  Assets:US:Vanguard:Cash                         -719.99 USD
-
-2013-03-18 * "Investing 40% of cash in VBMPX"
-  Assets:US:Vanguard:VBMPX                          1.683 VBMPX {142.60 USD}
-  Assets:US:Vanguard:Cash                         -240.00 USD
-
-2013-03-18 * "Investing 60% of cash in RGAGX"
-  Assets:US:Vanguard:RGAGX                          4.738 RGAGX {75.98 USD}
-  Assets:US:Vanguard:Cash                         -359.99 USD
-=======
   Assets:US:Vanguard:VBMPX                           3.523 VBMPX {136.26 USD}
   Assets:US:Vanguard:Cash                          -480.04 USD
 
@@ -3895,29 +3529,12 @@
 2013-03-18 * "Investing 60% of cash in RGAGX"
   Assets:US:Vanguard:RGAGX                           2.245 RGAGX {160.33 USD}
   Assets:US:Vanguard:Cash                          -359.94 USD
->>>>>>> f74da437
 
 2013-03-29 * "Employer match for contribution"
   Assets:US:Vanguard:Cash                           600.00 USD
   Income:US:Hoogle:Match401k                       -600.00 USD
 
 2013-04-01 * "Investing 40% of cash in VBMPX"
-<<<<<<< HEAD
-  Assets:US:Vanguard:VBMPX                          3.353 VBMPX {143.17 USD}
-  Assets:US:Vanguard:Cash                         -480.05 USD
-
-2013-04-01 * "Investing 60% of cash in RGAGX"
-  Assets:US:Vanguard:RGAGX                          9.472 RGAGX {76.01 USD}
-  Assets:US:Vanguard:Cash                         -719.97 USD
-
-2013-04-01 * "Investing 40% of cash in VBMPX"
-  Assets:US:Vanguard:VBMPX                          1.676 VBMPX {143.17 USD}
-  Assets:US:Vanguard:Cash                         -239.95 USD
-
-2013-04-01 * "Investing 60% of cash in RGAGX"
-  Assets:US:Vanguard:RGAGX                          4.736 RGAGX {76.01 USD}
-  Assets:US:Vanguard:Cash                         -359.98 USD
-=======
   Assets:US:Vanguard:VBMPX                           3.532 VBMPX {135.91 USD}
   Assets:US:Vanguard:Cash                          -480.03 USD
 
@@ -3932,29 +3549,12 @@
 2013-04-01 * "Investing 60% of cash in RGAGX"
   Assets:US:Vanguard:RGAGX                           2.244 RGAGX {160.41 USD}
   Assets:US:Vanguard:Cash                          -359.96 USD
->>>>>>> f74da437
 
 2013-04-12 * "Employer match for contribution"
   Assets:US:Vanguard:Cash                           600.00 USD
   Income:US:Hoogle:Match401k                       -600.00 USD
 
 2013-04-15 * "Investing 40% of cash in VBMPX"
-<<<<<<< HEAD
-  Assets:US:Vanguard:VBMPX                          3.361 VBMPX {142.83 USD}
-  Assets:US:Vanguard:Cash                         -480.05 USD
-
-2013-04-15 * "Investing 60% of cash in RGAGX"
-  Assets:US:Vanguard:RGAGX                          9.426 RGAGX {76.39 USD}
-  Assets:US:Vanguard:Cash                         -720.05 USD
-
-2013-04-15 * "Investing 40% of cash in VBMPX"
-  Assets:US:Vanguard:VBMPX                          1.680 VBMPX {142.83 USD}
-  Assets:US:Vanguard:Cash                         -239.95 USD
-
-2013-04-15 * "Investing 60% of cash in RGAGX"
-  Assets:US:Vanguard:RGAGX                          4.712 RGAGX {76.39 USD}
-  Assets:US:Vanguard:Cash                         -359.95 USD
-=======
   Assets:US:Vanguard:VBMPX                           3.587 VBMPX {133.81 USD}
   Assets:US:Vanguard:Cash                          -479.98 USD
 
@@ -3969,29 +3569,12 @@
 2013-04-15 * "Investing 60% of cash in RGAGX"
   Assets:US:Vanguard:RGAGX                           2.266 RGAGX {158.84 USD}
   Assets:US:Vanguard:Cash                          -359.93 USD
->>>>>>> f74da437
 
 2013-04-26 * "Employer match for contribution"
   Assets:US:Vanguard:Cash                           600.00 USD
   Income:US:Hoogle:Match401k                       -600.00 USD
 
 2013-04-29 * "Investing 40% of cash in VBMPX"
-<<<<<<< HEAD
-  Assets:US:Vanguard:VBMPX                          3.272 VBMPX {146.69 USD}
-  Assets:US:Vanguard:Cash                         -479.97 USD
-
-2013-04-29 * "Investing 60% of cash in RGAGX"
-  Assets:US:Vanguard:RGAGX                          9.378 RGAGX {76.78 USD}
-  Assets:US:Vanguard:Cash                         -720.04 USD
-
-2013-04-29 * "Investing 40% of cash in VBMPX"
-  Assets:US:Vanguard:VBMPX                          1.636 VBMPX {146.69 USD}
-  Assets:US:Vanguard:Cash                         -239.98 USD
-
-2013-04-29 * "Investing 60% of cash in RGAGX"
-  Assets:US:Vanguard:RGAGX                          4.689 RGAGX {76.78 USD}
-  Assets:US:Vanguard:Cash                         -360.02 USD
-=======
   Assets:US:Vanguard:VBMPX                           3.611 VBMPX {132.95 USD}
   Assets:US:Vanguard:Cash                          -480.08 USD
 
@@ -4006,29 +3589,12 @@
 2013-04-29 * "Investing 60% of cash in RGAGX"
   Assets:US:Vanguard:RGAGX                           2.296 RGAGX {156.78 USD}
   Assets:US:Vanguard:Cash                          -359.97 USD
->>>>>>> f74da437
 
 2013-05-10 * "Employer match for contribution"
   Assets:US:Vanguard:Cash                           600.00 USD
   Income:US:Hoogle:Match401k                       -600.00 USD
 
 2013-05-13 * "Investing 40% of cash in VBMPX"
-<<<<<<< HEAD
-  Assets:US:Vanguard:VBMPX                          3.268 VBMPX {146.88 USD}
-  Assets:US:Vanguard:Cash                         -480.00 USD
-
-2013-05-13 * "Investing 60% of cash in RGAGX"
-  Assets:US:Vanguard:RGAGX                          9.295 RGAGX {77.46 USD}
-  Assets:US:Vanguard:Cash                         -719.99 USD
-
-2013-05-13 * "Investing 40% of cash in VBMPX"
-  Assets:US:Vanguard:VBMPX                          1.634 VBMPX {146.88 USD}
-  Assets:US:Vanguard:Cash                         -240.00 USD
-
-2013-05-13 * "Investing 60% of cash in RGAGX"
-  Assets:US:Vanguard:RGAGX                          4.648 RGAGX {77.46 USD}
-  Assets:US:Vanguard:Cash                         -360.03 USD
-=======
   Assets:US:Vanguard:VBMPX                           3.575 VBMPX {134.26 USD}
   Assets:US:Vanguard:Cash                          -479.98 USD
 
@@ -4043,29 +3609,12 @@
 2013-05-13 * "Investing 60% of cash in RGAGX"
   Assets:US:Vanguard:RGAGX                           2.286 RGAGX {157.45 USD}
   Assets:US:Vanguard:Cash                          -359.93 USD
->>>>>>> f74da437
 
 2013-05-24 * "Employer match for contribution"
   Assets:US:Vanguard:Cash                           600.00 USD
   Income:US:Hoogle:Match401k                       -600.00 USD
 
 2013-05-27 * "Investing 40% of cash in VBMPX"
-<<<<<<< HEAD
-  Assets:US:Vanguard:VBMPX                          3.203 VBMPX {149.88 USD}
-  Assets:US:Vanguard:Cash                         -480.07 USD
-
-2013-05-27 * "Investing 60% of cash in RGAGX"
-  Assets:US:Vanguard:RGAGX                          9.228 RGAGX {78.02 USD}
-  Assets:US:Vanguard:Cash                         -719.97 USD
-
-2013-05-27 * "Investing 40% of cash in VBMPX"
-  Assets:US:Vanguard:VBMPX                          1.601 VBMPX {149.88 USD}
-  Assets:US:Vanguard:Cash                         -239.96 USD
-
-2013-05-27 * "Investing 60% of cash in RGAGX"
-  Assets:US:Vanguard:RGAGX                          4.614 RGAGX {78.02 USD}
-  Assets:US:Vanguard:Cash                         -359.98 USD
-=======
   Assets:US:Vanguard:VBMPX                           3.620 VBMPX {132.59 USD}
   Assets:US:Vanguard:Cash                          -479.98 USD
 
@@ -4080,29 +3629,12 @@
 2013-05-27 * "Investing 60% of cash in RGAGX"
   Assets:US:Vanguard:RGAGX                           2.209 RGAGX {163.00 USD}
   Assets:US:Vanguard:Cash                          -360.07 USD
->>>>>>> f74da437
 
 2013-06-07 * "Employer match for contribution"
   Assets:US:Vanguard:Cash                           600.00 USD
   Income:US:Hoogle:Match401k                       -600.00 USD
 
 2013-06-10 * "Investing 40% of cash in VBMPX"
-<<<<<<< HEAD
-  Assets:US:Vanguard:VBMPX                          3.203 VBMPX {149.85 USD}
-  Assets:US:Vanguard:Cash                         -479.97 USD
-
-2013-06-10 * "Investing 60% of cash in RGAGX"
-  Assets:US:Vanguard:RGAGX                          9.259 RGAGX {77.76 USD}
-  Assets:US:Vanguard:Cash                         -719.98 USD
-
-2013-06-10 * "Investing 40% of cash in VBMPX"
-  Assets:US:Vanguard:VBMPX                          1.602 VBMPX {149.85 USD}
-  Assets:US:Vanguard:Cash                         -240.06 USD
-
-2013-06-10 * "Investing 60% of cash in RGAGX"
-  Assets:US:Vanguard:RGAGX                          4.630 RGAGX {77.76 USD}
-  Assets:US:Vanguard:Cash                         -360.03 USD
-=======
   Assets:US:Vanguard:VBMPX                           3.611 VBMPX {132.93 USD}
   Assets:US:Vanguard:Cash                          -480.01 USD
 
@@ -4117,29 +3649,12 @@
 2013-06-10 * "Investing 60% of cash in RGAGX"
   Assets:US:Vanguard:RGAGX                           2.181 RGAGX {165.07 USD}
   Assets:US:Vanguard:Cash                          -360.02 USD
->>>>>>> f74da437
 
 2013-06-21 * "Employer match for contribution"
   Assets:US:Vanguard:Cash                           600.00 USD
   Income:US:Hoogle:Match401k                       -600.00 USD
 
 2013-06-24 * "Investing 40% of cash in VBMPX"
-<<<<<<< HEAD
-  Assets:US:Vanguard:VBMPX                          3.178 VBMPX {151.05 USD}
-  Assets:US:Vanguard:Cash                         -480.04 USD
-
-2013-06-24 * "Investing 60% of cash in RGAGX"
-  Assets:US:Vanguard:RGAGX                          9.188 RGAGX {78.36 USD}
-  Assets:US:Vanguard:Cash                         -719.97 USD
-
-2013-06-24 * "Investing 40% of cash in VBMPX"
-  Assets:US:Vanguard:VBMPX                          1.589 VBMPX {151.05 USD}
-  Assets:US:Vanguard:Cash                         -240.02 USD
-
-2013-06-24 * "Investing 60% of cash in RGAGX"
-  Assets:US:Vanguard:RGAGX                          4.594 RGAGX {78.36 USD}
-  Assets:US:Vanguard:Cash                         -359.99 USD
-=======
   Assets:US:Vanguard:VBMPX                           3.650 VBMPX {131.50 USD}
   Assets:US:Vanguard:Cash                          -479.98 USD
 
@@ -4154,29 +3669,12 @@
 2013-06-24 * "Investing 60% of cash in RGAGX"
   Assets:US:Vanguard:RGAGX                           2.251 RGAGX {159.90 USD}
   Assets:US:Vanguard:Cash                          -359.93 USD
->>>>>>> f74da437
 
 2013-07-05 * "Employer match for contribution"
   Assets:US:Vanguard:Cash                           600.00 USD
   Income:US:Hoogle:Match401k                       -600.00 USD
 
 2013-07-08 * "Investing 40% of cash in VBMPX"
-<<<<<<< HEAD
-  Assets:US:Vanguard:VBMPX                          3.189 VBMPX {150.50 USD}
-  Assets:US:Vanguard:Cash                         -479.94 USD
-
-2013-07-08 * "Investing 60% of cash in RGAGX"
-  Assets:US:Vanguard:RGAGX                          9.182 RGAGX {78.41 USD}
-  Assets:US:Vanguard:Cash                         -719.96 USD
-
-2013-07-08 * "Investing 40% of cash in VBMPX"
-  Assets:US:Vanguard:VBMPX                          1.595 VBMPX {150.50 USD}
-  Assets:US:Vanguard:Cash                         -240.05 USD
-
-2013-07-08 * "Investing 60% of cash in RGAGX"
-  Assets:US:Vanguard:RGAGX                          4.592 RGAGX {78.41 USD}
-  Assets:US:Vanguard:Cash                         -360.06 USD
-=======
   Assets:US:Vanguard:VBMPX                           3.616 VBMPX {132.75 USD}
   Assets:US:Vanguard:Cash                          -480.02 USD
 
@@ -4191,29 +3689,12 @@
 2013-07-08 * "Investing 60% of cash in RGAGX"
   Assets:US:Vanguard:RGAGX                           2.232 RGAGX {161.27 USD}
   Assets:US:Vanguard:Cash                          -359.95 USD
->>>>>>> f74da437
 
 2013-07-19 * "Employer match for contribution"
   Assets:US:Vanguard:Cash                           350.00 USD
   Income:US:Hoogle:Match401k                       -350.00 USD
 
 2013-07-22 * "Investing 40% of cash in VBMPX"
-<<<<<<< HEAD
-  Assets:US:Vanguard:VBMPX                          1.836 VBMPX {152.52 USD}
-  Assets:US:Vanguard:Cash                         -280.03 USD
-
-2013-07-22 * "Investing 60% of cash in RGAGX"
-  Assets:US:Vanguard:RGAGX                          5.468 RGAGX {76.81 USD}
-  Assets:US:Vanguard:Cash                         -420.00 USD
-
-2013-07-22 * "Investing 40% of cash in VBMPX"
-  Assets:US:Vanguard:VBMPX                          0.918 VBMPX {152.52 USD}
-  Assets:US:Vanguard:Cash                         -140.01 USD
-
-2013-07-22 * "Investing 60% of cash in RGAGX"
-  Assets:US:Vanguard:RGAGX                          2.733 RGAGX {76.81 USD}
-  Assets:US:Vanguard:Cash                         -209.92 USD
-=======
   Assets:US:Vanguard:VBMPX                           2.113 VBMPX {132.51 USD}
   Assets:US:Vanguard:Cash                          -279.99 USD
 
@@ -4228,29 +3709,12 @@
 2013-07-22 * "Investing 60% of cash in RGAGX"
   Assets:US:Vanguard:RGAGX                           1.282 RGAGX {163.82 USD}
   Assets:US:Vanguard:Cash                          -210.02 USD
->>>>>>> f74da437
 
 2014-01-03 * "Employer match for contribution"
   Assets:US:Vanguard:Cash                           600.00 USD
   Income:US:Hoogle:Match401k                       -600.00 USD
 
 2014-01-06 * "Investing 40% of cash in VBMPX"
-<<<<<<< HEAD
-  Assets:US:Vanguard:VBMPX                          2.978 VBMPX {161.18 USD}
-  Assets:US:Vanguard:Cash                         -479.99 USD
-
-2014-01-06 * "Investing 60% of cash in RGAGX"
-  Assets:US:Vanguard:RGAGX                          9.208 RGAGX {78.19 USD}
-  Assets:US:Vanguard:Cash                         -719.97 USD
-
-2014-01-06 * "Investing 40% of cash in VBMPX"
-  Assets:US:Vanguard:VBMPX                          1.489 VBMPX {161.18 USD}
-  Assets:US:Vanguard:Cash                         -240.00 USD
-
-2014-01-06 * "Investing 60% of cash in RGAGX"
-  Assets:US:Vanguard:RGAGX                          4.604 RGAGX {78.19 USD}
-  Assets:US:Vanguard:Cash                         -359.99 USD
-=======
   Assets:US:Vanguard:VBMPX                           3.479 VBMPX {137.99 USD}
   Assets:US:Vanguard:Cash                          -480.07 USD
 
@@ -4265,29 +3729,12 @@
 2014-01-06 * "Investing 60% of cash in RGAGX"
   Assets:US:Vanguard:RGAGX                           2.501 RGAGX {143.92 USD}
   Assets:US:Vanguard:Cash                          -359.94 USD
->>>>>>> f74da437
 
 2014-01-17 * "Employer match for contribution"
   Assets:US:Vanguard:Cash                           600.00 USD
   Income:US:Hoogle:Match401k                       -600.00 USD
 
 2014-01-20 * "Investing 40% of cash in VBMPX"
-<<<<<<< HEAD
-  Assets:US:Vanguard:VBMPX                          2.948 VBMPX {162.84 USD}
-  Assets:US:Vanguard:Cash                         -480.05 USD
-
-2014-01-20 * "Investing 60% of cash in RGAGX"
-  Assets:US:Vanguard:RGAGX                          9.219 RGAGX {78.10 USD}
-  Assets:US:Vanguard:Cash                         -720.00 USD
-
-2014-01-20 * "Investing 40% of cash in VBMPX"
-  Assets:US:Vanguard:VBMPX                          1.474 VBMPX {162.84 USD}
-  Assets:US:Vanguard:Cash                         -240.03 USD
-
-2014-01-20 * "Investing 60% of cash in RGAGX"
-  Assets:US:Vanguard:RGAGX                          4.609 RGAGX {78.10 USD}
-  Assets:US:Vanguard:Cash                         -359.96 USD
-=======
   Assets:US:Vanguard:VBMPX                           3.427 VBMPX {140.08 USD}
   Assets:US:Vanguard:Cash                          -480.05 USD
 
@@ -4302,29 +3749,12 @@
 2014-01-20 * "Investing 60% of cash in RGAGX"
   Assets:US:Vanguard:RGAGX                           2.446 RGAGX {147.15 USD}
   Assets:US:Vanguard:Cash                          -359.93 USD
->>>>>>> f74da437
 
 2014-01-31 * "Employer match for contribution"
   Assets:US:Vanguard:Cash                           600.00 USD
   Income:US:Hoogle:Match401k                       -600.00 USD
 
 2014-02-03 * "Investing 40% of cash in VBMPX"
-<<<<<<< HEAD
-  Assets:US:Vanguard:VBMPX                          2.950 VBMPX {162.74 USD}
-  Assets:US:Vanguard:Cash                         -480.08 USD
-
-2014-02-03 * "Investing 60% of cash in RGAGX"
-  Assets:US:Vanguard:RGAGX                          9.074 RGAGX {79.35 USD}
-  Assets:US:Vanguard:Cash                         -720.02 USD
-
-2014-02-03 * "Investing 40% of cash in VBMPX"
-  Assets:US:Vanguard:VBMPX                          1.475 VBMPX {162.74 USD}
-  Assets:US:Vanguard:Cash                         -240.04 USD
-
-2014-02-03 * "Investing 60% of cash in RGAGX"
-  Assets:US:Vanguard:RGAGX                          4.536 RGAGX {79.35 USD}
-  Assets:US:Vanguard:Cash                         -359.93 USD
-=======
   Assets:US:Vanguard:VBMPX                           3.390 VBMPX {141.60 USD}
   Assets:US:Vanguard:Cash                          -480.02 USD
 
@@ -4339,29 +3769,12 @@
 2014-02-03 * "Investing 60% of cash in RGAGX"
   Assets:US:Vanguard:RGAGX                           2.518 RGAGX {142.99 USD}
   Assets:US:Vanguard:Cash                          -360.05 USD
->>>>>>> f74da437
 
 2014-02-14 * "Employer match for contribution"
   Assets:US:Vanguard:Cash                           600.00 USD
   Income:US:Hoogle:Match401k                       -600.00 USD
 
 2014-02-17 * "Investing 40% of cash in VBMPX"
-<<<<<<< HEAD
-  Assets:US:Vanguard:VBMPX                          2.919 VBMPX {164.45 USD}
-  Assets:US:Vanguard:Cash                         -480.03 USD
-
-2014-02-17 * "Investing 60% of cash in RGAGX"
-  Assets:US:Vanguard:RGAGX                          9.350 RGAGX {77.00 USD}
-  Assets:US:Vanguard:Cash                         -719.95 USD
-
-2014-02-17 * "Investing 40% of cash in VBMPX"
-  Assets:US:Vanguard:VBMPX                          1.459 VBMPX {164.45 USD}
-  Assets:US:Vanguard:Cash                         -239.93 USD
-
-2014-02-17 * "Investing 60% of cash in RGAGX"
-  Assets:US:Vanguard:RGAGX                          4.675 RGAGX {77.00 USD}
-  Assets:US:Vanguard:Cash                         -359.98 USD
-=======
   Assets:US:Vanguard:VBMPX                           3.434 VBMPX {139.76 USD}
   Assets:US:Vanguard:Cash                          -479.94 USD
 
@@ -4376,29 +3789,12 @@
 2014-02-17 * "Investing 60% of cash in RGAGX"
   Assets:US:Vanguard:RGAGX                           2.528 RGAGX {142.38 USD}
   Assets:US:Vanguard:Cash                          -359.94 USD
->>>>>>> f74da437
 
 2014-02-28 * "Employer match for contribution"
   Assets:US:Vanguard:Cash                           600.00 USD
   Income:US:Hoogle:Match401k                       -600.00 USD
 
 2014-03-03 * "Investing 40% of cash in VBMPX"
-<<<<<<< HEAD
-  Assets:US:Vanguard:VBMPX                          2.899 VBMPX {165.56 USD}
-  Assets:US:Vanguard:Cash                         -479.96 USD
-
-2014-03-03 * "Investing 60% of cash in RGAGX"
-  Assets:US:Vanguard:RGAGX                          9.373 RGAGX {76.82 USD}
-  Assets:US:Vanguard:Cash                         -720.03 USD
-
-2014-03-03 * "Investing 40% of cash in VBMPX"
-  Assets:US:Vanguard:VBMPX                          1.450 VBMPX {165.56 USD}
-  Assets:US:Vanguard:Cash                         -240.06 USD
-
-2014-03-03 * "Investing 60% of cash in RGAGX"
-  Assets:US:Vanguard:RGAGX                          4.687 RGAGX {76.82 USD}
-  Assets:US:Vanguard:Cash                         -360.06 USD
-=======
   Assets:US:Vanguard:VBMPX                           3.326 VBMPX {144.31 USD}
   Assets:US:Vanguard:Cash                          -479.98 USD
 
@@ -4413,29 +3809,12 @@
 2014-03-03 * "Investing 60% of cash in RGAGX"
   Assets:US:Vanguard:RGAGX                           2.460 RGAGX {146.35 USD}
   Assets:US:Vanguard:Cash                          -360.02 USD
->>>>>>> f74da437
 
 2014-03-14 * "Employer match for contribution"
   Assets:US:Vanguard:Cash                           600.00 USD
   Income:US:Hoogle:Match401k                       -600.00 USD
 
 2014-03-17 * "Investing 40% of cash in VBMPX"
-<<<<<<< HEAD
-  Assets:US:Vanguard:VBMPX                          2.889 VBMPX {166.12 USD}
-  Assets:US:Vanguard:Cash                         -479.92 USD
-
-2014-03-17 * "Investing 60% of cash in RGAGX"
-  Assets:US:Vanguard:RGAGX                          9.183 RGAGX {78.40 USD}
-  Assets:US:Vanguard:Cash                         -719.95 USD
-
-2014-03-17 * "Investing 40% of cash in VBMPX"
-  Assets:US:Vanguard:VBMPX                          1.445 VBMPX {166.12 USD}
-  Assets:US:Vanguard:Cash                         -240.04 USD
-
-2014-03-17 * "Investing 60% of cash in RGAGX"
-  Assets:US:Vanguard:RGAGX                          4.592 RGAGX {78.40 USD}
-  Assets:US:Vanguard:Cash                         -360.01 USD
-=======
   Assets:US:Vanguard:VBMPX                           3.326 VBMPX {144.32 USD}
   Assets:US:Vanguard:Cash                          -480.01 USD
 
@@ -4450,29 +3829,12 @@
 2014-03-17 * "Investing 60% of cash in RGAGX"
   Assets:US:Vanguard:RGAGX                           2.475 RGAGX {145.46 USD}
   Assets:US:Vanguard:Cash                          -360.01 USD
->>>>>>> f74da437
 
 2014-03-28 * "Employer match for contribution"
   Assets:US:Vanguard:Cash                           600.00 USD
   Income:US:Hoogle:Match401k                       -600.00 USD
 
 2014-03-31 * "Investing 40% of cash in VBMPX"
-<<<<<<< HEAD
-  Assets:US:Vanguard:VBMPX                          2.913 VBMPX {164.78 USD}
-  Assets:US:Vanguard:Cash                         -480.00 USD
-
-2014-03-31 * "Investing 60% of cash in RGAGX"
-  Assets:US:Vanguard:RGAGX                          9.345 RGAGX {77.05 USD}
-  Assets:US:Vanguard:Cash                         -720.03 USD
-
-2014-03-31 * "Investing 40% of cash in VBMPX"
-  Assets:US:Vanguard:VBMPX                          1.456 VBMPX {164.78 USD}
-  Assets:US:Vanguard:Cash                         -239.92 USD
-
-2014-03-31 * "Investing 60% of cash in RGAGX"
-  Assets:US:Vanguard:RGAGX                          4.672 RGAGX {77.05 USD}
-  Assets:US:Vanguard:Cash                         -359.98 USD
-=======
   Assets:US:Vanguard:VBMPX                           3.343 VBMPX {143.60 USD}
   Assets:US:Vanguard:Cash                          -480.05 USD
 
@@ -4487,29 +3849,12 @@
 2014-03-31 * "Investing 60% of cash in RGAGX"
   Assets:US:Vanguard:RGAGX                           2.456 RGAGX {146.55 USD}
   Assets:US:Vanguard:Cash                          -359.93 USD
->>>>>>> f74da437
 
 2014-04-11 * "Employer match for contribution"
   Assets:US:Vanguard:Cash                           600.00 USD
   Income:US:Hoogle:Match401k                       -600.00 USD
 
 2014-04-14 * "Investing 40% of cash in VBMPX"
-<<<<<<< HEAD
-  Assets:US:Vanguard:VBMPX                          2.887 VBMPX {166.29 USD}
-  Assets:US:Vanguard:Cash                         -480.08 USD
-
-2014-04-14 * "Investing 60% of cash in RGAGX"
-  Assets:US:Vanguard:RGAGX                          9.258 RGAGX {77.78 USD}
-  Assets:US:Vanguard:Cash                         -720.09 USD
-
-2014-04-14 * "Investing 40% of cash in VBMPX"
-  Assets:US:Vanguard:VBMPX                          1.443 VBMPX {166.29 USD}
-  Assets:US:Vanguard:Cash                         -239.96 USD
-
-2014-04-14 * "Investing 60% of cash in RGAGX"
-  Assets:US:Vanguard:RGAGX                          4.628 RGAGX {77.78 USD}
-  Assets:US:Vanguard:Cash                         -359.97 USD
-=======
   Assets:US:Vanguard:VBMPX                           3.303 VBMPX {145.31 USD}
   Assets:US:Vanguard:Cash                          -479.96 USD
 
@@ -4524,29 +3869,12 @@
 2014-04-14 * "Investing 60% of cash in RGAGX"
   Assets:US:Vanguard:RGAGX                           2.461 RGAGX {146.28 USD}
   Assets:US:Vanguard:Cash                          -360.00 USD
->>>>>>> f74da437
 
 2014-04-25 * "Employer match for contribution"
   Assets:US:Vanguard:Cash                           600.00 USD
   Income:US:Hoogle:Match401k                       -600.00 USD
 
 2014-04-28 * "Investing 40% of cash in VBMPX"
-<<<<<<< HEAD
-  Assets:US:Vanguard:VBMPX                          2.870 VBMPX {167.27 USD}
-  Assets:US:Vanguard:Cash                         -480.06 USD
-
-2014-04-28 * "Investing 60% of cash in RGAGX"
-  Assets:US:Vanguard:RGAGX                          9.164 RGAGX {78.57 USD}
-  Assets:US:Vanguard:Cash                         -720.02 USD
-
-2014-04-28 * "Investing 40% of cash in VBMPX"
-  Assets:US:Vanguard:VBMPX                          1.435 VBMPX {167.27 USD}
-  Assets:US:Vanguard:Cash                         -240.03 USD
-
-2014-04-28 * "Investing 60% of cash in RGAGX"
-  Assets:US:Vanguard:RGAGX                          4.581 RGAGX {78.57 USD}
-  Assets:US:Vanguard:Cash                         -359.93 USD
-=======
   Assets:US:Vanguard:VBMPX                           3.301 VBMPX {145.41 USD}
   Assets:US:Vanguard:Cash                          -480.00 USD
 
@@ -4561,29 +3889,12 @@
 2014-04-28 * "Investing 60% of cash in RGAGX"
   Assets:US:Vanguard:RGAGX                           2.391 RGAGX {150.55 USD}
   Assets:US:Vanguard:Cash                          -359.97 USD
->>>>>>> f74da437
 
 2014-05-09 * "Employer match for contribution"
   Assets:US:Vanguard:Cash                           600.00 USD
   Income:US:Hoogle:Match401k                       -600.00 USD
 
 2014-05-12 * "Investing 40% of cash in VBMPX"
-<<<<<<< HEAD
-  Assets:US:Vanguard:VBMPX                          2.874 VBMPX {166.99 USD}
-  Assets:US:Vanguard:Cash                         -479.93 USD
-
-2014-05-12 * "Investing 60% of cash in RGAGX"
-  Assets:US:Vanguard:RGAGX                          9.268 RGAGX {77.68 USD}
-  Assets:US:Vanguard:Cash                         -719.94 USD
-
-2014-05-12 * "Investing 40% of cash in VBMPX"
-  Assets:US:Vanguard:VBMPX                          1.437 VBMPX {166.99 USD}
-  Assets:US:Vanguard:Cash                         -239.96 USD
-
-2014-05-12 * "Investing 60% of cash in RGAGX"
-  Assets:US:Vanguard:RGAGX                          4.635 RGAGX {77.68 USD}
-  Assets:US:Vanguard:Cash                         -360.05 USD
-=======
   Assets:US:Vanguard:VBMPX                           3.263 VBMPX {147.13 USD}
   Assets:US:Vanguard:Cash                          -480.09 USD
 
@@ -4598,29 +3909,12 @@
 2014-05-12 * "Investing 60% of cash in RGAGX"
   Assets:US:Vanguard:RGAGX                           2.391 RGAGX {150.55 USD}
   Assets:US:Vanguard:Cash                          -359.97 USD
->>>>>>> f74da437
 
 2014-05-23 * "Employer match for contribution"
   Assets:US:Vanguard:Cash                           600.00 USD
   Income:US:Hoogle:Match401k                       -600.00 USD
 
 2014-05-26 * "Investing 40% of cash in VBMPX"
-<<<<<<< HEAD
-  Assets:US:Vanguard:VBMPX                          2.873 VBMPX {167.11 USD}
-  Assets:US:Vanguard:Cash                         -480.11 USD
-
-2014-05-26 * "Investing 60% of cash in RGAGX"
-  Assets:US:Vanguard:RGAGX                          9.189 RGAGX {78.36 USD}
-  Assets:US:Vanguard:Cash                         -720.05 USD
-
-2014-05-26 * "Investing 40% of cash in VBMPX"
-  Assets:US:Vanguard:VBMPX                          1.436 VBMPX {167.11 USD}
-  Assets:US:Vanguard:Cash                         -239.97 USD
-
-2014-05-26 * "Investing 60% of cash in RGAGX"
-  Assets:US:Vanguard:RGAGX                          4.593 RGAGX {78.36 USD}
-  Assets:US:Vanguard:Cash                         -359.91 USD
-=======
   Assets:US:Vanguard:VBMPX                           3.285 VBMPX {146.09 USD}
   Assets:US:Vanguard:Cash                          -479.91 USD
 
@@ -4635,29 +3929,12 @@
 2014-05-26 * "Investing 60% of cash in RGAGX"
   Assets:US:Vanguard:RGAGX                           2.436 RGAGX {147.79 USD}
   Assets:US:Vanguard:Cash                          -360.02 USD
->>>>>>> f74da437
 
 2014-06-06 * "Employer match for contribution"
   Assets:US:Vanguard:Cash                           600.00 USD
   Income:US:Hoogle:Match401k                       -600.00 USD
 
 2014-06-09 * "Investing 40% of cash in VBMPX"
-<<<<<<< HEAD
-  Assets:US:Vanguard:VBMPX                          2.857 VBMPX {168.02 USD}
-  Assets:US:Vanguard:Cash                         -480.03 USD
-
-2014-06-09 * "Investing 60% of cash in RGAGX"
-  Assets:US:Vanguard:RGAGX                          9.312 RGAGX {77.32 USD}
-  Assets:US:Vanguard:Cash                         -720.00 USD
-
-2014-06-09 * "Investing 40% of cash in VBMPX"
-  Assets:US:Vanguard:VBMPX                          1.428 VBMPX {168.02 USD}
-  Assets:US:Vanguard:Cash                         -239.93 USD
-
-2014-06-09 * "Investing 60% of cash in RGAGX"
-  Assets:US:Vanguard:RGAGX                          4.656 RGAGX {77.32 USD}
-  Assets:US:Vanguard:Cash                         -360.00 USD
-=======
   Assets:US:Vanguard:VBMPX                           3.275 VBMPX {146.56 USD}
   Assets:US:Vanguard:Cash                          -479.98 USD
 
@@ -4672,29 +3949,12 @@
 2014-06-09 * "Investing 60% of cash in RGAGX"
   Assets:US:Vanguard:RGAGX                           2.456 RGAGX {146.57 USD}
   Assets:US:Vanguard:Cash                          -359.98 USD
->>>>>>> f74da437
 
 2014-06-20 * "Employer match for contribution"
   Assets:US:Vanguard:Cash                           600.00 USD
   Income:US:Hoogle:Match401k                       -600.00 USD
 
 2014-06-23 * "Investing 40% of cash in VBMPX"
-<<<<<<< HEAD
-  Assets:US:Vanguard:VBMPX                          2.885 VBMPX {166.36 USD}
-  Assets:US:Vanguard:Cash                         -479.95 USD
-
-2014-06-23 * "Investing 60% of cash in RGAGX"
-  Assets:US:Vanguard:RGAGX                          9.101 RGAGX {79.12 USD}
-  Assets:US:Vanguard:Cash                         -720.07 USD
-
-2014-06-23 * "Investing 40% of cash in VBMPX"
-  Assets:US:Vanguard:VBMPX                          1.443 VBMPX {166.36 USD}
-  Assets:US:Vanguard:Cash                         -240.06 USD
-
-2014-06-23 * "Investing 60% of cash in RGAGX"
-  Assets:US:Vanguard:RGAGX                          4.550 RGAGX {79.12 USD}
-  Assets:US:Vanguard:Cash                         -360.00 USD
-=======
   Assets:US:Vanguard:VBMPX                           3.257 VBMPX {147.37 USD}
   Assets:US:Vanguard:Cash                          -479.98 USD
 
@@ -4709,29 +3969,12 @@
 2014-06-23 * "Investing 60% of cash in RGAGX"
   Assets:US:Vanguard:RGAGX                           2.476 RGAGX {145.41 USD}
   Assets:US:Vanguard:Cash                          -360.04 USD
->>>>>>> f74da437
 
 2014-07-04 * "Employer match for contribution"
   Assets:US:Vanguard:Cash                           600.00 USD
   Income:US:Hoogle:Match401k                       -600.00 USD
 
 2014-07-07 * "Investing 40% of cash in VBMPX"
-<<<<<<< HEAD
-  Assets:US:Vanguard:VBMPX                          2.848 VBMPX {168.53 USD}
-  Assets:US:Vanguard:Cash                         -479.97 USD
-
-2014-07-07 * "Investing 60% of cash in RGAGX"
-  Assets:US:Vanguard:RGAGX                          9.057 RGAGX {79.50 USD}
-  Assets:US:Vanguard:Cash                         -720.03 USD
-
-2014-07-07 * "Investing 40% of cash in VBMPX"
-  Assets:US:Vanguard:VBMPX                          1.424 VBMPX {168.53 USD}
-  Assets:US:Vanguard:Cash                         -239.99 USD
-
-2014-07-07 * "Investing 60% of cash in RGAGX"
-  Assets:US:Vanguard:RGAGX                          4.528 RGAGX {79.50 USD}
-  Assets:US:Vanguard:Cash                         -359.98 USD
-=======
   Assets:US:Vanguard:VBMPX                           3.247 VBMPX {147.84 USD}
   Assets:US:Vanguard:Cash                          -480.04 USD
 
@@ -4746,29 +3989,12 @@
 2014-07-07 * "Investing 60% of cash in RGAGX"
   Assets:US:Vanguard:RGAGX                           2.392 RGAGX {150.52 USD}
   Assets:US:Vanguard:Cash                          -360.04 USD
->>>>>>> f74da437
 
 2014-07-18 * "Employer match for contribution"
   Assets:US:Vanguard:Cash                           350.00 USD
   Income:US:Hoogle:Match401k                       -350.00 USD
 
 2014-07-21 * "Investing 40% of cash in VBMPX"
-<<<<<<< HEAD
-  Assets:US:Vanguard:VBMPX                          1.689 VBMPX {165.79 USD}
-  Assets:US:Vanguard:Cash                         -280.02 USD
-
-2014-07-21 * "Investing 60% of cash in RGAGX"
-  Assets:US:Vanguard:RGAGX                          5.303 RGAGX {79.20 USD}
-  Assets:US:Vanguard:Cash                         -420.00 USD
-
-2014-07-21 * "Investing 40% of cash in VBMPX"
-  Assets:US:Vanguard:VBMPX                          0.844 VBMPX {165.79 USD}
-  Assets:US:Vanguard:Cash                         -139.93 USD
-
-2014-07-21 * "Investing 60% of cash in RGAGX"
-  Assets:US:Vanguard:RGAGX                          2.652 RGAGX {79.20 USD}
-  Assets:US:Vanguard:Cash                         -210.04 USD
-=======
   Assets:US:Vanguard:VBMPX                           1.895 VBMPX {147.74 USD}
   Assets:US:Vanguard:Cash                          -279.97 USD
 
@@ -4783,29 +4009,12 @@
 2014-07-21 * "Investing 60% of cash in RGAGX"
   Assets:US:Vanguard:RGAGX                           1.429 RGAGX {146.98 USD}
   Assets:US:Vanguard:Cash                          -210.03 USD
->>>>>>> f74da437
 
 2015-01-02 * "Employer match for contribution"
   Assets:US:Vanguard:Cash                           600.00 USD
   Income:US:Hoogle:Match401k                       -600.00 USD
 
 2015-01-05 * "Investing 40% of cash in VBMPX"
-<<<<<<< HEAD
-  Assets:US:Vanguard:VBMPX                          2.862 VBMPX {167.69 USD}
-  Assets:US:Vanguard:Cash                         -479.93 USD
-
-2015-01-05 * "Investing 60% of cash in RGAGX"
-  Assets:US:Vanguard:RGAGX                          8.489 RGAGX {84.82 USD}
-  Assets:US:Vanguard:Cash                         -720.04 USD
-
-2015-01-05 * "Investing 40% of cash in VBMPX"
-  Assets:US:Vanguard:VBMPX                          1.431 VBMPX {167.69 USD}
-  Assets:US:Vanguard:Cash                         -239.96 USD
-
-2015-01-05 * "Investing 60% of cash in RGAGX"
-  Assets:US:Vanguard:RGAGX                          4.245 RGAGX {84.82 USD}
-  Assets:US:Vanguard:Cash                         -360.06 USD
-=======
   Assets:US:Vanguard:VBMPX                           3.220 VBMPX {149.04 USD}
   Assets:US:Vanguard:Cash                          -479.91 USD
 
@@ -4820,29 +4029,12 @@
 2015-01-05 * "Investing 60% of cash in RGAGX"
   Assets:US:Vanguard:RGAGX                           2.410 RGAGX {149.37 USD}
   Assets:US:Vanguard:Cash                          -359.98 USD
->>>>>>> f74da437
 
 2015-01-16 * "Employer match for contribution"
   Assets:US:Vanguard:Cash                           600.00 USD
   Income:US:Hoogle:Match401k                       -600.00 USD
 
 2015-01-19 * "Investing 40% of cash in VBMPX"
-<<<<<<< HEAD
-  Assets:US:Vanguard:VBMPX                          2.853 VBMPX {168.24 USD}
-  Assets:US:Vanguard:Cash                         -479.99 USD
-
-2015-01-19 * "Investing 60% of cash in RGAGX"
-  Assets:US:Vanguard:RGAGX                          8.370 RGAGX {86.02 USD}
-  Assets:US:Vanguard:Cash                         -719.99 USD
-
-2015-01-19 * "Investing 40% of cash in VBMPX"
-  Assets:US:Vanguard:VBMPX                          1.427 VBMPX {168.24 USD}
-  Assets:US:Vanguard:Cash                         -240.08 USD
-
-2015-01-19 * "Investing 60% of cash in RGAGX"
-  Assets:US:Vanguard:RGAGX                          4.185 RGAGX {86.02 USD}
-  Assets:US:Vanguard:Cash                         -359.99 USD
-=======
   Assets:US:Vanguard:VBMPX                           3.186 VBMPX {150.65 USD}
   Assets:US:Vanguard:Cash                          -479.97 USD
 
@@ -4857,29 +4049,12 @@
 2015-01-19 * "Investing 60% of cash in RGAGX"
   Assets:US:Vanguard:RGAGX                           2.402 RGAGX {149.89 USD}
   Assets:US:Vanguard:Cash                          -360.04 USD
->>>>>>> f74da437
 
 2015-01-30 * "Employer match for contribution"
   Assets:US:Vanguard:Cash                           600.00 USD
   Income:US:Hoogle:Match401k                       -600.00 USD
 
 2015-02-02 * "Investing 40% of cash in VBMPX"
-<<<<<<< HEAD
-  Assets:US:Vanguard:VBMPX                          2.851 VBMPX {168.37 USD}
-  Assets:US:Vanguard:Cash                         -480.02 USD
-
-2015-02-02 * "Investing 60% of cash in RGAGX"
-  Assets:US:Vanguard:RGAGX                          8.302 RGAGX {86.73 USD}
-  Assets:US:Vanguard:Cash                         -720.03 USD
-
-2015-02-02 * "Investing 40% of cash in VBMPX"
-  Assets:US:Vanguard:VBMPX                          1.425 VBMPX {168.37 USD}
-  Assets:US:Vanguard:Cash                         -239.93 USD
-
-2015-02-02 * "Investing 60% of cash in RGAGX"
-  Assets:US:Vanguard:RGAGX                          4.150 RGAGX {86.73 USD}
-  Assets:US:Vanguard:Cash                         -359.93 USD
-=======
   Assets:US:Vanguard:VBMPX                           3.206 VBMPX {149.72 USD}
   Assets:US:Vanguard:Cash                          -480.00 USD
 
@@ -4894,29 +4069,12 @@
 2015-02-02 * "Investing 60% of cash in RGAGX"
   Assets:US:Vanguard:RGAGX                           2.443 RGAGX {147.38 USD}
   Assets:US:Vanguard:Cash                          -360.05 USD
->>>>>>> f74da437
 
 2015-02-13 * "Employer match for contribution"
   Assets:US:Vanguard:Cash                           600.00 USD
   Income:US:Hoogle:Match401k                       -600.00 USD
 
 2015-02-16 * "Investing 40% of cash in VBMPX"
-<<<<<<< HEAD
-  Assets:US:Vanguard:VBMPX                          2.855 VBMPX {168.14 USD}
-  Assets:US:Vanguard:Cash                         -480.04 USD
-
-2015-02-16 * "Investing 60% of cash in RGAGX"
-  Assets:US:Vanguard:RGAGX                          8.131 RGAGX {88.56 USD}
-  Assets:US:Vanguard:Cash                         -720.08 USD
-
-2015-02-16 * "Investing 40% of cash in VBMPX"
-  Assets:US:Vanguard:VBMPX                          1.427 VBMPX {168.14 USD}
-  Assets:US:Vanguard:Cash                         -239.94 USD
-
-2015-02-16 * "Investing 60% of cash in RGAGX"
-  Assets:US:Vanguard:RGAGX                          4.065 RGAGX {88.56 USD}
-  Assets:US:Vanguard:Cash                         -360.00 USD
-=======
   Assets:US:Vanguard:VBMPX                           3.217 VBMPX {149.22 USD}
   Assets:US:Vanguard:Cash                          -480.04 USD
 
@@ -5151,7 +4309,6 @@
 2015-07-20 * "Investing 60% of cash in RGAGX"
   Assets:US:Vanguard:RGAGX                           2.539 RGAGX {141.76 USD}
   Assets:US:Vanguard:Cash                          -359.93 USD
->>>>>>> f74da437
 
 
 
@@ -5170,1082 +4327,6 @@
 2013-01-01 event "employer" "Hoogle, 1600 Amphibious Parkway, River View, CA"
 
 2013-01-03 * "Hoogle" | "Payroll"
-<<<<<<< HEAD
-  Assets:US:BofA:Checking                         1350.60 USD
-  Assets:US:Vanguard:Cash                         1200.00 USD
-  Assets:US:Federal:PreTax401k                   -1200.00 IRAUSD
-  Expenses:Taxes:Y2013:US:Federal:PreTax401k      1200.00 IRAUSD
-  Income:US:Hoogle:Salary                        -4615.38 USD
-  Income:US:Hoogle:GroupTermLife                   -24.32 USD
-  Expenses:Health:Life:GroupTermLife                24.32 USD
-  Expenses:Health:Dental:Insurance                   2.90 USD
-  Expenses:Health:Medical:Insurance                 27.38 USD
-  Expenses:Health:Vision:Insurance                  42.30 USD
-  Expenses:Taxes:Y2013:US:Medicare                 106.62 USD
-  Expenses:Taxes:Y2013:US:Federal                 1062.92 USD
-  Expenses:Taxes:Y2013:US:State                    365.08 USD
-  Expenses:Taxes:Y2013:US:CityNYC                  174.92 USD
-  Expenses:Taxes:Y2013:US:SDI                        1.12 USD
-  Expenses:Taxes:Y2013:US:SocSec                   281.54 USD
-  Assets:US:Hoogle:Vacation                             5 VACHR
-  Income:US:Hoogle:Vacation                            -5 VACHR
-
-2013-01-17 * "Hoogle" | "Payroll"
-  Assets:US:BofA:Checking                         1350.60 USD
-  Assets:US:Vanguard:Cash                         1200.00 USD
-  Assets:US:Federal:PreTax401k                   -1200.00 IRAUSD
-  Expenses:Taxes:Y2013:US:Federal:PreTax401k      1200.00 IRAUSD
-  Income:US:Hoogle:Salary                        -4615.38 USD
-  Income:US:Hoogle:GroupTermLife                   -24.32 USD
-  Expenses:Health:Life:GroupTermLife                24.32 USD
-  Expenses:Health:Dental:Insurance                   2.90 USD
-  Expenses:Health:Medical:Insurance                 27.38 USD
-  Expenses:Health:Vision:Insurance                  42.30 USD
-  Expenses:Taxes:Y2013:US:Medicare                 106.62 USD
-  Expenses:Taxes:Y2013:US:Federal                 1062.92 USD
-  Expenses:Taxes:Y2013:US:State                    365.08 USD
-  Expenses:Taxes:Y2013:US:CityNYC                  174.92 USD
-  Expenses:Taxes:Y2013:US:SDI                        1.12 USD
-  Expenses:Taxes:Y2013:US:SocSec                   281.54 USD
-  Assets:US:Hoogle:Vacation                             5 VACHR
-  Income:US:Hoogle:Vacation                            -5 VACHR
-
-2013-01-31 * "Hoogle" | "Payroll"
-  Assets:US:BofA:Checking                         1350.60 USD
-  Assets:US:Vanguard:Cash                         1200.00 USD
-  Assets:US:Federal:PreTax401k                   -1200.00 IRAUSD
-  Expenses:Taxes:Y2013:US:Federal:PreTax401k      1200.00 IRAUSD
-  Income:US:Hoogle:Salary                        -4615.38 USD
-  Income:US:Hoogle:GroupTermLife                   -24.32 USD
-  Expenses:Health:Life:GroupTermLife                24.32 USD
-  Expenses:Health:Dental:Insurance                   2.90 USD
-  Expenses:Health:Medical:Insurance                 27.38 USD
-  Expenses:Health:Vision:Insurance                  42.30 USD
-  Expenses:Taxes:Y2013:US:Medicare                 106.62 USD
-  Expenses:Taxes:Y2013:US:Federal                 1062.92 USD
-  Expenses:Taxes:Y2013:US:State                    365.08 USD
-  Expenses:Taxes:Y2013:US:CityNYC                  174.92 USD
-  Expenses:Taxes:Y2013:US:SDI                        1.12 USD
-  Expenses:Taxes:Y2013:US:SocSec                   281.54 USD
-  Assets:US:Hoogle:Vacation                             5 VACHR
-  Income:US:Hoogle:Vacation                            -5 VACHR
-
-2013-02-14 * "Hoogle" | "Payroll"
-  Assets:US:BofA:Checking                         1350.60 USD
-  Assets:US:Vanguard:Cash                         1200.00 USD
-  Assets:US:Federal:PreTax401k                   -1200.00 IRAUSD
-  Expenses:Taxes:Y2013:US:Federal:PreTax401k      1200.00 IRAUSD
-  Income:US:Hoogle:Salary                        -4615.38 USD
-  Income:US:Hoogle:GroupTermLife                   -24.32 USD
-  Expenses:Health:Life:GroupTermLife                24.32 USD
-  Expenses:Health:Dental:Insurance                   2.90 USD
-  Expenses:Health:Medical:Insurance                 27.38 USD
-  Expenses:Health:Vision:Insurance                  42.30 USD
-  Expenses:Taxes:Y2013:US:Medicare                 106.62 USD
-  Expenses:Taxes:Y2013:US:Federal                 1062.92 USD
-  Expenses:Taxes:Y2013:US:State                    365.08 USD
-  Expenses:Taxes:Y2013:US:CityNYC                  174.92 USD
-  Expenses:Taxes:Y2013:US:SDI                        1.12 USD
-  Expenses:Taxes:Y2013:US:SocSec                   281.54 USD
-  Assets:US:Hoogle:Vacation                             5 VACHR
-  Income:US:Hoogle:Vacation                            -5 VACHR
-
-2013-02-28 * "Hoogle" | "Payroll"
-  Assets:US:BofA:Checking                         1350.60 USD
-  Assets:US:Vanguard:Cash                         1200.00 USD
-  Assets:US:Federal:PreTax401k                   -1200.00 IRAUSD
-  Expenses:Taxes:Y2013:US:Federal:PreTax401k      1200.00 IRAUSD
-  Income:US:Hoogle:Salary                        -4615.38 USD
-  Income:US:Hoogle:GroupTermLife                   -24.32 USD
-  Expenses:Health:Life:GroupTermLife                24.32 USD
-  Expenses:Health:Dental:Insurance                   2.90 USD
-  Expenses:Health:Medical:Insurance                 27.38 USD
-  Expenses:Health:Vision:Insurance                  42.30 USD
-  Expenses:Taxes:Y2013:US:Medicare                 106.62 USD
-  Expenses:Taxes:Y2013:US:Federal                 1062.92 USD
-  Expenses:Taxes:Y2013:US:State                    365.08 USD
-  Expenses:Taxes:Y2013:US:CityNYC                  174.92 USD
-  Expenses:Taxes:Y2013:US:SDI                        1.12 USD
-  Expenses:Taxes:Y2013:US:SocSec                   281.54 USD
-  Assets:US:Hoogle:Vacation                             5 VACHR
-  Income:US:Hoogle:Vacation                            -5 VACHR
-
-2013-03-14 * "Hoogle" | "Payroll"
-  Assets:US:BofA:Checking                         1350.60 USD
-  Assets:US:Vanguard:Cash                         1200.00 USD
-  Assets:US:Federal:PreTax401k                   -1200.00 IRAUSD
-  Expenses:Taxes:Y2013:US:Federal:PreTax401k      1200.00 IRAUSD
-  Income:US:Hoogle:Salary                        -4615.38 USD
-  Income:US:Hoogle:GroupTermLife                   -24.32 USD
-  Expenses:Health:Life:GroupTermLife                24.32 USD
-  Expenses:Health:Dental:Insurance                   2.90 USD
-  Expenses:Health:Medical:Insurance                 27.38 USD
-  Expenses:Health:Vision:Insurance                  42.30 USD
-  Expenses:Taxes:Y2013:US:Medicare                 106.62 USD
-  Expenses:Taxes:Y2013:US:Federal                 1062.92 USD
-  Expenses:Taxes:Y2013:US:State                    365.08 USD
-  Expenses:Taxes:Y2013:US:CityNYC                  174.92 USD
-  Expenses:Taxes:Y2013:US:SDI                        1.12 USD
-  Expenses:Taxes:Y2013:US:SocSec                   281.54 USD
-  Assets:US:Hoogle:Vacation                             5 VACHR
-  Income:US:Hoogle:Vacation                            -5 VACHR
-
-2013-03-28 * "Hoogle" | "Payroll"
-  Assets:US:BofA:Checking                         1350.60 USD
-  Assets:US:Vanguard:Cash                         1200.00 USD
-  Assets:US:Federal:PreTax401k                   -1200.00 IRAUSD
-  Expenses:Taxes:Y2013:US:Federal:PreTax401k      1200.00 IRAUSD
-  Income:US:Hoogle:Salary                        -4615.38 USD
-  Income:US:Hoogle:GroupTermLife                   -24.32 USD
-  Expenses:Health:Life:GroupTermLife                24.32 USD
-  Expenses:Health:Dental:Insurance                   2.90 USD
-  Expenses:Health:Medical:Insurance                 27.38 USD
-  Expenses:Health:Vision:Insurance                  42.30 USD
-  Expenses:Taxes:Y2013:US:Medicare                 106.62 USD
-  Expenses:Taxes:Y2013:US:Federal                 1062.92 USD
-  Expenses:Taxes:Y2013:US:State                    365.08 USD
-  Expenses:Taxes:Y2013:US:CityNYC                  174.92 USD
-  Expenses:Taxes:Y2013:US:SDI                        1.12 USD
-  Expenses:Taxes:Y2013:US:SocSec                   281.54 USD
-  Assets:US:Hoogle:Vacation                             5 VACHR
-  Income:US:Hoogle:Vacation                            -5 VACHR
-
-2013-04-11 * "Hoogle" | "Payroll"
-  Assets:US:BofA:Checking                         1350.60 USD
-  Assets:US:Vanguard:Cash                         1200.00 USD
-  Assets:US:Federal:PreTax401k                   -1200.00 IRAUSD
-  Expenses:Taxes:Y2013:US:Federal:PreTax401k      1200.00 IRAUSD
-  Income:US:Hoogle:Salary                        -4615.38 USD
-  Income:US:Hoogle:GroupTermLife                   -24.32 USD
-  Expenses:Health:Life:GroupTermLife                24.32 USD
-  Expenses:Health:Dental:Insurance                   2.90 USD
-  Expenses:Health:Medical:Insurance                 27.38 USD
-  Expenses:Health:Vision:Insurance                  42.30 USD
-  Expenses:Taxes:Y2013:US:Medicare                 106.62 USD
-  Expenses:Taxes:Y2013:US:Federal                 1062.92 USD
-  Expenses:Taxes:Y2013:US:State                    365.08 USD
-  Expenses:Taxes:Y2013:US:CityNYC                  174.92 USD
-  Expenses:Taxes:Y2013:US:SDI                        1.12 USD
-  Expenses:Taxes:Y2013:US:SocSec                   281.54 USD
-  Assets:US:Hoogle:Vacation                             5 VACHR
-  Income:US:Hoogle:Vacation                            -5 VACHR
-
-2013-04-25 * "Hoogle" | "Payroll"
-  Assets:US:BofA:Checking                         1350.60 USD
-  Assets:US:Vanguard:Cash                         1200.00 USD
-  Assets:US:Federal:PreTax401k                   -1200.00 IRAUSD
-  Expenses:Taxes:Y2013:US:Federal:PreTax401k      1200.00 IRAUSD
-  Income:US:Hoogle:Salary                        -4615.38 USD
-  Income:US:Hoogle:GroupTermLife                   -24.32 USD
-  Expenses:Health:Life:GroupTermLife                24.32 USD
-  Expenses:Health:Dental:Insurance                   2.90 USD
-  Expenses:Health:Medical:Insurance                 27.38 USD
-  Expenses:Health:Vision:Insurance                  42.30 USD
-  Expenses:Taxes:Y2013:US:Medicare                 106.62 USD
-  Expenses:Taxes:Y2013:US:Federal                 1062.92 USD
-  Expenses:Taxes:Y2013:US:State                    365.08 USD
-  Expenses:Taxes:Y2013:US:CityNYC                  174.92 USD
-  Expenses:Taxes:Y2013:US:SDI                        1.12 USD
-  Expenses:Taxes:Y2013:US:SocSec                   281.54 USD
-  Assets:US:Hoogle:Vacation                             5 VACHR
-  Income:US:Hoogle:Vacation                            -5 VACHR
-
-2013-05-09 * "Hoogle" | "Payroll"
-  Assets:US:BofA:Checking                         1350.60 USD
-  Assets:US:Vanguard:Cash                         1200.00 USD
-  Assets:US:Federal:PreTax401k                   -1200.00 IRAUSD
-  Expenses:Taxes:Y2013:US:Federal:PreTax401k      1200.00 IRAUSD
-  Income:US:Hoogle:Salary                        -4615.38 USD
-  Income:US:Hoogle:GroupTermLife                   -24.32 USD
-  Expenses:Health:Life:GroupTermLife                24.32 USD
-  Expenses:Health:Dental:Insurance                   2.90 USD
-  Expenses:Health:Medical:Insurance                 27.38 USD
-  Expenses:Health:Vision:Insurance                  42.30 USD
-  Expenses:Taxes:Y2013:US:Medicare                 106.62 USD
-  Expenses:Taxes:Y2013:US:Federal                 1062.92 USD
-  Expenses:Taxes:Y2013:US:State                    365.08 USD
-  Expenses:Taxes:Y2013:US:CityNYC                  174.92 USD
-  Expenses:Taxes:Y2013:US:SDI                        1.12 USD
-  Expenses:Taxes:Y2013:US:SocSec                   281.54 USD
-  Assets:US:Hoogle:Vacation                             5 VACHR
-  Income:US:Hoogle:Vacation                            -5 VACHR
-
-2013-05-23 * "Hoogle" | "Payroll"
-  Assets:US:BofA:Checking                         1350.60 USD
-  Assets:US:Vanguard:Cash                         1200.00 USD
-  Assets:US:Federal:PreTax401k                   -1200.00 IRAUSD
-  Expenses:Taxes:Y2013:US:Federal:PreTax401k      1200.00 IRAUSD
-  Income:US:Hoogle:Salary                        -4615.38 USD
-  Income:US:Hoogle:GroupTermLife                   -24.32 USD
-  Expenses:Health:Life:GroupTermLife                24.32 USD
-  Expenses:Health:Dental:Insurance                   2.90 USD
-  Expenses:Health:Medical:Insurance                 27.38 USD
-  Expenses:Health:Vision:Insurance                  42.30 USD
-  Expenses:Taxes:Y2013:US:Medicare                 106.62 USD
-  Expenses:Taxes:Y2013:US:Federal                 1062.92 USD
-  Expenses:Taxes:Y2013:US:State                    365.08 USD
-  Expenses:Taxes:Y2013:US:CityNYC                  174.92 USD
-  Expenses:Taxes:Y2013:US:SDI                        1.12 USD
-  Expenses:Taxes:Y2013:US:SocSec                   281.54 USD
-  Assets:US:Hoogle:Vacation                             5 VACHR
-  Income:US:Hoogle:Vacation                            -5 VACHR
-
-2013-06-06 * "Hoogle" | "Payroll"
-  Assets:US:BofA:Checking                         1350.60 USD
-  Assets:US:Vanguard:Cash                         1200.00 USD
-  Assets:US:Federal:PreTax401k                   -1200.00 IRAUSD
-  Expenses:Taxes:Y2013:US:Federal:PreTax401k      1200.00 IRAUSD
-  Income:US:Hoogle:Salary                        -4615.38 USD
-  Income:US:Hoogle:GroupTermLife                   -24.32 USD
-  Expenses:Health:Life:GroupTermLife                24.32 USD
-  Expenses:Health:Dental:Insurance                   2.90 USD
-  Expenses:Health:Medical:Insurance                 27.38 USD
-  Expenses:Health:Vision:Insurance                  42.30 USD
-  Expenses:Taxes:Y2013:US:Medicare                 106.62 USD
-  Expenses:Taxes:Y2013:US:Federal                 1062.92 USD
-  Expenses:Taxes:Y2013:US:State                    365.08 USD
-  Expenses:Taxes:Y2013:US:CityNYC                  174.92 USD
-  Expenses:Taxes:Y2013:US:SDI                        1.12 USD
-  Expenses:Taxes:Y2013:US:SocSec                   281.54 USD
-  Assets:US:Hoogle:Vacation                             5 VACHR
-  Income:US:Hoogle:Vacation                            -5 VACHR
-
-2013-06-20 * "Hoogle" | "Payroll"
-  Assets:US:BofA:Checking                         1350.60 USD
-  Assets:US:Vanguard:Cash                         1200.00 USD
-  Assets:US:Federal:PreTax401k                   -1200.00 IRAUSD
-  Expenses:Taxes:Y2013:US:Federal:PreTax401k      1200.00 IRAUSD
-  Income:US:Hoogle:Salary                        -4615.38 USD
-  Income:US:Hoogle:GroupTermLife                   -24.32 USD
-  Expenses:Health:Life:GroupTermLife                24.32 USD
-  Expenses:Health:Dental:Insurance                   2.90 USD
-  Expenses:Health:Medical:Insurance                 27.38 USD
-  Expenses:Health:Vision:Insurance                  42.30 USD
-  Expenses:Taxes:Y2013:US:Medicare                 106.62 USD
-  Expenses:Taxes:Y2013:US:Federal                 1062.92 USD
-  Expenses:Taxes:Y2013:US:State                    365.08 USD
-  Expenses:Taxes:Y2013:US:CityNYC                  174.92 USD
-  Expenses:Taxes:Y2013:US:SDI                        1.12 USD
-  Expenses:Taxes:Y2013:US:SocSec                   281.54 USD
-  Assets:US:Hoogle:Vacation                             5 VACHR
-  Income:US:Hoogle:Vacation                            -5 VACHR
-
-2013-07-04 * "Hoogle" | "Payroll"
-  Assets:US:BofA:Checking                         1350.60 USD
-  Assets:US:Vanguard:Cash                         1200.00 USD
-  Assets:US:Federal:PreTax401k                   -1200.00 IRAUSD
-  Expenses:Taxes:Y2013:US:Federal:PreTax401k      1200.00 IRAUSD
-  Income:US:Hoogle:Salary                        -4615.38 USD
-  Income:US:Hoogle:GroupTermLife                   -24.32 USD
-  Expenses:Health:Life:GroupTermLife                24.32 USD
-  Expenses:Health:Dental:Insurance                   2.90 USD
-  Expenses:Health:Medical:Insurance                 27.38 USD
-  Expenses:Health:Vision:Insurance                  42.30 USD
-  Expenses:Taxes:Y2013:US:Medicare                 106.62 USD
-  Expenses:Taxes:Y2013:US:Federal                 1062.92 USD
-  Expenses:Taxes:Y2013:US:State                    365.08 USD
-  Expenses:Taxes:Y2013:US:CityNYC                  174.92 USD
-  Expenses:Taxes:Y2013:US:SDI                        1.12 USD
-  Expenses:Taxes:Y2013:US:SocSec                   281.54 USD
-  Assets:US:Hoogle:Vacation                             5 VACHR
-  Income:US:Hoogle:Vacation                            -5 VACHR
-
-2013-07-18 * "Hoogle" | "Payroll"
-  Assets:US:BofA:Checking                         1850.60 USD
-  Assets:US:Vanguard:Cash                          700.00 USD
-  Assets:US:Federal:PreTax401k                    -700.00 IRAUSD
-  Expenses:Taxes:Y2013:US:Federal:PreTax401k       700.00 IRAUSD
-  Income:US:Hoogle:Salary                        -4615.38 USD
-  Income:US:Hoogle:GroupTermLife                   -24.32 USD
-  Expenses:Health:Life:GroupTermLife                24.32 USD
-  Expenses:Health:Dental:Insurance                   2.90 USD
-  Expenses:Health:Medical:Insurance                 27.38 USD
-  Expenses:Health:Vision:Insurance                  42.30 USD
-  Expenses:Taxes:Y2013:US:Medicare                 106.62 USD
-  Expenses:Taxes:Y2013:US:Federal                 1062.92 USD
-  Expenses:Taxes:Y2013:US:State                    365.08 USD
-  Expenses:Taxes:Y2013:US:CityNYC                  174.92 USD
-  Expenses:Taxes:Y2013:US:SDI                        1.12 USD
-  Expenses:Taxes:Y2013:US:SocSec                   281.54 USD
-  Assets:US:Hoogle:Vacation                             5 VACHR
-  Income:US:Hoogle:Vacation                            -5 VACHR
-
-2013-08-01 * "Hoogle" | "Payroll"
-  Assets:US:BofA:Checking                         2550.60 USD
-  Assets:US:Federal:PreTax401k                          0 IRAUSD
-  Income:US:Hoogle:Salary                        -4615.38 USD
-  Income:US:Hoogle:GroupTermLife                   -24.32 USD
-  Expenses:Health:Life:GroupTermLife                24.32 USD
-  Expenses:Health:Dental:Insurance                   2.90 USD
-  Expenses:Health:Medical:Insurance                 27.38 USD
-  Expenses:Health:Vision:Insurance                  42.30 USD
-  Expenses:Taxes:Y2013:US:Medicare                 106.62 USD
-  Expenses:Taxes:Y2013:US:Federal                 1062.92 USD
-  Expenses:Taxes:Y2013:US:State                    365.08 USD
-  Expenses:Taxes:Y2013:US:CityNYC                  174.92 USD
-  Expenses:Taxes:Y2013:US:SDI                        1.12 USD
-  Expenses:Taxes:Y2013:US:SocSec                   281.54 USD
-  Assets:US:Hoogle:Vacation                             5 VACHR
-  Income:US:Hoogle:Vacation                            -5 VACHR
-
-2013-08-15 * "Hoogle" | "Payroll"
-  Assets:US:BofA:Checking                         2550.60 USD
-  Assets:US:Federal:PreTax401k                          0 IRAUSD
-  Income:US:Hoogle:Salary                        -4615.38 USD
-  Income:US:Hoogle:GroupTermLife                   -24.32 USD
-  Expenses:Health:Life:GroupTermLife                24.32 USD
-  Expenses:Health:Dental:Insurance                   2.90 USD
-  Expenses:Health:Medical:Insurance                 27.38 USD
-  Expenses:Health:Vision:Insurance                  42.30 USD
-  Expenses:Taxes:Y2013:US:Medicare                 106.62 USD
-  Expenses:Taxes:Y2013:US:Federal                 1062.92 USD
-  Expenses:Taxes:Y2013:US:State                    365.08 USD
-  Expenses:Taxes:Y2013:US:CityNYC                  174.92 USD
-  Expenses:Taxes:Y2013:US:SDI                        1.12 USD
-  Expenses:Taxes:Y2013:US:SocSec                   281.54 USD
-  Assets:US:Hoogle:Vacation                             5 VACHR
-  Income:US:Hoogle:Vacation                            -5 VACHR
-
-2013-08-29 * "Hoogle" | "Payroll"
-  Assets:US:BofA:Checking                         2550.60 USD
-  Assets:US:Federal:PreTax401k                          0 IRAUSD
-  Income:US:Hoogle:Salary                        -4615.38 USD
-  Income:US:Hoogle:GroupTermLife                   -24.32 USD
-  Expenses:Health:Life:GroupTermLife                24.32 USD
-  Expenses:Health:Dental:Insurance                   2.90 USD
-  Expenses:Health:Medical:Insurance                 27.38 USD
-  Expenses:Health:Vision:Insurance                  42.30 USD
-  Expenses:Taxes:Y2013:US:Medicare                 106.62 USD
-  Expenses:Taxes:Y2013:US:Federal                 1062.92 USD
-  Expenses:Taxes:Y2013:US:State                    365.08 USD
-  Expenses:Taxes:Y2013:US:CityNYC                  174.92 USD
-  Expenses:Taxes:Y2013:US:SDI                        1.12 USD
-  Expenses:Taxes:Y2013:US:SocSec                   281.54 USD
-  Assets:US:Hoogle:Vacation                             5 VACHR
-  Income:US:Hoogle:Vacation                            -5 VACHR
-
-2013-09-12 * "Hoogle" | "Payroll"
-  Assets:US:BofA:Checking                         2550.60 USD
-  Assets:US:Federal:PreTax401k                          0 IRAUSD
-  Income:US:Hoogle:Salary                        -4615.38 USD
-  Income:US:Hoogle:GroupTermLife                   -24.32 USD
-  Expenses:Health:Life:GroupTermLife                24.32 USD
-  Expenses:Health:Dental:Insurance                   2.90 USD
-  Expenses:Health:Medical:Insurance                 27.38 USD
-  Expenses:Health:Vision:Insurance                  42.30 USD
-  Expenses:Taxes:Y2013:US:Medicare                 106.62 USD
-  Expenses:Taxes:Y2013:US:Federal                 1062.92 USD
-  Expenses:Taxes:Y2013:US:State                    365.08 USD
-  Expenses:Taxes:Y2013:US:CityNYC                  174.92 USD
-  Expenses:Taxes:Y2013:US:SDI                        1.12 USD
-  Expenses:Taxes:Y2013:US:SocSec                   281.54 USD
-  Assets:US:Hoogle:Vacation                             5 VACHR
-  Income:US:Hoogle:Vacation                            -5 VACHR
-
-2013-09-26 * "Hoogle" | "Payroll"
-  Assets:US:BofA:Checking                         2550.60 USD
-  Assets:US:Federal:PreTax401k                          0 IRAUSD
-  Income:US:Hoogle:Salary                        -4615.38 USD
-  Income:US:Hoogle:GroupTermLife                   -24.32 USD
-  Expenses:Health:Life:GroupTermLife                24.32 USD
-  Expenses:Health:Dental:Insurance                   2.90 USD
-  Expenses:Health:Medical:Insurance                 27.38 USD
-  Expenses:Health:Vision:Insurance                  42.30 USD
-  Expenses:Taxes:Y2013:US:Medicare                 106.62 USD
-  Expenses:Taxes:Y2013:US:Federal                 1062.92 USD
-  Expenses:Taxes:Y2013:US:State                    365.08 USD
-  Expenses:Taxes:Y2013:US:CityNYC                  174.92 USD
-  Expenses:Taxes:Y2013:US:SDI                        1.12 USD
-  Expenses:Taxes:Y2013:US:SocSec                   281.54 USD
-  Assets:US:Hoogle:Vacation                             5 VACHR
-  Income:US:Hoogle:Vacation                            -5 VACHR
-
-2013-10-10 * "Hoogle" | "Payroll"
-  Assets:US:BofA:Checking                         2550.60 USD
-  Assets:US:Federal:PreTax401k                          0 IRAUSD
-  Income:US:Hoogle:Salary                        -4615.38 USD
-  Income:US:Hoogle:GroupTermLife                   -24.32 USD
-  Expenses:Health:Life:GroupTermLife                24.32 USD
-  Expenses:Health:Dental:Insurance                   2.90 USD
-  Expenses:Health:Medical:Insurance                 27.38 USD
-  Expenses:Health:Vision:Insurance                  42.30 USD
-  Expenses:Taxes:Y2013:US:Medicare                 106.62 USD
-  Expenses:Taxes:Y2013:US:Federal                 1062.92 USD
-  Expenses:Taxes:Y2013:US:State                    365.08 USD
-  Expenses:Taxes:Y2013:US:CityNYC                  174.92 USD
-  Expenses:Taxes:Y2013:US:SDI                        1.12 USD
-  Expenses:Taxes:Y2013:US:SocSec                   281.54 USD
-  Assets:US:Hoogle:Vacation                             5 VACHR
-  Income:US:Hoogle:Vacation                            -5 VACHR
-
-2013-10-24 * "Hoogle" | "Payroll"
-  Assets:US:BofA:Checking                         2550.60 USD
-  Assets:US:Federal:PreTax401k                          0 IRAUSD
-  Income:US:Hoogle:Salary                        -4615.38 USD
-  Income:US:Hoogle:GroupTermLife                   -24.32 USD
-  Expenses:Health:Life:GroupTermLife                24.32 USD
-  Expenses:Health:Dental:Insurance                   2.90 USD
-  Expenses:Health:Medical:Insurance                 27.38 USD
-  Expenses:Health:Vision:Insurance                  42.30 USD
-  Expenses:Taxes:Y2013:US:Medicare                 106.62 USD
-  Expenses:Taxes:Y2013:US:Federal                 1062.92 USD
-  Expenses:Taxes:Y2013:US:State                    365.08 USD
-  Expenses:Taxes:Y2013:US:CityNYC                  174.92 USD
-  Expenses:Taxes:Y2013:US:SDI                        1.12 USD
-  Expenses:Taxes:Y2013:US:SocSec                   281.54 USD
-  Assets:US:Hoogle:Vacation                             5 VACHR
-  Income:US:Hoogle:Vacation                            -5 VACHR
-
-2013-11-07 * "Hoogle" | "Payroll"
-  Assets:US:BofA:Checking                         2550.60 USD
-  Assets:US:Federal:PreTax401k                          0 IRAUSD
-  Income:US:Hoogle:Salary                        -4615.38 USD
-  Income:US:Hoogle:GroupTermLife                   -24.32 USD
-  Expenses:Health:Life:GroupTermLife                24.32 USD
-  Expenses:Health:Dental:Insurance                   2.90 USD
-  Expenses:Health:Medical:Insurance                 27.38 USD
-  Expenses:Health:Vision:Insurance                  42.30 USD
-  Expenses:Taxes:Y2013:US:Medicare                 106.62 USD
-  Expenses:Taxes:Y2013:US:Federal                 1062.92 USD
-  Expenses:Taxes:Y2013:US:State                    365.08 USD
-  Expenses:Taxes:Y2013:US:CityNYC                  174.92 USD
-  Expenses:Taxes:Y2013:US:SDI                        1.12 USD
-  Expenses:Taxes:Y2013:US:SocSec                   281.54 USD
-  Assets:US:Hoogle:Vacation                             5 VACHR
-  Income:US:Hoogle:Vacation                            -5 VACHR
-
-2013-11-21 * "Hoogle" | "Payroll"
-  Assets:US:BofA:Checking                         2550.60 USD
-  Assets:US:Federal:PreTax401k                          0 IRAUSD
-  Income:US:Hoogle:Salary                        -4615.38 USD
-  Income:US:Hoogle:GroupTermLife                   -24.32 USD
-  Expenses:Health:Life:GroupTermLife                24.32 USD
-  Expenses:Health:Dental:Insurance                   2.90 USD
-  Expenses:Health:Medical:Insurance                 27.38 USD
-  Expenses:Health:Vision:Insurance                  42.30 USD
-  Expenses:Taxes:Y2013:US:Medicare                 106.62 USD
-  Expenses:Taxes:Y2013:US:Federal                 1062.92 USD
-  Expenses:Taxes:Y2013:US:State                    365.08 USD
-  Expenses:Taxes:Y2013:US:CityNYC                  174.92 USD
-  Expenses:Taxes:Y2013:US:SDI                        1.12 USD
-  Expenses:Taxes:Y2013:US:SocSec                   281.54 USD
-  Assets:US:Hoogle:Vacation                             5 VACHR
-  Income:US:Hoogle:Vacation                            -5 VACHR
-
-2013-12-05 * "Hoogle" | "Payroll"
-  Assets:US:BofA:Checking                         2589.06 USD
-  Assets:US:Federal:PreTax401k                          0 IRAUSD
-  Income:US:Hoogle:Salary                        -4615.38 USD
-  Income:US:Hoogle:GroupTermLife                   -24.32 USD
-  Expenses:Health:Life:GroupTermLife                24.32 USD
-  Expenses:Health:Dental:Insurance                   2.90 USD
-  Expenses:Health:Medical:Insurance                 27.38 USD
-  Expenses:Health:Vision:Insurance                  42.30 USD
-  Expenses:Taxes:Y2013:US:Medicare                 106.62 USD
-  Expenses:Taxes:Y2013:US:Federal                 1062.92 USD
-  Expenses:Taxes:Y2013:US:State                    365.08 USD
-  Expenses:Taxes:Y2013:US:CityNYC                  174.92 USD
-  Expenses:Taxes:Y2013:US:SDI                        1.12 USD
-  Expenses:Taxes:Y2013:US:SocSec                   243.08 USD
-  Assets:US:Hoogle:Vacation                             5 VACHR
-  Income:US:Hoogle:Vacation                            -5 VACHR
-
-2013-12-19 * "Hoogle" | "Payroll"
-  Assets:US:BofA:Checking                         2832.14 USD
-  Assets:US:Federal:PreTax401k                          0 IRAUSD
-  Income:US:Hoogle:Salary                        -4615.38 USD
-  Income:US:Hoogle:GroupTermLife                   -24.32 USD
-  Expenses:Health:Life:GroupTermLife                24.32 USD
-  Expenses:Health:Dental:Insurance                   2.90 USD
-  Expenses:Health:Medical:Insurance                 27.38 USD
-  Expenses:Health:Vision:Insurance                  42.30 USD
-  Expenses:Taxes:Y2013:US:Medicare                 106.62 USD
-  Expenses:Taxes:Y2013:US:Federal                 1062.92 USD
-  Expenses:Taxes:Y2013:US:State                    365.08 USD
-  Expenses:Taxes:Y2013:US:CityNYC                  174.92 USD
-  Expenses:Taxes:Y2013:US:SDI                        1.12 USD
-  Expenses:Taxes:Y2013:US:SocSec                        0 USD
-  Assets:US:Hoogle:Vacation                             5 VACHR
-  Income:US:Hoogle:Vacation                            -5 VACHR
-
-2014-01-02 * "Hoogle" | "Payroll"
-  Assets:US:BofA:Checking                         1350.60 USD
-  Assets:US:Vanguard:Cash                         1200.00 USD
-  Assets:US:Federal:PreTax401k                   -1200.00 IRAUSD
-  Expenses:Taxes:Y2014:US:Federal:PreTax401k      1200.00 IRAUSD
-  Income:US:Hoogle:Salary                        -4615.38 USD
-  Income:US:Hoogle:GroupTermLife                   -24.32 USD
-  Expenses:Health:Life:GroupTermLife                24.32 USD
-  Expenses:Health:Dental:Insurance                   2.90 USD
-  Expenses:Health:Medical:Insurance                 27.38 USD
-  Expenses:Health:Vision:Insurance                  42.30 USD
-  Expenses:Taxes:Y2014:US:Medicare                 106.62 USD
-  Expenses:Taxes:Y2014:US:Federal                 1062.92 USD
-  Expenses:Taxes:Y2014:US:State                    365.08 USD
-  Expenses:Taxes:Y2014:US:CityNYC                  174.92 USD
-  Expenses:Taxes:Y2014:US:SDI                        1.12 USD
-  Expenses:Taxes:Y2014:US:SocSec                   281.54 USD
-  Assets:US:Hoogle:Vacation                             5 VACHR
-  Income:US:Hoogle:Vacation                            -5 VACHR
-
-2014-01-16 * "Hoogle" | "Payroll"
-  Assets:US:BofA:Checking                         1350.60 USD
-  Assets:US:Vanguard:Cash                         1200.00 USD
-  Assets:US:Federal:PreTax401k                   -1200.00 IRAUSD
-  Expenses:Taxes:Y2014:US:Federal:PreTax401k      1200.00 IRAUSD
-  Income:US:Hoogle:Salary                        -4615.38 USD
-  Income:US:Hoogle:GroupTermLife                   -24.32 USD
-  Expenses:Health:Life:GroupTermLife                24.32 USD
-  Expenses:Health:Dental:Insurance                   2.90 USD
-  Expenses:Health:Medical:Insurance                 27.38 USD
-  Expenses:Health:Vision:Insurance                  42.30 USD
-  Expenses:Taxes:Y2014:US:Medicare                 106.62 USD
-  Expenses:Taxes:Y2014:US:Federal                 1062.92 USD
-  Expenses:Taxes:Y2014:US:State                    365.08 USD
-  Expenses:Taxes:Y2014:US:CityNYC                  174.92 USD
-  Expenses:Taxes:Y2014:US:SDI                        1.12 USD
-  Expenses:Taxes:Y2014:US:SocSec                   281.54 USD
-  Assets:US:Hoogle:Vacation                             5 VACHR
-  Income:US:Hoogle:Vacation                            -5 VACHR
-
-2014-01-30 * "Hoogle" | "Payroll"
-  Assets:US:BofA:Checking                         1350.60 USD
-  Assets:US:Vanguard:Cash                         1200.00 USD
-  Assets:US:Federal:PreTax401k                   -1200.00 IRAUSD
-  Expenses:Taxes:Y2014:US:Federal:PreTax401k      1200.00 IRAUSD
-  Income:US:Hoogle:Salary                        -4615.38 USD
-  Income:US:Hoogle:GroupTermLife                   -24.32 USD
-  Expenses:Health:Life:GroupTermLife                24.32 USD
-  Expenses:Health:Dental:Insurance                   2.90 USD
-  Expenses:Health:Medical:Insurance                 27.38 USD
-  Expenses:Health:Vision:Insurance                  42.30 USD
-  Expenses:Taxes:Y2014:US:Medicare                 106.62 USD
-  Expenses:Taxes:Y2014:US:Federal                 1062.92 USD
-  Expenses:Taxes:Y2014:US:State                    365.08 USD
-  Expenses:Taxes:Y2014:US:CityNYC                  174.92 USD
-  Expenses:Taxes:Y2014:US:SDI                        1.12 USD
-  Expenses:Taxes:Y2014:US:SocSec                   281.54 USD
-  Assets:US:Hoogle:Vacation                             5 VACHR
-  Income:US:Hoogle:Vacation                            -5 VACHR
-
-2014-02-13 * "Hoogle" | "Payroll"
-  Assets:US:BofA:Checking                         1350.60 USD
-  Assets:US:Vanguard:Cash                         1200.00 USD
-  Assets:US:Federal:PreTax401k                   -1200.00 IRAUSD
-  Expenses:Taxes:Y2014:US:Federal:PreTax401k      1200.00 IRAUSD
-  Income:US:Hoogle:Salary                        -4615.38 USD
-  Income:US:Hoogle:GroupTermLife                   -24.32 USD
-  Expenses:Health:Life:GroupTermLife                24.32 USD
-  Expenses:Health:Dental:Insurance                   2.90 USD
-  Expenses:Health:Medical:Insurance                 27.38 USD
-  Expenses:Health:Vision:Insurance                  42.30 USD
-  Expenses:Taxes:Y2014:US:Medicare                 106.62 USD
-  Expenses:Taxes:Y2014:US:Federal                 1062.92 USD
-  Expenses:Taxes:Y2014:US:State                    365.08 USD
-  Expenses:Taxes:Y2014:US:CityNYC                  174.92 USD
-  Expenses:Taxes:Y2014:US:SDI                        1.12 USD
-  Expenses:Taxes:Y2014:US:SocSec                   281.54 USD
-  Assets:US:Hoogle:Vacation                             5 VACHR
-  Income:US:Hoogle:Vacation                            -5 VACHR
-
-2014-02-27 * "Hoogle" | "Payroll"
-  Assets:US:BofA:Checking                         1350.60 USD
-  Assets:US:Vanguard:Cash                         1200.00 USD
-  Assets:US:Federal:PreTax401k                   -1200.00 IRAUSD
-  Expenses:Taxes:Y2014:US:Federal:PreTax401k      1200.00 IRAUSD
-  Income:US:Hoogle:Salary                        -4615.38 USD
-  Income:US:Hoogle:GroupTermLife                   -24.32 USD
-  Expenses:Health:Life:GroupTermLife                24.32 USD
-  Expenses:Health:Dental:Insurance                   2.90 USD
-  Expenses:Health:Medical:Insurance                 27.38 USD
-  Expenses:Health:Vision:Insurance                  42.30 USD
-  Expenses:Taxes:Y2014:US:Medicare                 106.62 USD
-  Expenses:Taxes:Y2014:US:Federal                 1062.92 USD
-  Expenses:Taxes:Y2014:US:State                    365.08 USD
-  Expenses:Taxes:Y2014:US:CityNYC                  174.92 USD
-  Expenses:Taxes:Y2014:US:SDI                        1.12 USD
-  Expenses:Taxes:Y2014:US:SocSec                   281.54 USD
-  Assets:US:Hoogle:Vacation                             5 VACHR
-  Income:US:Hoogle:Vacation                            -5 VACHR
-
-2014-03-13 * "Hoogle" | "Payroll"
-  Assets:US:BofA:Checking                         1350.60 USD
-  Assets:US:Vanguard:Cash                         1200.00 USD
-  Assets:US:Federal:PreTax401k                   -1200.00 IRAUSD
-  Expenses:Taxes:Y2014:US:Federal:PreTax401k      1200.00 IRAUSD
-  Income:US:Hoogle:Salary                        -4615.38 USD
-  Income:US:Hoogle:GroupTermLife                   -24.32 USD
-  Expenses:Health:Life:GroupTermLife                24.32 USD
-  Expenses:Health:Dental:Insurance                   2.90 USD
-  Expenses:Health:Medical:Insurance                 27.38 USD
-  Expenses:Health:Vision:Insurance                  42.30 USD
-  Expenses:Taxes:Y2014:US:Medicare                 106.62 USD
-  Expenses:Taxes:Y2014:US:Federal                 1062.92 USD
-  Expenses:Taxes:Y2014:US:State                    365.08 USD
-  Expenses:Taxes:Y2014:US:CityNYC                  174.92 USD
-  Expenses:Taxes:Y2014:US:SDI                        1.12 USD
-  Expenses:Taxes:Y2014:US:SocSec                   281.54 USD
-  Assets:US:Hoogle:Vacation                             5 VACHR
-  Income:US:Hoogle:Vacation                            -5 VACHR
-
-2014-03-27 * "Hoogle" | "Payroll"
-  Assets:US:BofA:Checking                         1350.60 USD
-  Assets:US:Vanguard:Cash                         1200.00 USD
-  Assets:US:Federal:PreTax401k                   -1200.00 IRAUSD
-  Expenses:Taxes:Y2014:US:Federal:PreTax401k      1200.00 IRAUSD
-  Income:US:Hoogle:Salary                        -4615.38 USD
-  Income:US:Hoogle:GroupTermLife                   -24.32 USD
-  Expenses:Health:Life:GroupTermLife                24.32 USD
-  Expenses:Health:Dental:Insurance                   2.90 USD
-  Expenses:Health:Medical:Insurance                 27.38 USD
-  Expenses:Health:Vision:Insurance                  42.30 USD
-  Expenses:Taxes:Y2014:US:Medicare                 106.62 USD
-  Expenses:Taxes:Y2014:US:Federal                 1062.92 USD
-  Expenses:Taxes:Y2014:US:State                    365.08 USD
-  Expenses:Taxes:Y2014:US:CityNYC                  174.92 USD
-  Expenses:Taxes:Y2014:US:SDI                        1.12 USD
-  Expenses:Taxes:Y2014:US:SocSec                   281.54 USD
-  Assets:US:Hoogle:Vacation                             5 VACHR
-  Income:US:Hoogle:Vacation                            -5 VACHR
-
-2014-04-10 * "Hoogle" | "Payroll"
-  Assets:US:BofA:Checking                         1350.60 USD
-  Assets:US:Vanguard:Cash                         1200.00 USD
-  Assets:US:Federal:PreTax401k                   -1200.00 IRAUSD
-  Expenses:Taxes:Y2014:US:Federal:PreTax401k      1200.00 IRAUSD
-  Income:US:Hoogle:Salary                        -4615.38 USD
-  Income:US:Hoogle:GroupTermLife                   -24.32 USD
-  Expenses:Health:Life:GroupTermLife                24.32 USD
-  Expenses:Health:Dental:Insurance                   2.90 USD
-  Expenses:Health:Medical:Insurance                 27.38 USD
-  Expenses:Health:Vision:Insurance                  42.30 USD
-  Expenses:Taxes:Y2014:US:Medicare                 106.62 USD
-  Expenses:Taxes:Y2014:US:Federal                 1062.92 USD
-  Expenses:Taxes:Y2014:US:State                    365.08 USD
-  Expenses:Taxes:Y2014:US:CityNYC                  174.92 USD
-  Expenses:Taxes:Y2014:US:SDI                        1.12 USD
-  Expenses:Taxes:Y2014:US:SocSec                   281.54 USD
-  Assets:US:Hoogle:Vacation                             5 VACHR
-  Income:US:Hoogle:Vacation                            -5 VACHR
-
-2014-04-24 * "Hoogle" | "Payroll"
-  Assets:US:BofA:Checking                         1350.60 USD
-  Assets:US:Vanguard:Cash                         1200.00 USD
-  Assets:US:Federal:PreTax401k                   -1200.00 IRAUSD
-  Expenses:Taxes:Y2014:US:Federal:PreTax401k      1200.00 IRAUSD
-  Income:US:Hoogle:Salary                        -4615.38 USD
-  Income:US:Hoogle:GroupTermLife                   -24.32 USD
-  Expenses:Health:Life:GroupTermLife                24.32 USD
-  Expenses:Health:Dental:Insurance                   2.90 USD
-  Expenses:Health:Medical:Insurance                 27.38 USD
-  Expenses:Health:Vision:Insurance                  42.30 USD
-  Expenses:Taxes:Y2014:US:Medicare                 106.62 USD
-  Expenses:Taxes:Y2014:US:Federal                 1062.92 USD
-  Expenses:Taxes:Y2014:US:State                    365.08 USD
-  Expenses:Taxes:Y2014:US:CityNYC                  174.92 USD
-  Expenses:Taxes:Y2014:US:SDI                        1.12 USD
-  Expenses:Taxes:Y2014:US:SocSec                   281.54 USD
-  Assets:US:Hoogle:Vacation                             5 VACHR
-  Income:US:Hoogle:Vacation                            -5 VACHR
-
-2014-05-08 * "Hoogle" | "Payroll"
-  Assets:US:BofA:Checking                         1350.60 USD
-  Assets:US:Vanguard:Cash                         1200.00 USD
-  Assets:US:Federal:PreTax401k                   -1200.00 IRAUSD
-  Expenses:Taxes:Y2014:US:Federal:PreTax401k      1200.00 IRAUSD
-  Income:US:Hoogle:Salary                        -4615.38 USD
-  Income:US:Hoogle:GroupTermLife                   -24.32 USD
-  Expenses:Health:Life:GroupTermLife                24.32 USD
-  Expenses:Health:Dental:Insurance                   2.90 USD
-  Expenses:Health:Medical:Insurance                 27.38 USD
-  Expenses:Health:Vision:Insurance                  42.30 USD
-  Expenses:Taxes:Y2014:US:Medicare                 106.62 USD
-  Expenses:Taxes:Y2014:US:Federal                 1062.92 USD
-  Expenses:Taxes:Y2014:US:State                    365.08 USD
-  Expenses:Taxes:Y2014:US:CityNYC                  174.92 USD
-  Expenses:Taxes:Y2014:US:SDI                        1.12 USD
-  Expenses:Taxes:Y2014:US:SocSec                   281.54 USD
-  Assets:US:Hoogle:Vacation                             5 VACHR
-  Income:US:Hoogle:Vacation                            -5 VACHR
-
-2014-05-22 * "Hoogle" | "Payroll"
-  Assets:US:BofA:Checking                         1350.60 USD
-  Assets:US:Vanguard:Cash                         1200.00 USD
-  Assets:US:Federal:PreTax401k                   -1200.00 IRAUSD
-  Expenses:Taxes:Y2014:US:Federal:PreTax401k      1200.00 IRAUSD
-  Income:US:Hoogle:Salary                        -4615.38 USD
-  Income:US:Hoogle:GroupTermLife                   -24.32 USD
-  Expenses:Health:Life:GroupTermLife                24.32 USD
-  Expenses:Health:Dental:Insurance                   2.90 USD
-  Expenses:Health:Medical:Insurance                 27.38 USD
-  Expenses:Health:Vision:Insurance                  42.30 USD
-  Expenses:Taxes:Y2014:US:Medicare                 106.62 USD
-  Expenses:Taxes:Y2014:US:Federal                 1062.92 USD
-  Expenses:Taxes:Y2014:US:State                    365.08 USD
-  Expenses:Taxes:Y2014:US:CityNYC                  174.92 USD
-  Expenses:Taxes:Y2014:US:SDI                        1.12 USD
-  Expenses:Taxes:Y2014:US:SocSec                   281.54 USD
-  Assets:US:Hoogle:Vacation                             5 VACHR
-  Income:US:Hoogle:Vacation                            -5 VACHR
-
-2014-06-05 * "Hoogle" | "Payroll"
-  Assets:US:BofA:Checking                         1350.60 USD
-  Assets:US:Vanguard:Cash                         1200.00 USD
-  Assets:US:Federal:PreTax401k                   -1200.00 IRAUSD
-  Expenses:Taxes:Y2014:US:Federal:PreTax401k      1200.00 IRAUSD
-  Income:US:Hoogle:Salary                        -4615.38 USD
-  Income:US:Hoogle:GroupTermLife                   -24.32 USD
-  Expenses:Health:Life:GroupTermLife                24.32 USD
-  Expenses:Health:Dental:Insurance                   2.90 USD
-  Expenses:Health:Medical:Insurance                 27.38 USD
-  Expenses:Health:Vision:Insurance                  42.30 USD
-  Expenses:Taxes:Y2014:US:Medicare                 106.62 USD
-  Expenses:Taxes:Y2014:US:Federal                 1062.92 USD
-  Expenses:Taxes:Y2014:US:State                    365.08 USD
-  Expenses:Taxes:Y2014:US:CityNYC                  174.92 USD
-  Expenses:Taxes:Y2014:US:SDI                        1.12 USD
-  Expenses:Taxes:Y2014:US:SocSec                   281.54 USD
-  Assets:US:Hoogle:Vacation                             5 VACHR
-  Income:US:Hoogle:Vacation                            -5 VACHR
-
-2014-06-19 * "Hoogle" | "Payroll"
-  Assets:US:BofA:Checking                         1350.60 USD
-  Assets:US:Vanguard:Cash                         1200.00 USD
-  Assets:US:Federal:PreTax401k                   -1200.00 IRAUSD
-  Expenses:Taxes:Y2014:US:Federal:PreTax401k      1200.00 IRAUSD
-  Income:US:Hoogle:Salary                        -4615.38 USD
-  Income:US:Hoogle:GroupTermLife                   -24.32 USD
-  Expenses:Health:Life:GroupTermLife                24.32 USD
-  Expenses:Health:Dental:Insurance                   2.90 USD
-  Expenses:Health:Medical:Insurance                 27.38 USD
-  Expenses:Health:Vision:Insurance                  42.30 USD
-  Expenses:Taxes:Y2014:US:Medicare                 106.62 USD
-  Expenses:Taxes:Y2014:US:Federal                 1062.92 USD
-  Expenses:Taxes:Y2014:US:State                    365.08 USD
-  Expenses:Taxes:Y2014:US:CityNYC                  174.92 USD
-  Expenses:Taxes:Y2014:US:SDI                        1.12 USD
-  Expenses:Taxes:Y2014:US:SocSec                   281.54 USD
-  Assets:US:Hoogle:Vacation                             5 VACHR
-  Income:US:Hoogle:Vacation                            -5 VACHR
-
-2014-07-03 * "Hoogle" | "Payroll"
-  Assets:US:BofA:Checking                         1350.60 USD
-  Assets:US:Vanguard:Cash                         1200.00 USD
-  Assets:US:Federal:PreTax401k                   -1200.00 IRAUSD
-  Expenses:Taxes:Y2014:US:Federal:PreTax401k      1200.00 IRAUSD
-  Income:US:Hoogle:Salary                        -4615.38 USD
-  Income:US:Hoogle:GroupTermLife                   -24.32 USD
-  Expenses:Health:Life:GroupTermLife                24.32 USD
-  Expenses:Health:Dental:Insurance                   2.90 USD
-  Expenses:Health:Medical:Insurance                 27.38 USD
-  Expenses:Health:Vision:Insurance                  42.30 USD
-  Expenses:Taxes:Y2014:US:Medicare                 106.62 USD
-  Expenses:Taxes:Y2014:US:Federal                 1062.92 USD
-  Expenses:Taxes:Y2014:US:State                    365.08 USD
-  Expenses:Taxes:Y2014:US:CityNYC                  174.92 USD
-  Expenses:Taxes:Y2014:US:SDI                        1.12 USD
-  Expenses:Taxes:Y2014:US:SocSec                   281.54 USD
-  Assets:US:Hoogle:Vacation                             5 VACHR
-  Income:US:Hoogle:Vacation                            -5 VACHR
-
-2014-07-17 * "Hoogle" | "Payroll"
-  Assets:US:BofA:Checking                         1850.60 USD
-  Assets:US:Vanguard:Cash                          700.00 USD
-  Assets:US:Federal:PreTax401k                    -700.00 IRAUSD
-  Expenses:Taxes:Y2014:US:Federal:PreTax401k       700.00 IRAUSD
-  Income:US:Hoogle:Salary                        -4615.38 USD
-  Income:US:Hoogle:GroupTermLife                   -24.32 USD
-  Expenses:Health:Life:GroupTermLife                24.32 USD
-  Expenses:Health:Dental:Insurance                   2.90 USD
-  Expenses:Health:Medical:Insurance                 27.38 USD
-  Expenses:Health:Vision:Insurance                  42.30 USD
-  Expenses:Taxes:Y2014:US:Medicare                 106.62 USD
-  Expenses:Taxes:Y2014:US:Federal                 1062.92 USD
-  Expenses:Taxes:Y2014:US:State                    365.08 USD
-  Expenses:Taxes:Y2014:US:CityNYC                  174.92 USD
-  Expenses:Taxes:Y2014:US:SDI                        1.12 USD
-  Expenses:Taxes:Y2014:US:SocSec                   281.54 USD
-  Assets:US:Hoogle:Vacation                             5 VACHR
-  Income:US:Hoogle:Vacation                            -5 VACHR
-
-2014-07-31 * "Hoogle" | "Payroll"
-  Assets:US:BofA:Checking                         2550.60 USD
-  Assets:US:Federal:PreTax401k                          0 IRAUSD
-  Income:US:Hoogle:Salary                        -4615.38 USD
-  Income:US:Hoogle:GroupTermLife                   -24.32 USD
-  Expenses:Health:Life:GroupTermLife                24.32 USD
-  Expenses:Health:Dental:Insurance                   2.90 USD
-  Expenses:Health:Medical:Insurance                 27.38 USD
-  Expenses:Health:Vision:Insurance                  42.30 USD
-  Expenses:Taxes:Y2014:US:Medicare                 106.62 USD
-  Expenses:Taxes:Y2014:US:Federal                 1062.92 USD
-  Expenses:Taxes:Y2014:US:State                    365.08 USD
-  Expenses:Taxes:Y2014:US:CityNYC                  174.92 USD
-  Expenses:Taxes:Y2014:US:SDI                        1.12 USD
-  Expenses:Taxes:Y2014:US:SocSec                   281.54 USD
-  Assets:US:Hoogle:Vacation                             5 VACHR
-  Income:US:Hoogle:Vacation                            -5 VACHR
-
-2014-08-14 * "Hoogle" | "Payroll"
-  Assets:US:BofA:Checking                         2550.60 USD
-  Assets:US:Federal:PreTax401k                          0 IRAUSD
-  Income:US:Hoogle:Salary                        -4615.38 USD
-  Income:US:Hoogle:GroupTermLife                   -24.32 USD
-  Expenses:Health:Life:GroupTermLife                24.32 USD
-  Expenses:Health:Dental:Insurance                   2.90 USD
-  Expenses:Health:Medical:Insurance                 27.38 USD
-  Expenses:Health:Vision:Insurance                  42.30 USD
-  Expenses:Taxes:Y2014:US:Medicare                 106.62 USD
-  Expenses:Taxes:Y2014:US:Federal                 1062.92 USD
-  Expenses:Taxes:Y2014:US:State                    365.08 USD
-  Expenses:Taxes:Y2014:US:CityNYC                  174.92 USD
-  Expenses:Taxes:Y2014:US:SDI                        1.12 USD
-  Expenses:Taxes:Y2014:US:SocSec                   281.54 USD
-  Assets:US:Hoogle:Vacation                             5 VACHR
-  Income:US:Hoogle:Vacation                            -5 VACHR
-
-2014-08-28 * "Hoogle" | "Payroll"
-  Assets:US:BofA:Checking                         2550.60 USD
-  Assets:US:Federal:PreTax401k                          0 IRAUSD
-  Income:US:Hoogle:Salary                        -4615.38 USD
-  Income:US:Hoogle:GroupTermLife                   -24.32 USD
-  Expenses:Health:Life:GroupTermLife                24.32 USD
-  Expenses:Health:Dental:Insurance                   2.90 USD
-  Expenses:Health:Medical:Insurance                 27.38 USD
-  Expenses:Health:Vision:Insurance                  42.30 USD
-  Expenses:Taxes:Y2014:US:Medicare                 106.62 USD
-  Expenses:Taxes:Y2014:US:Federal                 1062.92 USD
-  Expenses:Taxes:Y2014:US:State                    365.08 USD
-  Expenses:Taxes:Y2014:US:CityNYC                  174.92 USD
-  Expenses:Taxes:Y2014:US:SDI                        1.12 USD
-  Expenses:Taxes:Y2014:US:SocSec                   281.54 USD
-  Assets:US:Hoogle:Vacation                             5 VACHR
-  Income:US:Hoogle:Vacation                            -5 VACHR
-
-2014-09-11 * "Hoogle" | "Payroll"
-  Assets:US:BofA:Checking                         2550.60 USD
-  Assets:US:Federal:PreTax401k                          0 IRAUSD
-  Income:US:Hoogle:Salary                        -4615.38 USD
-  Income:US:Hoogle:GroupTermLife                   -24.32 USD
-  Expenses:Health:Life:GroupTermLife                24.32 USD
-  Expenses:Health:Dental:Insurance                   2.90 USD
-  Expenses:Health:Medical:Insurance                 27.38 USD
-  Expenses:Health:Vision:Insurance                  42.30 USD
-  Expenses:Taxes:Y2014:US:Medicare                 106.62 USD
-  Expenses:Taxes:Y2014:US:Federal                 1062.92 USD
-  Expenses:Taxes:Y2014:US:State                    365.08 USD
-  Expenses:Taxes:Y2014:US:CityNYC                  174.92 USD
-  Expenses:Taxes:Y2014:US:SDI                        1.12 USD
-  Expenses:Taxes:Y2014:US:SocSec                   281.54 USD
-  Assets:US:Hoogle:Vacation                             5 VACHR
-  Income:US:Hoogle:Vacation                            -5 VACHR
-
-2014-09-25 * "Hoogle" | "Payroll"
-  Assets:US:BofA:Checking                         2550.60 USD
-  Assets:US:Federal:PreTax401k                          0 IRAUSD
-  Income:US:Hoogle:Salary                        -4615.38 USD
-  Income:US:Hoogle:GroupTermLife                   -24.32 USD
-  Expenses:Health:Life:GroupTermLife                24.32 USD
-  Expenses:Health:Dental:Insurance                   2.90 USD
-  Expenses:Health:Medical:Insurance                 27.38 USD
-  Expenses:Health:Vision:Insurance                  42.30 USD
-  Expenses:Taxes:Y2014:US:Medicare                 106.62 USD
-  Expenses:Taxes:Y2014:US:Federal                 1062.92 USD
-  Expenses:Taxes:Y2014:US:State                    365.08 USD
-  Expenses:Taxes:Y2014:US:CityNYC                  174.92 USD
-  Expenses:Taxes:Y2014:US:SDI                        1.12 USD
-  Expenses:Taxes:Y2014:US:SocSec                   281.54 USD
-  Assets:US:Hoogle:Vacation                             5 VACHR
-  Income:US:Hoogle:Vacation                            -5 VACHR
-
-2014-10-09 * "Hoogle" | "Payroll"
-  Assets:US:BofA:Checking                         2550.60 USD
-  Assets:US:Federal:PreTax401k                          0 IRAUSD
-  Income:US:Hoogle:Salary                        -4615.38 USD
-  Income:US:Hoogle:GroupTermLife                   -24.32 USD
-  Expenses:Health:Life:GroupTermLife                24.32 USD
-  Expenses:Health:Dental:Insurance                   2.90 USD
-  Expenses:Health:Medical:Insurance                 27.38 USD
-  Expenses:Health:Vision:Insurance                  42.30 USD
-  Expenses:Taxes:Y2014:US:Medicare                 106.62 USD
-  Expenses:Taxes:Y2014:US:Federal                 1062.92 USD
-  Expenses:Taxes:Y2014:US:State                    365.08 USD
-  Expenses:Taxes:Y2014:US:CityNYC                  174.92 USD
-  Expenses:Taxes:Y2014:US:SDI                        1.12 USD
-  Expenses:Taxes:Y2014:US:SocSec                   281.54 USD
-  Assets:US:Hoogle:Vacation                             5 VACHR
-  Income:US:Hoogle:Vacation                            -5 VACHR
-
-2014-10-23 * "Hoogle" | "Payroll"
-  Assets:US:BofA:Checking                         2550.60 USD
-  Assets:US:Federal:PreTax401k                          0 IRAUSD
-  Income:US:Hoogle:Salary                        -4615.38 USD
-  Income:US:Hoogle:GroupTermLife                   -24.32 USD
-  Expenses:Health:Life:GroupTermLife                24.32 USD
-  Expenses:Health:Dental:Insurance                   2.90 USD
-  Expenses:Health:Medical:Insurance                 27.38 USD
-  Expenses:Health:Vision:Insurance                  42.30 USD
-  Expenses:Taxes:Y2014:US:Medicare                 106.62 USD
-  Expenses:Taxes:Y2014:US:Federal                 1062.92 USD
-  Expenses:Taxes:Y2014:US:State                    365.08 USD
-  Expenses:Taxes:Y2014:US:CityNYC                  174.92 USD
-  Expenses:Taxes:Y2014:US:SDI                        1.12 USD
-  Expenses:Taxes:Y2014:US:SocSec                   281.54 USD
-  Assets:US:Hoogle:Vacation                             5 VACHR
-  Income:US:Hoogle:Vacation                            -5 VACHR
-
-2014-11-06 * "Hoogle" | "Payroll"
-  Assets:US:BofA:Checking                         2550.60 USD
-  Assets:US:Federal:PreTax401k                          0 IRAUSD
-  Income:US:Hoogle:Salary                        -4615.38 USD
-  Income:US:Hoogle:GroupTermLife                   -24.32 USD
-  Expenses:Health:Life:GroupTermLife                24.32 USD
-  Expenses:Health:Dental:Insurance                   2.90 USD
-  Expenses:Health:Medical:Insurance                 27.38 USD
-  Expenses:Health:Vision:Insurance                  42.30 USD
-  Expenses:Taxes:Y2014:US:Medicare                 106.62 USD
-  Expenses:Taxes:Y2014:US:Federal                 1062.92 USD
-  Expenses:Taxes:Y2014:US:State                    365.08 USD
-  Expenses:Taxes:Y2014:US:CityNYC                  174.92 USD
-  Expenses:Taxes:Y2014:US:SDI                        1.12 USD
-  Expenses:Taxes:Y2014:US:SocSec                   281.54 USD
-  Assets:US:Hoogle:Vacation                             5 VACHR
-  Income:US:Hoogle:Vacation                            -5 VACHR
-
-2014-11-20 * "Hoogle" | "Payroll"
-  Assets:US:BofA:Checking                         2550.60 USD
-  Assets:US:Federal:PreTax401k                          0 IRAUSD
-  Income:US:Hoogle:Salary                        -4615.38 USD
-  Income:US:Hoogle:GroupTermLife                   -24.32 USD
-  Expenses:Health:Life:GroupTermLife                24.32 USD
-  Expenses:Health:Dental:Insurance                   2.90 USD
-  Expenses:Health:Medical:Insurance                 27.38 USD
-  Expenses:Health:Vision:Insurance                  42.30 USD
-  Expenses:Taxes:Y2014:US:Medicare                 106.62 USD
-  Expenses:Taxes:Y2014:US:Federal                 1062.92 USD
-  Expenses:Taxes:Y2014:US:State                    365.08 USD
-  Expenses:Taxes:Y2014:US:CityNYC                  174.92 USD
-  Expenses:Taxes:Y2014:US:SDI                        1.12 USD
-  Expenses:Taxes:Y2014:US:SocSec                   281.54 USD
-  Assets:US:Hoogle:Vacation                             5 VACHR
-  Income:US:Hoogle:Vacation                            -5 VACHR
-
-2014-12-04 * "Hoogle" | "Payroll"
-  Assets:US:BofA:Checking                         2589.06 USD
-  Assets:US:Federal:PreTax401k                          0 IRAUSD
-  Income:US:Hoogle:Salary                        -4615.38 USD
-  Income:US:Hoogle:GroupTermLife                   -24.32 USD
-  Expenses:Health:Life:GroupTermLife                24.32 USD
-  Expenses:Health:Dental:Insurance                   2.90 USD
-  Expenses:Health:Medical:Insurance                 27.38 USD
-  Expenses:Health:Vision:Insurance                  42.30 USD
-  Expenses:Taxes:Y2014:US:Medicare                 106.62 USD
-  Expenses:Taxes:Y2014:US:Federal                 1062.92 USD
-  Expenses:Taxes:Y2014:US:State                    365.08 USD
-  Expenses:Taxes:Y2014:US:CityNYC                  174.92 USD
-  Expenses:Taxes:Y2014:US:SDI                        1.12 USD
-  Expenses:Taxes:Y2014:US:SocSec                   243.08 USD
-  Assets:US:Hoogle:Vacation                             5 VACHR
-  Income:US:Hoogle:Vacation                            -5 VACHR
-
-2014-12-18 * "Hoogle" | "Payroll"
-  Assets:US:BofA:Checking                         2832.14 USD
-  Assets:US:Federal:PreTax401k                          0 IRAUSD
-  Income:US:Hoogle:Salary                        -4615.38 USD
-  Income:US:Hoogle:GroupTermLife                   -24.32 USD
-  Expenses:Health:Life:GroupTermLife                24.32 USD
-  Expenses:Health:Dental:Insurance                   2.90 USD
-  Expenses:Health:Medical:Insurance                 27.38 USD
-  Expenses:Health:Vision:Insurance                  42.30 USD
-  Expenses:Taxes:Y2014:US:Medicare                 106.62 USD
-  Expenses:Taxes:Y2014:US:Federal                 1062.92 USD
-  Expenses:Taxes:Y2014:US:State                    365.08 USD
-  Expenses:Taxes:Y2014:US:CityNYC                  174.92 USD
-  Expenses:Taxes:Y2014:US:SDI                        1.12 USD
-  Expenses:Taxes:Y2014:US:SocSec                        0 USD
-  Assets:US:Hoogle:Vacation                             5 VACHR
-  Income:US:Hoogle:Vacation                            -5 VACHR
-
-2015-01-01 * "Hoogle" | "Payroll"
-  Assets:US:BofA:Checking                         1350.60 USD
-  Assets:US:Vanguard:Cash                         1200.00 USD
-  Assets:US:Federal:PreTax401k                   -1200.00 IRAUSD
-  Expenses:Taxes:Y2015:US:Federal:PreTax401k      1200.00 IRAUSD
-  Income:US:Hoogle:Salary                        -4615.38 USD
-  Income:US:Hoogle:GroupTermLife                   -24.32 USD
-  Expenses:Health:Life:GroupTermLife                24.32 USD
-  Expenses:Health:Dental:Insurance                   2.90 USD
-  Expenses:Health:Medical:Insurance                 27.38 USD
-  Expenses:Health:Vision:Insurance                  42.30 USD
-  Expenses:Taxes:Y2015:US:Medicare                 106.62 USD
-  Expenses:Taxes:Y2015:US:Federal                 1062.92 USD
-  Expenses:Taxes:Y2015:US:State                    365.08 USD
-  Expenses:Taxes:Y2015:US:CityNYC                  174.92 USD
-  Expenses:Taxes:Y2015:US:SDI                        1.12 USD
-  Expenses:Taxes:Y2015:US:SocSec                   281.54 USD
-  Assets:US:Hoogle:Vacation                             5 VACHR
-  Income:US:Hoogle:Vacation                            -5 VACHR
-
-2015-01-15 * "Hoogle" | "Payroll"
-  Assets:US:BofA:Checking                         1350.60 USD
-  Assets:US:Vanguard:Cash                         1200.00 USD
-  Assets:US:Federal:PreTax401k                   -1200.00 IRAUSD
-  Expenses:Taxes:Y2015:US:Federal:PreTax401k      1200.00 IRAUSD
-  Income:US:Hoogle:Salary                        -4615.38 USD
-  Income:US:Hoogle:GroupTermLife                   -24.32 USD
-  Expenses:Health:Life:GroupTermLife                24.32 USD
-  Expenses:Health:Dental:Insurance                   2.90 USD
-  Expenses:Health:Medical:Insurance                 27.38 USD
-  Expenses:Health:Vision:Insurance                  42.30 USD
-  Expenses:Taxes:Y2015:US:Medicare                 106.62 USD
-  Expenses:Taxes:Y2015:US:Federal                 1062.92 USD
-  Expenses:Taxes:Y2015:US:State                    365.08 USD
-  Expenses:Taxes:Y2015:US:CityNYC                  174.92 USD
-  Expenses:Taxes:Y2015:US:SDI                        1.12 USD
-  Expenses:Taxes:Y2015:US:SocSec                   281.54 USD
-  Assets:US:Hoogle:Vacation                             5 VACHR
-  Income:US:Hoogle:Vacation                            -5 VACHR
-
-2015-01-29 * "Hoogle" | "Payroll"
-  Assets:US:BofA:Checking                         1350.60 USD
-  Assets:US:Vanguard:Cash                         1200.00 USD
-  Assets:US:Federal:PreTax401k                   -1200.00 IRAUSD
-  Expenses:Taxes:Y2015:US:Federal:PreTax401k      1200.00 IRAUSD
-  Income:US:Hoogle:Salary                        -4615.38 USD
-  Income:US:Hoogle:GroupTermLife                   -24.32 USD
-  Expenses:Health:Life:GroupTermLife                24.32 USD
-  Expenses:Health:Dental:Insurance                   2.90 USD
-  Expenses:Health:Medical:Insurance                 27.38 USD
-  Expenses:Health:Vision:Insurance                  42.30 USD
-  Expenses:Taxes:Y2015:US:Medicare                 106.62 USD
-  Expenses:Taxes:Y2015:US:Federal                 1062.92 USD
-  Expenses:Taxes:Y2015:US:State                    365.08 USD
-  Expenses:Taxes:Y2015:US:CityNYC                  174.92 USD
-  Expenses:Taxes:Y2015:US:SDI                        1.12 USD
-  Expenses:Taxes:Y2015:US:SocSec                   281.54 USD
-  Assets:US:Hoogle:Vacation                             5 VACHR
-  Income:US:Hoogle:Vacation                            -5 VACHR
-
-2015-02-12 * "Hoogle" | "Payroll"
-  Assets:US:BofA:Checking                         1350.60 USD
-  Assets:US:Vanguard:Cash                         1200.00 USD
-  Assets:US:Federal:PreTax401k                   -1200.00 IRAUSD
-  Expenses:Taxes:Y2015:US:Federal:PreTax401k      1200.00 IRAUSD
-  Income:US:Hoogle:Salary                        -4615.38 USD
-  Income:US:Hoogle:GroupTermLife                   -24.32 USD
-  Expenses:Health:Life:GroupTermLife                24.32 USD
-  Expenses:Health:Dental:Insurance                   2.90 USD
-  Expenses:Health:Medical:Insurance                 27.38 USD
-  Expenses:Health:Vision:Insurance                  42.30 USD
-  Expenses:Taxes:Y2015:US:Medicare                 106.62 USD
-  Expenses:Taxes:Y2015:US:Federal                 1062.92 USD
-  Expenses:Taxes:Y2015:US:State                    365.08 USD
-  Expenses:Taxes:Y2015:US:CityNYC                  174.92 USD
-  Expenses:Taxes:Y2015:US:SDI                        1.12 USD
-  Expenses:Taxes:Y2015:US:SocSec                   281.54 USD
-  Assets:US:Hoogle:Vacation                             5 VACHR
-  Income:US:Hoogle:Vacation                            -5 VACHR
-=======
   Assets:US:BofA:Checking                          1350.60 USD
   Assets:US:Vanguard:Cash                          1200.00 USD
   Assets:US:Federal:PreTax401k                    -1200.00 IRAUSD
@@ -7702,7 +5783,6 @@
   Expenses:Taxes:Y2015:US:SocSec                    281.54 USD
   Assets:US:Hoogle:Vacation                              5 VACHR
   Income:US:Hoogle:Vacation                             -5 VACHR
->>>>>>> f74da437
 
 
 
@@ -7811,674 +5891,6 @@
 
 * Prices
 
-<<<<<<< HEAD
-2013-01-04 price VBMPX                             146.28 USD
-2013-01-04 price RGAGX                              72.64 USD
-2013-01-04 price ITOT                              191.69 USD
-2013-01-04 price VEA                               120.94 USD
-2013-01-04 price VHT                               109.09 USD
-2013-01-04 price GLD                               102.13 USD
-2013-01-11 price VBMPX                             143.81 USD
-2013-01-11 price RGAGX                              72.11 USD
-2013-01-11 price ITOT                              182.77 USD
-2013-01-11 price VEA                               119.46 USD
-2013-01-11 price VHT                               109.54 USD
-2013-01-11 price GLD                               101.00 USD
-2013-01-18 price VBMPX                             141.92 USD
-2013-01-18 price RGAGX                              72.22 USD
-2013-01-18 price ITOT                              184.00 USD
-2013-01-18 price VEA                               118.33 USD
-2013-01-18 price VHT                               109.06 USD
-2013-01-18 price GLD                               100.17 USD
-2013-01-25 price VBMPX                             142.40 USD
-2013-01-25 price RGAGX                              71.98 USD
-2013-01-25 price ITOT                              188.80 USD
-2013-01-25 price VEA                               117.78 USD
-2013-01-25 price VHT                               110.64 USD
-2013-01-25 price GLD                                98.16 USD
-2013-02-01 price VBMPX                             141.65 USD
-2013-02-01 price RGAGX                              73.07 USD
-2013-02-01 price ITOT                              190.55 USD
-2013-02-01 price VEA                               117.89 USD
-2013-02-01 price VHT                               108.30 USD
-2013-02-01 price GLD                                97.15 USD
-2013-02-08 price VBMPX                             141.55 USD
-2013-02-08 price RGAGX                              74.03 USD
-2013-02-08 price ITOT                              192.39 USD
-2013-02-08 price VEA                               118.10 USD
-2013-02-08 price VHT                               107.78 USD
-2013-02-08 price GLD                                99.44 USD
-2013-02-15 price VBMPX                             141.34 USD
-2013-02-15 price RGAGX                              74.06 USD
-2013-02-15 price ITOT                              193.66 USD
-2013-02-15 price VEA                               118.84 USD
-2013-02-15 price VHT                               105.17 USD
-2013-02-15 price GLD                               101.03 USD
-2013-02-22 price VBMPX                             141.92 USD
-2013-02-22 price RGAGX                              74.91 USD
-2013-02-22 price ITOT                              192.86 USD
-2013-02-22 price VEA                               120.99 USD
-2013-02-22 price VHT                               104.80 USD
-2013-02-22 price GLD                               100.70 USD
-2013-03-01 price VBMPX                             141.69 USD
-2013-03-01 price RGAGX                              74.93 USD
-2013-03-01 price ITOT                              192.90 USD
-2013-03-01 price VEA                               120.48 USD
-2013-03-01 price VHT                               105.82 USD
-2013-03-01 price GLD                               100.48 USD
-2013-03-08 price VBMPX                             143.23 USD
-2013-03-08 price RGAGX                              75.94 USD
-2013-03-08 price ITOT                              196.14 USD
-2013-03-08 price VEA                               121.77 USD
-2013-03-08 price VHT                               102.70 USD
-2013-03-08 price GLD                               101.04 USD
-2013-03-15 price VBMPX                             142.60 USD
-2013-03-15 price RGAGX                              75.98 USD
-2013-03-15 price ITOT                              191.88 USD
-2013-03-15 price VEA                               122.20 USD
-2013-03-15 price VHT                               103.07 USD
-2013-03-15 price GLD                               103.02 USD
-2013-03-22 price VBMPX                             142.45 USD
-2013-03-22 price RGAGX                              76.16 USD
-2013-03-22 price ITOT                              191.53 USD
-2013-03-22 price VEA                               123.06 USD
-2013-03-22 price VHT                                99.76 USD
-2013-03-22 price GLD                               100.33 USD
-2013-03-29 price VBMPX                             143.17 USD
-2013-03-29 price RGAGX                              76.01 USD
-2013-03-29 price ITOT                              195.30 USD
-2013-03-29 price VEA                               122.62 USD
-2013-03-29 price VHT                               100.38 USD
-2013-03-29 price GLD                                99.62 USD
-2013-04-05 price VBMPX                             142.86 USD
-2013-04-05 price RGAGX                              76.69 USD
-2013-04-05 price ITOT                              198.22 USD
-2013-04-05 price VEA                               124.17 USD
-2013-04-05 price VHT                               100.23 USD
-2013-04-05 price GLD                                98.80 USD
-2013-04-12 price VBMPX                             142.83 USD
-2013-04-12 price RGAGX                              76.39 USD
-2013-04-12 price ITOT                              197.15 USD
-2013-04-12 price VEA                               124.70 USD
-2013-04-12 price VHT                                99.00 USD
-2013-04-12 price GLD                                99.09 USD
-2013-04-19 price VBMPX                             144.16 USD
-2013-04-19 price RGAGX                              76.73 USD
-2013-04-19 price ITOT                              198.51 USD
-2013-04-19 price VEA                               124.50 USD
-2013-04-19 price VHT                               102.36 USD
-2013-04-19 price GLD                               100.52 USD
-2013-04-26 price VBMPX                             146.69 USD
-2013-04-26 price RGAGX                              76.78 USD
-2013-04-26 price ITOT                              197.94 USD
-2013-04-26 price VEA                               125.37 USD
-2013-04-26 price VHT                               104.33 USD
-2013-04-26 price GLD                               102.22 USD
-2013-05-03 price VBMPX                             146.99 USD
-2013-05-03 price RGAGX                              77.36 USD
-2013-05-03 price ITOT                              189.28 USD
-2013-05-03 price VEA                               125.81 USD
-2013-05-03 price VHT                               106.56 USD
-2013-05-03 price GLD                               101.70 USD
-2013-05-10 price VBMPX                             146.88 USD
-2013-05-10 price RGAGX                              77.46 USD
-2013-05-10 price ITOT                              190.24 USD
-2013-05-10 price VEA                               126.09 USD
-2013-05-10 price VHT                               106.94 USD
-2013-05-10 price GLD                               101.46 USD
-2013-05-17 price VBMPX                             148.60 USD
-2013-05-17 price RGAGX                              77.93 USD
-2013-05-17 price ITOT                              190.16 USD
-2013-05-17 price VEA                               125.17 USD
-2013-05-17 price VHT                               104.79 USD
-2013-05-17 price GLD                               103.17 USD
-2013-05-24 price VBMPX                             149.88 USD
-2013-05-24 price RGAGX                              78.02 USD
-2013-05-24 price ITOT                              186.19 USD
-2013-05-24 price VEA                               124.90 USD
-2013-05-24 price VHT                               104.71 USD
-2013-05-24 price GLD                               102.28 USD
-2013-05-31 price VBMPX                             149.83 USD
-2013-05-31 price RGAGX                              78.74 USD
-2013-05-31 price ITOT                              191.41 USD
-2013-05-31 price VEA                               126.54 USD
-2013-05-31 price VHT                               102.15 USD
-2013-05-31 price GLD                               100.63 USD
-2013-06-07 price VBMPX                             149.85 USD
-2013-06-07 price RGAGX                              77.76 USD
-2013-06-07 price ITOT                              201.41 USD
-2013-06-07 price VEA                               126.05 USD
-2013-06-07 price VHT                               103.31 USD
-2013-06-07 price GLD                               102.01 USD
-2013-06-14 price VBMPX                             151.39 USD
-2013-06-14 price RGAGX                              77.93 USD
-2013-06-14 price ITOT                              207.67 USD
-2013-06-14 price VEA                               126.21 USD
-2013-06-14 price VHT                               105.39 USD
-2013-06-14 price GLD                               103.29 USD
-2013-06-21 price VBMPX                             151.05 USD
-2013-06-21 price RGAGX                              78.36 USD
-2013-06-21 price ITOT                              210.81 USD
-2013-06-21 price VEA                               126.87 USD
-2013-06-21 price VHT                               106.78 USD
-2013-06-21 price GLD                               105.39 USD
-2013-06-28 price VBMPX                             151.67 USD
-2013-06-28 price RGAGX                              78.52 USD
-2013-06-28 price ITOT                              208.45 USD
-2013-06-28 price VEA                               127.05 USD
-2013-06-28 price VHT                               106.57 USD
-2013-06-28 price GLD                               105.89 USD
-2013-07-05 price VBMPX                             150.50 USD
-2013-07-05 price RGAGX                              78.41 USD
-2013-07-05 price ITOT                              211.05 USD
-2013-07-05 price VEA                               126.69 USD
-2013-07-05 price VHT                               107.87 USD
-2013-07-05 price GLD                               105.34 USD
-2013-07-12 price VBMPX                             151.14 USD
-2013-07-12 price RGAGX                              78.43 USD
-2013-07-12 price ITOT                              214.50 USD
-2013-07-12 price VEA                               126.68 USD
-2013-07-12 price VHT                               106.27 USD
-2013-07-12 price GLD                               104.27 USD
-2013-07-19 price VBMPX                             152.52 USD
-2013-07-19 price RGAGX                              76.81 USD
-2013-07-19 price ITOT                              216.13 USD
-2013-07-19 price VEA                               128.13 USD
-2013-07-19 price VHT                               111.28 USD
-2013-07-19 price GLD                               103.07 USD
-2013-07-26 price VBMPX                             153.47 USD
-2013-07-26 price RGAGX                              77.05 USD
-2013-07-26 price ITOT                              215.29 USD
-2013-07-26 price VEA                               128.52 USD
-2013-07-26 price VHT                               111.71 USD
-2013-07-26 price GLD                               103.53 USD
-2013-08-02 price VBMPX                             154.36 USD
-2013-08-02 price RGAGX                              76.45 USD
-2013-08-02 price ITOT                              220.36 USD
-2013-08-02 price VEA                               127.44 USD
-2013-08-02 price VHT                               110.58 USD
-2013-08-02 price GLD                               102.04 USD
-2013-08-09 price VBMPX                             154.97 USD
-2013-08-09 price RGAGX                              76.88 USD
-2013-08-09 price ITOT                              216.24 USD
-2013-08-09 price VEA                               127.79 USD
-2013-08-09 price VHT                               111.21 USD
-2013-08-09 price GLD                               102.10 USD
-2013-08-16 price VBMPX                             155.79 USD
-2013-08-16 price RGAGX                              76.82 USD
-2013-08-16 price ITOT                              217.56 USD
-2013-08-16 price VEA                               128.54 USD
-2013-08-16 price VHT                               110.04 USD
-2013-08-16 price GLD                               101.07 USD
-2013-08-23 price VBMPX                             157.61 USD
-2013-08-23 price RGAGX                              76.77 USD
-2013-08-23 price ITOT                              203.66 USD
-2013-08-23 price VEA                               129.61 USD
-2013-08-23 price VHT                               109.36 USD
-2013-08-23 price GLD                               103.15 USD
-2013-08-30 price VBMPX                             158.20 USD
-2013-08-30 price RGAGX                              76.80 USD
-2013-08-30 price ITOT                              201.52 USD
-2013-08-30 price VEA                               130.18 USD
-2013-08-30 price VHT                               109.29 USD
-2013-08-30 price GLD                               105.10 USD
-2013-09-06 price VBMPX                             157.95 USD
-2013-09-06 price RGAGX                              77.41 USD
-2013-09-06 price ITOT                              203.95 USD
-2013-09-06 price VEA                               130.53 USD
-2013-09-06 price VHT                               107.74 USD
-2013-09-06 price GLD                               101.84 USD
-2013-09-13 price VBMPX                             160.53 USD
-2013-09-13 price RGAGX                              79.01 USD
-2013-09-13 price ITOT                              199.14 USD
-2013-09-13 price VEA                               132.12 USD
-2013-09-13 price VHT                               105.90 USD
-2013-09-13 price GLD                               102.21 USD
-2013-09-20 price VBMPX                             160.52 USD
-2013-09-20 price RGAGX                              79.28 USD
-2013-09-20 price ITOT                              200.53 USD
-2013-09-20 price VEA                               132.14 USD
-2013-09-20 price VHT                               107.69 USD
-2013-09-20 price GLD                               103.12 USD
-2013-09-27 price VBMPX                             159.58 USD
-2013-09-27 price RGAGX                              79.06 USD
-2013-09-27 price ITOT                              203.77 USD
-2013-09-27 price VEA                               132.79 USD
-2013-09-27 price VHT                               106.85 USD
-2013-09-27 price GLD                               105.18 USD
-2013-10-04 price VBMPX                             159.23 USD
-2013-10-04 price RGAGX                              79.71 USD
-2013-10-04 price ITOT                              200.08 USD
-2013-10-04 price VEA                               132.40 USD
-2013-10-04 price VHT                               106.76 USD
-2013-10-04 price GLD                               104.08 USD
-2013-10-11 price VBMPX                             159.75 USD
-2013-10-11 price RGAGX                              81.04 USD
-2013-10-11 price ITOT                              199.45 USD
-2013-10-11 price VEA                               132.12 USD
-2013-10-11 price VHT                               108.09 USD
-2013-10-11 price GLD                               105.23 USD
-2013-10-18 price VBMPX                             161.27 USD
-2013-10-18 price RGAGX                              81.12 USD
-2013-10-18 price ITOT                              203.92 USD
-2013-10-18 price VEA                               131.56 USD
-2013-10-18 price VHT                               106.35 USD
-2013-10-18 price GLD                               106.50 USD
-2013-10-25 price VBMPX                             161.86 USD
-2013-10-25 price RGAGX                              81.40 USD
-2013-10-25 price ITOT                              207.08 USD
-2013-10-25 price VEA                               131.32 USD
-2013-10-25 price VHT                               107.52 USD
-2013-10-25 price GLD                               107.38 USD
-2013-11-01 price VBMPX                             163.62 USD
-2013-11-01 price RGAGX                              81.24 USD
-2013-11-01 price ITOT                              207.60 USD
-2013-11-01 price VEA                               132.66 USD
-2013-11-01 price VHT                               110.57 USD
-2013-11-01 price GLD                               108.77 USD
-2013-11-08 price VBMPX                             163.63 USD
-2013-11-08 price RGAGX                              81.01 USD
-2013-11-08 price ITOT                              205.27 USD
-2013-11-08 price VEA                               132.98 USD
-2013-11-08 price VHT                               105.62 USD
-2013-11-08 price GLD                               108.99 USD
-2013-11-15 price VBMPX                             160.87 USD
-2013-11-15 price RGAGX                              80.49 USD
-2013-11-15 price ITOT                              209.02 USD
-2013-11-15 price VEA                               133.79 USD
-2013-11-15 price VHT                               107.77 USD
-2013-11-15 price GLD                               105.25 USD
-2013-11-22 price VBMPX                             159.25 USD
-2013-11-22 price RGAGX                              79.82 USD
-2013-11-22 price ITOT                              216.30 USD
-2013-11-22 price VEA                               134.92 USD
-2013-11-22 price VHT                               107.60 USD
-2013-11-22 price GLD                               105.10 USD
-2013-11-29 price VBMPX                             157.26 USD
-2013-11-29 price RGAGX                              80.36 USD
-2013-11-29 price ITOT                              214.71 USD
-2013-11-29 price VEA                               133.51 USD
-2013-11-29 price VHT                               107.39 USD
-2013-11-29 price GLD                               104.00 USD
-2013-12-06 price VBMPX                             157.06 USD
-2013-12-06 price RGAGX                              79.37 USD
-2013-12-06 price ITOT                              217.09 USD
-2013-12-06 price VEA                               132.61 USD
-2013-12-06 price VHT                               104.62 USD
-2013-12-06 price GLD                               105.35 USD
-2013-12-13 price VBMPX                             158.23 USD
-2013-12-13 price RGAGX                              79.65 USD
-2013-12-13 price ITOT                              215.56 USD
-2013-12-13 price VEA                               134.10 USD
-2013-12-13 price VHT                               103.92 USD
-2013-12-13 price GLD                               104.40 USD
-2013-12-20 price VBMPX                             158.36 USD
-2013-12-20 price RGAGX                              79.87 USD
-2013-12-20 price ITOT                              213.84 USD
-2013-12-20 price VEA                               133.36 USD
-2013-12-20 price VHT                               105.31 USD
-2013-12-20 price GLD                               100.92 USD
-2013-12-27 price VBMPX                             160.36 USD
-2013-12-27 price RGAGX                              78.86 USD
-2013-12-27 price ITOT                              213.33 USD
-2013-12-27 price VEA                               133.70 USD
-2013-12-27 price VHT                               107.66 USD
-2013-12-27 price GLD                               102.22 USD
-2014-01-03 price VBMPX                             161.18 USD
-2014-01-03 price RGAGX                              78.19 USD
-2014-01-03 price ITOT                              214.53 USD
-2014-01-03 price VEA                               133.64 USD
-2014-01-03 price VHT                               105.93 USD
-2014-01-03 price GLD                               102.40 USD
-2014-01-10 price VBMPX                             161.23 USD
-2014-01-10 price RGAGX                              77.37 USD
-2014-01-10 price ITOT                              206.94 USD
-2014-01-10 price VEA                               133.52 USD
-2014-01-10 price VHT                               105.06 USD
-2014-01-10 price GLD                               104.70 USD
-2014-01-17 price VBMPX                             162.84 USD
-2014-01-17 price RGAGX                              78.10 USD
-2014-01-17 price ITOT                              215.87 USD
-2014-01-17 price VEA                               134.40 USD
-2014-01-17 price VHT                               108.04 USD
-2014-01-17 price GLD                               104.61 USD
-2014-01-24 price VBMPX                             162.60 USD
-2014-01-24 price RGAGX                              79.13 USD
-2014-01-24 price ITOT                              218.65 USD
-2014-01-24 price VEA                               136.68 USD
-2014-01-24 price VHT                               108.62 USD
-2014-01-24 price GLD                               103.71 USD
-2014-01-31 price VBMPX                             162.74 USD
-2014-01-31 price RGAGX                              79.35 USD
-2014-01-31 price ITOT                              220.74 USD
-2014-01-31 price VEA                               136.79 USD
-2014-01-31 price VHT                               109.34 USD
-2014-01-31 price GLD                               101.86 USD
-2014-02-07 price VBMPX                             163.58 USD
-2014-02-07 price RGAGX                              78.24 USD
-2014-02-07 price ITOT                              225.73 USD
-2014-02-07 price VEA                               138.87 USD
-2014-02-07 price VHT                               107.66 USD
-2014-02-07 price GLD                               103.19 USD
-2014-02-14 price VBMPX                             164.45 USD
-2014-02-14 price RGAGX                              77.00 USD
-2014-02-14 price ITOT                              222.06 USD
-2014-02-14 price VEA                               139.96 USD
-2014-02-14 price VHT                               107.31 USD
-2014-02-14 price GLD                               102.54 USD
-2014-02-21 price VBMPX                             164.51 USD
-2014-02-21 price RGAGX                              75.76 USD
-2014-02-21 price ITOT                              222.18 USD
-2014-02-21 price VEA                               141.64 USD
-2014-02-21 price VHT                               109.32 USD
-2014-02-21 price GLD                               103.22 USD
-2014-02-28 price VBMPX                             165.56 USD
-2014-02-28 price RGAGX                              76.82 USD
-2014-02-28 price ITOT                              222.19 USD
-2014-02-28 price VEA                               140.91 USD
-2014-02-28 price VHT                               110.28 USD
-2014-02-28 price GLD                               103.50 USD
-2014-03-07 price VBMPX                             165.80 USD
-2014-03-07 price RGAGX                              77.89 USD
-2014-03-07 price ITOT                              222.71 USD
-2014-03-07 price VEA                               140.47 USD
-2014-03-07 price VHT                               111.71 USD
-2014-03-07 price GLD                               104.26 USD
-2014-03-14 price VBMPX                             166.12 USD
-2014-03-14 price RGAGX                              78.40 USD
-2014-03-14 price ITOT                              220.83 USD
-2014-03-14 price VEA                               138.71 USD
-2014-03-14 price VHT                               113.46 USD
-2014-03-14 price GLD                               103.86 USD
-2014-03-21 price VBMPX                             164.53 USD
-2014-03-21 price RGAGX                              77.42 USD
-2014-03-21 price ITOT                              223.53 USD
-2014-03-21 price VEA                               139.43 USD
-2014-03-21 price VHT                               114.98 USD
-2014-03-21 price GLD                               101.82 USD
-2014-03-28 price VBMPX                             164.78 USD
-2014-03-28 price RGAGX                              77.05 USD
-2014-03-28 price ITOT                              224.29 USD
-2014-03-28 price VEA                               139.93 USD
-2014-03-28 price VHT                               115.19 USD
-2014-03-28 price GLD                               101.81 USD
-2014-04-04 price VBMPX                             165.01 USD
-2014-04-04 price RGAGX                              77.46 USD
-2014-04-04 price ITOT                              223.77 USD
-2014-04-04 price VEA                               139.97 USD
-2014-04-04 price VHT                               115.21 USD
-2014-04-04 price GLD                               100.39 USD
-2014-04-11 price VBMPX                             166.29 USD
-2014-04-11 price RGAGX                              77.78 USD
-2014-04-11 price ITOT                              222.68 USD
-2014-04-11 price VEA                               140.67 USD
-2014-04-11 price VHT                               116.39 USD
-2014-04-11 price GLD                               101.44 USD
-2014-04-18 price VBMPX                             168.31 USD
-2014-04-18 price RGAGX                              77.23 USD
-2014-04-18 price ITOT                              223.56 USD
-2014-04-18 price VEA                               141.27 USD
-2014-04-18 price VHT                               111.71 USD
-2014-04-18 price GLD                               100.48 USD
-2014-04-25 price VBMPX                             167.27 USD
-2014-04-25 price RGAGX                              78.57 USD
-2014-04-25 price ITOT                              233.79 USD
-2014-04-25 price VEA                               141.85 USD
-2014-04-25 price VHT                               110.25 USD
-2014-04-25 price GLD                                99.05 USD
-2014-05-02 price VBMPX                             168.59 USD
-2014-05-02 price RGAGX                              77.65 USD
-2014-05-02 price ITOT                              238.06 USD
-2014-05-02 price VEA                               142.77 USD
-2014-05-02 price VHT                               109.11 USD
-2014-05-02 price GLD                                97.14 USD
-2014-05-09 price VBMPX                             166.99 USD
-2014-05-09 price RGAGX                              77.68 USD
-2014-05-09 price ITOT                              237.22 USD
-2014-05-09 price VEA                               143.77 USD
-2014-05-09 price VHT                               107.61 USD
-2014-05-09 price GLD                                97.05 USD
-2014-05-16 price VBMPX                             165.96 USD
-2014-05-16 price RGAGX                              77.41 USD
-2014-05-16 price ITOT                              240.35 USD
-2014-05-16 price VEA                               145.57 USD
-2014-05-16 price VHT                               110.53 USD
-2014-05-16 price GLD                                96.21 USD
-2014-05-23 price VBMPX                             167.11 USD
-2014-05-23 price RGAGX                              78.36 USD
-2014-05-23 price ITOT                              241.77 USD
-2014-05-23 price VEA                               144.39 USD
-2014-05-23 price VHT                               109.57 USD
-2014-05-23 price GLD                                96.01 USD
-2014-05-30 price VBMPX                             166.61 USD
-2014-05-30 price RGAGX                              77.92 USD
-2014-05-30 price ITOT                              239.85 USD
-2014-05-30 price VEA                               147.01 USD
-2014-05-30 price VHT                               108.98 USD
-2014-05-30 price GLD                                95.93 USD
-2014-06-06 price VBMPX                             168.02 USD
-2014-06-06 price RGAGX                              77.32 USD
-2014-06-06 price ITOT                              245.30 USD
-2014-06-06 price VEA                               148.95 USD
-2014-06-06 price VHT                               108.52 USD
-2014-06-06 price GLD                                98.23 USD
-2014-06-13 price VBMPX                             168.20 USD
-2014-06-13 price RGAGX                              78.74 USD
-2014-06-13 price ITOT                              240.86 USD
-2014-06-13 price VEA                               148.98 USD
-2014-06-13 price VHT                               107.50 USD
-2014-06-13 price GLD                                98.40 USD
-2014-06-20 price VBMPX                             166.36 USD
-2014-06-20 price RGAGX                              79.12 USD
-2014-06-20 price ITOT                              236.85 USD
-2014-06-20 price VEA                               149.36 USD
-2014-06-20 price VHT                               107.80 USD
-2014-06-20 price GLD                                99.57 USD
-2014-06-27 price VBMPX                             167.57 USD
-2014-06-27 price RGAGX                              79.15 USD
-2014-06-27 price ITOT                              240.60 USD
-2014-06-27 price VEA                               150.78 USD
-2014-06-27 price VHT                               105.38 USD
-2014-06-27 price GLD                               100.96 USD
-2014-07-04 price VBMPX                             168.53 USD
-2014-07-04 price RGAGX                              79.50 USD
-2014-07-04 price ITOT                              242.71 USD
-2014-07-04 price VEA                               151.31 USD
-2014-07-04 price VHT                               105.75 USD
-2014-07-04 price GLD                               100.71 USD
-2014-07-11 price VBMPX                             168.08 USD
-2014-07-11 price RGAGX                              78.94 USD
-2014-07-11 price ITOT                              249.03 USD
-2014-07-11 price VEA                               151.86 USD
-2014-07-11 price VHT                               105.14 USD
-2014-07-11 price GLD                               101.43 USD
-2014-07-18 price VBMPX                             165.79 USD
-2014-07-18 price RGAGX                              79.20 USD
-2014-07-18 price ITOT                              251.69 USD
-2014-07-18 price VEA                               151.31 USD
-2014-07-18 price VHT                               105.27 USD
-2014-07-18 price GLD                               102.55 USD
-2014-07-25 price VBMPX                             163.28 USD
-2014-07-25 price RGAGX                              78.48 USD
-2014-07-25 price ITOT                              252.17 USD
-2014-07-25 price VEA                               151.80 USD
-2014-07-25 price VHT                               107.94 USD
-2014-07-25 price GLD                               102.53 USD
-2014-08-01 price VBMPX                             163.62 USD
-2014-08-01 price RGAGX                              79.13 USD
-2014-08-01 price ITOT                              255.84 USD
-2014-08-01 price VEA                               151.94 USD
-2014-08-01 price VHT                               106.18 USD
-2014-08-01 price GLD                               101.98 USD
-2014-08-08 price VBMPX                             163.25 USD
-2014-08-08 price RGAGX                              79.29 USD
-2014-08-08 price ITOT                              255.60 USD
-2014-08-08 price VEA                               153.52 USD
-2014-08-08 price VHT                               107.58 USD
-2014-08-08 price GLD                                99.21 USD
-2014-08-15 price VBMPX                             165.16 USD
-2014-08-15 price RGAGX                              79.67 USD
-2014-08-15 price ITOT                              253.74 USD
-2014-08-15 price VEA                               154.43 USD
-2014-08-15 price VHT                               108.98 USD
-2014-08-15 price GLD                                98.36 USD
-2014-08-22 price VBMPX                             162.94 USD
-2014-08-22 price RGAGX                              81.22 USD
-2014-08-22 price ITOT                              246.93 USD
-2014-08-22 price VEA                               156.05 USD
-2014-08-22 price VHT                               110.27 USD
-2014-08-22 price GLD                                96.60 USD
-2014-08-29 price VBMPX                             163.74 USD
-2014-08-29 price RGAGX                              80.21 USD
-2014-08-29 price ITOT                              246.39 USD
-2014-08-29 price VEA                               155.99 USD
-2014-08-29 price VHT                               108.04 USD
-2014-08-29 price GLD                                96.77 USD
-2014-09-05 price VBMPX                             164.30 USD
-2014-09-05 price RGAGX                              79.80 USD
-2014-09-05 price ITOT                              241.64 USD
-2014-09-05 price VEA                               154.72 USD
-2014-09-05 price VHT                               107.83 USD
-2014-09-05 price GLD                                95.35 USD
-2014-09-12 price VBMPX                             163.05 USD
-2014-09-12 price RGAGX                              79.87 USD
-2014-09-12 price ITOT                              247.46 USD
-2014-09-12 price VEA                               155.25 USD
-2014-09-12 price VHT                               109.93 USD
-2014-09-12 price GLD                                96.78 USD
-2014-09-19 price VBMPX                             163.60 USD
-2014-09-19 price RGAGX                              81.44 USD
-2014-09-19 price ITOT                              258.70 USD
-2014-09-19 price VEA                               155.68 USD
-2014-09-19 price VHT                               111.69 USD
-2014-09-19 price GLD                                96.08 USD
-2014-09-26 price VBMPX                             165.86 USD
-2014-09-26 price RGAGX                              82.53 USD
-2014-09-26 price ITOT                              257.65 USD
-2014-09-26 price VEA                               155.47 USD
-2014-09-26 price VHT                               109.17 USD
-2014-09-26 price GLD                                95.83 USD
-2014-10-03 price VBMPX                             166.42 USD
-2014-10-03 price RGAGX                              83.81 USD
-2014-10-03 price ITOT                              258.75 USD
-2014-10-03 price VEA                               155.30 USD
-2014-10-03 price VHT                               106.94 USD
-2014-10-03 price GLD                                96.65 USD
-2014-10-10 price VBMPX                             167.73 USD
-2014-10-10 price RGAGX                              84.68 USD
-2014-10-10 price ITOT                              264.54 USD
-2014-10-10 price VEA                               154.63 USD
-2014-10-10 price VHT                               106.84 USD
-2014-10-10 price GLD                                97.59 USD
-2014-10-17 price VBMPX                             168.08 USD
-2014-10-17 price RGAGX                              84.34 USD
-2014-10-17 price ITOT                              274.93 USD
-2014-10-17 price VEA                               156.24 USD
-2014-10-17 price VHT                               107.55 USD
-2014-10-17 price GLD                                96.42 USD
-2014-10-24 price VBMPX                             168.08 USD
-2014-10-24 price RGAGX                              84.55 USD
-2014-10-24 price ITOT                              275.42 USD
-2014-10-24 price VEA                               155.70 USD
-2014-10-24 price VHT                               106.89 USD
-2014-10-24 price GLD                                95.61 USD
-2014-10-31 price VBMPX                             168.02 USD
-2014-10-31 price RGAGX                              84.35 USD
-2014-10-31 price ITOT                              274.45 USD
-2014-10-31 price VEA                               157.60 USD
-2014-10-31 price VHT                               105.66 USD
-2014-10-31 price GLD                                95.16 USD
-2014-11-07 price VBMPX                             166.24 USD
-2014-11-07 price RGAGX                              84.30 USD
-2014-11-07 price ITOT                              279.14 USD
-2014-11-07 price VEA                               157.69 USD
-2014-11-07 price VHT                               106.72 USD
-2014-11-07 price GLD                                95.31 USD
-2014-11-14 price VBMPX                             165.20 USD
-2014-11-14 price RGAGX                              85.08 USD
-2014-11-14 price ITOT                              275.54 USD
-2014-11-14 price VEA                               158.30 USD
-2014-11-14 price VHT                               104.64 USD
-2014-11-14 price GLD                                95.82 USD
-2014-11-21 price VBMPX                             163.80 USD
-2014-11-21 price RGAGX                              84.69 USD
-2014-11-21 price ITOT                              278.72 USD
-2014-11-21 price VEA                               157.22 USD
-2014-11-21 price VHT                               106.62 USD
-2014-11-21 price GLD                                96.53 USD
-2014-11-28 price VBMPX                             163.59 USD
-2014-11-28 price RGAGX                              84.45 USD
-2014-11-28 price ITOT                              280.15 USD
-2014-11-28 price VEA                               158.78 USD
-2014-11-28 price VHT                               106.93 USD
-2014-11-28 price GLD                                96.51 USD
-2014-12-05 price VBMPX                             165.56 USD
-2014-12-05 price RGAGX                              84.20 USD
-2014-12-05 price ITOT                              280.94 USD
-2014-12-05 price VEA                               157.99 USD
-2014-12-05 price VHT                               103.71 USD
-2014-12-05 price GLD                                94.85 USD
-2014-12-12 price VBMPX                             168.71 USD
-2014-12-12 price RGAGX                              83.99 USD
-2014-12-12 price ITOT                              285.01 USD
-2014-12-12 price VEA                               158.03 USD
-2014-12-12 price VHT                               103.96 USD
-2014-12-12 price GLD                                95.42 USD
-2014-12-19 price VBMPX                             170.26 USD
-2014-12-19 price RGAGX                              84.92 USD
-2014-12-19 price ITOT                              283.88 USD
-2014-12-19 price VEA                               159.59 USD
-2014-12-19 price VHT                               103.93 USD
-2014-12-19 price GLD                                97.14 USD
-2014-12-26 price VBMPX                             167.77 USD
-2014-12-26 price RGAGX                              85.08 USD
-2014-12-26 price ITOT                              294.37 USD
-2014-12-26 price VEA                               160.56 USD
-2014-12-26 price VHT                               102.16 USD
-2014-12-26 price GLD                                96.62 USD
-2015-01-02 price VBMPX                             167.69 USD
-2015-01-02 price RGAGX                              84.82 USD
-2015-01-02 price ITOT                              295.66 USD
-2015-01-02 price VEA                               161.88 USD
-2015-01-02 price VHT                               100.83 USD
-2015-01-02 price GLD                                96.86 USD
-2015-01-09 price VBMPX                             166.60 USD
-2015-01-09 price RGAGX                              85.61 USD
-2015-01-09 price ITOT                              301.15 USD
-2015-01-09 price VEA                               160.93 USD
-2015-01-09 price VHT                               104.81 USD
-2015-01-09 price GLD                                97.83 USD
-2015-01-16 price VBMPX                             168.24 USD
-2015-01-16 price RGAGX                              86.02 USD
-2015-01-16 price ITOT                              297.73 USD
-2015-01-16 price VEA                               159.38 USD
-2015-01-16 price VHT                               102.94 USD
-2015-01-16 price GLD                                99.13 USD
-2015-01-23 price VBMPX                             169.06 USD
-2015-01-23 price RGAGX                              87.11 USD
-2015-01-23 price ITOT                              300.95 USD
-2015-01-23 price VEA                               157.68 USD
-2015-01-23 price VHT                               101.65 USD
-2015-01-23 price GLD                                98.73 USD
-2015-01-30 price VBMPX                             168.37 USD
-2015-01-30 price RGAGX                              86.73 USD
-2015-01-30 price ITOT                              296.61 USD
-2015-01-30 price VEA                               158.84 USD
-2015-01-30 price VHT                               100.64 USD
-2015-01-30 price GLD                                98.84 USD
-2015-02-06 price VBMPX                             168.23 USD
-2015-02-06 price RGAGX                              87.29 USD
-2015-02-06 price ITOT                              281.96 USD
-2015-02-06 price VEA                               159.66 USD
-2015-02-06 price VHT                               101.45 USD
-2015-02-06 price GLD                                99.28 USD
-2015-02-13 price VBMPX                             168.14 USD
-2015-02-13 price RGAGX                              88.56 USD
-2015-02-13 price ITOT                              277.52 USD
-2015-02-13 price VEA                               158.11 USD
-2015-02-13 price VHT                               101.50 USD
-2015-02-13 price GLD                               101.72 USD
-=======
 2013-01-04 price VBMPX                              136.66 USD
 2013-01-04 price RGAGX                              165.58 USD
 2013-01-04 price ITOT                               189.09 USD
@@ -9385,7 +6797,6 @@
 2015-11-20 price VEA                                233.91 USD
 2015-11-20 price VHT                                225.69 USD
 2015-11-20 price GLD                                125.17 USD
->>>>>>> f74da437
 
 
 
