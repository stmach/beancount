"""A container for an inventory of positions.

This module provides a container class that can hold positions. An inventory is an
association list of positions, where each position is defined as

  (currency, cost, lot-date) -> number

where

  'currency': the commodity under consideration, USD, CAD, or stock units such as HOOL,
    MSFT;

  'cost': the amount (as a pair of (number, currency)) that the position is held under,
    otherwise known as the "book value";

  'lot-date': the date at which the position was acquired.

  'number': the amount of units of 'currency' that the position represents.

This is meant to accommodate both booked and non-booked amounts. The clever trick that we
pull to do this is that for positions which aren't booked, we simply leave the 'cost' and
'lot-date' as None. This is the case for most of the transactions.

- When a position is subtracted from an inventory, the 'currency' has to match. If 'cost'
  and 'lot-date' are specified, they have to match that position exactly (an error is issued
  otherwise).

- There are methods to select FIFO and LIFO booking.

- There is a method to book against the average cost of the inventory as well, as is
  required under Canadian rules. The way we implement this is by converting the inventory of
  the given currency into a single position entry with an average cost when we subtract.

- There is a method to select an arbitrary (FIFO) position only if the 'cost' and 'lot-date'
  are left unspecified. Normally, we can imagine that we may want to run under a 'strict'
  mode where this is not allowed (issuing an error when an explicit matching lot is not
  specified), or that we may instead provide the convenience for the user not having to
  match.

"""
__author__ = "Martin Blais <blais@furius.ca>"

import copy
import collections
import re

from beancount.core.number import ZERO
from beancount.core.amount import Amount
from beancount.core.position import Cost
from beancount.core.position import Position
from beancount.core.position import from_string as position_from_string
from beancount.core.display_context import DEFAULT_FORMATTER

# pylint: disable=invalid-name
try:
    import enum
    Enum = enum.Enum
except ImportError:
    Enum = object


class Booking(Enum):
    """Result of booking a new lot to an existing inventory."""
    CREATED = 1   # A new lot was created.
    REDUCED = 2   # An existing lot was reduced.
    AUGMENTED = 3 # An existing lot was augmented.
    IGNORED = 4   # No change was applied.


class Inventory(list):
    """An Inventory is a set of positions.

    Attributes:
      positions: A list of Position instances, held in this Inventory object.
        Because the lists are always very short, we prefer to avoid using a
        mapping for the sake of simplicity and it should not hurt performance.
    """
    def __init__(self, positions=None):
        """Create a new inventory using a list of existing positions.

        Args:
          positions: A list of Position instances.
        """
        if positions:
            assert isinstance(positions, list), positions
            for position in positions:
                self.add_position(position)

    def to_string(self, dformat=DEFAULT_FORMATTER, parens=True):
        """Convert an Inventory instance to a printable string.

        Args:
          dformat: An instance of DisplayFormatter.
          parents: A boolean, true if we should surround the results by parentheses.
        Returns:
          A formatted string of the quantized amount and symbol.
        """
<<<<<<< HEAD
        return '({})'.format(
            ', '.join(pos.to_string(dformat) for pos in sorted(self)))
=======
        fmt = '({})' if parens else '{}'
        return fmt.format(', '.join(position_.to_string(dformat)
                                    for position_ in sorted(self)))
>>>>>>> 65453bf2

    def __str__(self):
        """Render as a human-readable string.

        Returns:
          A string, for human consumption.
        """
        return self.to_string()

    __repr__ = __str__

    def is_empty(self):
        """Return true if the inventory is empty, that is, has no positions.

        Returns:
          A boolean.
        """
        return len(self) == 0

    def __bool__(self):
        # Don't define this, be explicit by using is_empty() instead.
        raise NotImplementedError
        return bool(self)

    def __copy__(self):
        """A shallow copy of this inventory object. All the positions contained
        are also copied shallow.

        Returns:
          An instance of Inventory, equal to this one.
        """
        return Inventory(list(map(copy.copy, self)))

    def __eq__(self, other):
        """Equality predicate.

        Args:
          other: Ano ther instance of Inventory.
        Returns:
          True if the two inventories have the same position contents.
        """
        return sorted(self) == sorted(other)

    def is_small(self, tolerances, default_tolerances={}):
        """Return true if all the positions in the inventory are small.

        Args:
          tolerances: A Decimal, the small number of units under which a position
            is considered small, or a dict of currency to such epsilon precision.
        Returns:
          A boolean.
        """
        if isinstance(tolerances, dict):
            for position in self:
                tolerance = get_tolerance(tolerances, default_tolerances,
                                          position.units.currency)

                if abs(position.units.number) > tolerance:
                    return False
            return True
        else:
            return not any(abs(position.units.number) > tolerances
                           for position in self)

    def is_mixed(self):
        """Return true if the inventory contains a mix of positive and negative lots for
        at least one instrument.

        Returns:
          A boolean.
        """
        signs_map = {}
        for position in self:
            sign = position.units.number >= 0
            prev_sign = signs_map.setdefault(position.units.currency, sign)
            if sign != prev_sign:
                return True
        return False

    def __neg__(self):
        """Return an inventory with the negative of values of this one.

        Returns:
          An instance of Inventory.
        """
        return Inventory([-position for position in self])

    def __mul__(self, scalar):
        """Scale/multiply the contents of the inventory.

        Args:
          scalar: A Decimal.
        Returns:
          An instance of Inventory.
        """
        return Inventory([position * scalar for position in self])

    #
    # Methods to access portions of an inventory.
    #

    def currencies(self):
        """Return the list of unit currencies held in this inventory.

        Returns:
          A list of currency strings.
        """
        return set(position.units.currency for position in self)

    def cost_currencies(self):
        """Return the list of unit currencies held in this inventory.

        Returns:
          A list of currency strings.
        """
        return set(position.cost.currency
                   for position in self
                   if position.cost is not None)

    def currency_pairs(self):
        """Return the commodities held in this inventory.

        Returns:
          A list of currency strings.
        """
        return set(position.currency_pair() for position in self)

    def get_positions(self):
        """Return the positions in this inventory.

        Returns:
          A shallow copy of the list of positions.
        """
        return list(self)

    def get_units(self, currency):
        """Fetch the total amount across all the position in the given currency.
        This may sum multiple lots in the same currency denomination.

        Args:
          currency: A string, the currency to filter the positions with.
        Returns:
          An instance of Amount, with the given currency.
        """
        total_units = ZERO
        for position in self:
            if position.units.currency == currency:
                total_units += position.units.number
        return Amount(total_units, currency)

    def segregate_units(self, currencies):
        """Split up the list of positions to the given currencies.

        Args:
          currencies: A list of currency strings, the currencies to isolate.
        Returns:
          A dict of currency to Inventory instances.
        """
        per_currency_dict = {currency: Inventory()
                             for currency in currencies}
        per_currency_dict[None] = Inventory()
        for position in self:
            currency = position.units.currency
            key = (currency if currency in currencies else None)
            per_currency_dict[key].add_position(position)
        return per_currency_dict


    #
    # Methods to convert an Inventory into another.
    #

    def units(self):
        """Return an inventory of units for all position (aggregated).

        Returns:
          An instance of Inventory.
        """
        units_inventory = Inventory()
        for position in self:
            units_inventory.add_amount(position.units)
        return units_inventory

    def cost(self):
        """Return an inventory of costs for all positions (aggregated).

        For example, an inventory that contains these lots:

           2 HOOLB
           3 HOOL {300.00 USD}
           4 HOOL {310.00 USD / 2014-10-28}

        will provide:

           2 HOOLB
           2140 USD

        Returns:
          An instance of Inventory.
        """
        cost_inventory = Inventory()
        for position in self:
            cost_inventory.add_amount(position.get_cost())
        return cost_inventory

    def average(self):
        """Average all lots of the same currency together..

        Returns:
          An instance of Inventory.
        """
        groups = collections.defaultdict(list)
        for position in self:
            key = (position.units.currency,
                   position.cost.currency if position.cost else None)
            groups[key].append(position)

        average_inventory = Inventory()
        for (currency, cost_currency), positions in groups.items():
            total_units = sum(position.units.number
                              for position in positions)
            units_amount = Amount(total_units, currency)

            if cost_currency:
                total_cost = sum(position.get_cost().number
                                 for position in positions)
                cost = Cost(total_cost / total_units, cost_currency, None, None)
            else:
                cost = None

            average_inventory.add_amount(units_amount, cost)

        return average_inventory


    #
    # Methods to build an Inventory instance.
    #

    def add_amount(self, units, cost=None):
        """Add to this inventory using amount and cost. This adds with strict lot
        matching, that is, no partial matches are done on the arguments to the
        keys of the inventory.

        Args:
          units: An Amount instance to add.
          cost: An instance of Cost or None, as a key to the inventory.
        Returns:
          A pair of (position, booking) where 'position' is the position that
          that was modified, and where 'booking' is a Booking enum that hints at
          how the lot was booked to this inventory. Position may be None if there
          is no corresponding Position object, e.g. the position was deleted.
        """
        assert isinstance(units, Amount), (
            "Internal error: {!r} (type: {})".format(units, type(units).__name__))
        assert cost is None or isinstance(cost, Cost), (
            "Internal error: {!r} (type: {})".format(cost, type(cost).__name__))

        # Find the position.
        for index, pos in enumerate(self):
            if (pos.units.currency == units.currency and
                pos.cost == cost):

                # Check if reducing.
                booking = (Booking.REDUCED
                           if (pos.units.number * units.number) < ZERO else
                           Booking.AUGMENTED)

                # Compute the new number ofunits.
                number = pos.units.number + units.number
                if number == ZERO:
                    # If empty, delete the position.
                    del self[index]
                    pos = None
                else:
                    # Otherwise update it.
                    pos = Position(Amount(number, units.currency), cost)
                    self[index] = pos
                break
        else:
            # If not found, create a new one.
            if units.number == ZERO:
                pos = None
                booking = Booking.IGNORED
            else:
                pos = Position(units, cost)
                self.append(pos)
                booking = Booking.CREATED

        return pos, booking

    def add_position(self, position):
        """Add using a position (with strict lot matching).
        Return True if this position was booked against and reduced another.

        Args:
          position: The Posting or Position to add to this inventory.
        Returns:
          A pair of (position, booking) where 'position' is the position that
          that was modified, and where 'booking' is a Booking enum that hints at
          how the lot was booked to this inventory.
        """
        assert hasattr(position, 'units') and hasattr(position, 'cost'), (
            "Invalid type for position: {}".format(position))
        assert isinstance(position.cost, (type(None), Cost)), (
            "Invalid type for cost: {}".format(position.cost))
        return self.add_amount(position.units, position.cost)

    def add_inventory(self, other):
        """Add all the positions of another Inventory instance to this one.

        Args:
          other: An instance of Inventory to add to this one.
        Returns:
          This inventory, modified.
        """
        for position in other.get_positions():
            self.add_position(position)
        return self

    def __add__(self, other):
        """Add another inventory to this one. This inventory is not modified.

        Args:
          other: An instance of Inventory.
        Returns:
          A new instance of Inventory.
        """
        new_inventory = self.__copy__()
        new_inventory += other
        return new_inventory

    __iadd__ = add_inventory

    @staticmethod
    def from_string(string):
        """Create an Inventory from a string. This is useful for writing tests.

        Args:
          string: A comma-separated string of <number> <currency> with an
            optional {<number> <currency>} for the cost.
        Returns:
          A new instance of Inventory with the given balances.
        """
        new_inventory = Inventory()
        # We need to split the comma-separated positions but ignore commas
        # occurring within a {...cost...} specification.
        position_strs = re.split(
            '([-+]?[0-9,.]+\s+[A-Z]+\s*(?:{[^}]*})?)\s*,?\s*', string)[1::2]
        for position_str in position_strs:
            new_inventory.add_position(position_from_string(position_str))
        return new_inventory


# pylint: disable=invalid-name
from_string = Inventory.from_string


def check_invariants(inv):
    """Check the invariants of the Inventory.

    Args:
      inventory: An instance of Inventory.
    Returns:
      True if the invariants are respected.
    """
    # Check that all the keys are unique.
    lots = set((pos.units.currency, pos.cost) for pos in inv)
    assert len(lots) == len(inv), "Invalid inventory: {}".format(inv)
    # Check that none of the amounts is zero.
    for pos in inv:
        assert pos.units.number != ZERO, "Invalid position size: {}".format(pos)


def get_tolerance(tolerances, default_tolerances, currency):
    """Given dicts of tolerances, return the tolerance for the currency.

    If a tolerance hasn't been specified for the given currency, return the
    global default tolerance, or the default value (zero).

    Args:
      tolerances: A dict of currency to a tolerance Decimal value.
      default_tolerances: A fallback dict of currency to a tolerance Decimal value.
      currency: A string, the currency to look up.
    Returns:
      A Decimal value, the tolerance to check for.
    """
    tolerance = tolerances.get(currency, None)
    if tolerance is None:
        tolerance = default_tolerances.get(currency, None)
        if tolerance is None:
            tolerance = default_tolerances.get('*', ZERO)
    return tolerance<|MERGE_RESOLUTION|>--- conflicted
+++ resolved
@@ -95,14 +95,9 @@
         Returns:
           A formatted string of the quantized amount and symbol.
         """
-<<<<<<< HEAD
-        return '({})'.format(
+        fmt = '({})' if parens else '{}'
+        return fmt.format(
             ', '.join(pos.to_string(dformat) for pos in sorted(self)))
-=======
-        fmt = '({})' if parens else '{}'
-        return fmt.format(', '.join(position_.to_string(dformat)
-                                    for position_ in sorted(self)))
->>>>>>> 65453bf2
 
     def __str__(self):
         """Render as a human-readable string.
