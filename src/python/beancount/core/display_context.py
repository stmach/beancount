--- conflicted
+++ resolved
@@ -60,12 +60,7 @@
 import collections
 import io
 import enum
-<<<<<<< HEAD
-import math
-from pprint import pprint
 from decimal import Decimal
-=======
->>>>>>> 2b77c5d7
 
 from beancount.utils import misc_utils
 
