--- conflicted
+++ resolved
@@ -10,14 +10,9 @@
 from beancount.core import account_types
 
 
-<<<<<<< HEAD
 # Component separator for account names.
-SEP = ':'
+sep = ':'
 
-=======
-# Account name separator.
-sep = ':'
->>>>>>> 07b38514
 
 # A type used to represent an account read in.
 Account = namedtuple('Account', 'name type')
@@ -47,9 +42,9 @@
     assert isinstance(account_name, str)
     if not account_name:
         return None
-    components = account_name.split(SEP)
+    components = account_name.split(sep)
     components.pop(-1)
-    return SEP.join(components)
+    return sep.join(components)
 
 def account_name_leaf(account_name):
     """Get the name of the leaf of this account.
@@ -60,7 +55,7 @@
       A string, the name of the leaf of the account.
     """
     assert isinstance(account_name, str)
-    return account_name.split(SEP)[-1] if account_name else None
+    return account_name.split(sep)[-1] if account_name else None
 
 def account_sortkey(account):
     """Sort a list of accounts, taking into account the type of account.
@@ -97,7 +92,7 @@
       A string, the type of the account in 'account_name'.
     """
     assert isinstance(account_name, str)
-    atype = account_name.split(SEP)[0]
+    atype = account_name.split(sep)[0]
     assert atype in account_types.ACCOUNT_TYPES, (
         account_name, atype, account_types.ACCOUNT_TYPES)
     return atype
