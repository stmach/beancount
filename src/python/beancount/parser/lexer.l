--- conflicted
+++ resolved
@@ -311,13 +311,8 @@
 }
 
  /* Key */
-<<<<<<< HEAD
 [a-z][a-zA-Z0-9\-_]+: 		{
-    yylval->pyobj = BUILD("KEY", "s#", yytext, yyleng-1);
-=======
-[a-z][a-z0-9\-_]+: 		{
     BUILD_LEX("KEY", "s#", yytext, yyleng-1);
->>>>>>> 174e53df
     return KEY;
 }
 
