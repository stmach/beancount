#ifndef yyHEADER_H
#define yyHEADER_H 1
#define yyIN_HEADER 1

#line 6 "src/python/beancount/parser/lexer.h"
#line 23 "src/python/beancount/parser/lexer.l"

/* Includes. */
#include <math.h>
#include <stdlib.h>

#include "parser.h"
#include "grammar.h"


/* Global declarations; defined below. */
extern int yy_eof_times;
extern const char* yy_filename;
extern int yycolumn;



/* Handle detecting the beginning of line. */
extern int yy_line_tokens; /* Number of tokens since the bol. */

#define YY_USER_ACTION  {                               \
    yy_line_tokens++;                                   \
    yylloc->first_line = yylloc->last_line = yylineno;  \
    yylloc->first_column = yycolumn;                    \
    yylloc->last_column = yycolumn+yyleng-1;            \
    yycolumn += yyleng;                                 \
  }


/* Skip the rest of the input line. */
int yy_skip_line(void);


/* Utility functions. */
int strtonl(const char* buf, size_t nchars);




#line 46 "src/python/beancount/parser/lexer.h"

#define  YY_INT_ALIGNED short int

/* A lexical scanner generated by flex */

#define FLEX_SCANNER
#define YY_FLEX_MAJOR_VERSION 2
#define YY_FLEX_MINOR_VERSION 5
#define YY_FLEX_SUBMINOR_VERSION 35
#if YY_FLEX_SUBMINOR_VERSION > 0
#define FLEX_BETA
#endif

/* First, we deal with  platform-specific or compiler-specific issues. */

/* begin standard C headers. */
#include <stdio.h>
#include <string.h>
#include <errno.h>
#include <stdlib.h>

/* end standard C headers. */

/* flex integer type definitions */

#ifndef FLEXINT_H
#define FLEXINT_H

/* C99 systems have <inttypes.h>. Non-C99 systems may or may not. */

#if defined (__STDC_VERSION__) && __STDC_VERSION__ >= 199901L

/* C99 says to define __STDC_LIMIT_MACROS before including stdint.h,
 * if you want the limit (max/min) macros for int types. 
 */
#ifndef __STDC_LIMIT_MACROS
#define __STDC_LIMIT_MACROS 1
#endif

#include <inttypes.h>
typedef int8_t flex_int8_t;
typedef uint8_t flex_uint8_t;
typedef int16_t flex_int16_t;
typedef uint16_t flex_uint16_t;
typedef int32_t flex_int32_t;
typedef uint32_t flex_uint32_t;
#else
typedef signed char flex_int8_t;
typedef short int flex_int16_t;
typedef int flex_int32_t;
typedef unsigned char flex_uint8_t; 
typedef unsigned short int flex_uint16_t;
typedef unsigned int flex_uint32_t;

/* Limits of integral types. */
#ifndef INT8_MIN
#define INT8_MIN               (-128)
#endif
#ifndef INT16_MIN
#define INT16_MIN              (-32767-1)
#endif
#ifndef INT32_MIN
#define INT32_MIN              (-2147483647-1)
#endif
#ifndef INT8_MAX
#define INT8_MAX               (127)
#endif
#ifndef INT16_MAX
#define INT16_MAX              (32767)
#endif
#ifndef INT32_MAX
#define INT32_MAX              (2147483647)
#endif
#ifndef UINT8_MAX
#define UINT8_MAX              (255U)
#endif
#ifndef UINT16_MAX
#define UINT16_MAX             (65535U)
#endif
#ifndef UINT32_MAX
#define UINT32_MAX             (4294967295U)
#endif

#endif /* ! C99 */

#endif /* ! FLEXINT_H */

#ifdef __cplusplus

/* The "const" storage-class-modifier is valid. */
#define YY_USE_CONST

#else	/* ! __cplusplus */

/* C99 requires __STDC__ to be defined as 1. */
#if defined (__STDC__)

#define YY_USE_CONST

#endif	/* defined (__STDC__) */
#endif	/* ! __cplusplus */

#ifdef YY_USE_CONST
#define yyconst const
#else
#define yyconst
#endif

/* Size of default input buffer. */
#ifndef YY_BUF_SIZE
#ifdef __ia64__
/* On IA-64, the buffer size is 16k, not 8k.
 * Moreover, YY_BUF_SIZE is 2*YY_READ_BUF_SIZE in the general case.
 * Ditto for the __ia64__ case accordingly.
 */
#define YY_BUF_SIZE 32768
#else
#define YY_BUF_SIZE 16384
#endif /* __ia64__ */
#endif

#ifndef YY_TYPEDEF_YY_BUFFER_STATE
#define YY_TYPEDEF_YY_BUFFER_STATE
typedef struct yy_buffer_state *YY_BUFFER_STATE;
#endif

extern int yyleng;

extern FILE *yyin, *yyout;

#ifndef YY_TYPEDEF_YY_SIZE_T
#define YY_TYPEDEF_YY_SIZE_T
typedef size_t yy_size_t;
#endif

#ifndef YY_STRUCT_YY_BUFFER_STATE
#define YY_STRUCT_YY_BUFFER_STATE
struct yy_buffer_state
	{
	FILE *yy_input_file;

	char *yy_ch_buf;		/* input buffer */
	char *yy_buf_pos;		/* current position in input buffer */

	/* Size of input buffer in bytes, not including room for EOB
	 * characters.
	 */
	yy_size_t yy_buf_size;

	/* Number of characters read into yy_ch_buf, not including EOB
	 * characters.
	 */
	int yy_n_chars;

	/* Whether we "own" the buffer - i.e., we know we created it,
	 * and can realloc() it to grow it, and should free() it to
	 * delete it.
	 */
	int yy_is_our_buffer;

	/* Whether this is an "interactive" input source; if so, and
	 * if we're using stdio for input, then we want to use getc()
	 * instead of fread(), to make sure we stop fetching input after
	 * each newline.
	 */
	int yy_is_interactive;

	/* Whether we're considered to be at the beginning of a line.
	 * If so, '^' rules will be active on the next match, otherwise
	 * not.
	 */
	int yy_at_bol;

    int yy_bs_lineno; /**< The line count. */
    int yy_bs_column; /**< The column count. */
    
	/* Whether to try to fill the input buffer when we reach the
	 * end of it.
	 */
	int yy_fill_buffer;

	int yy_buffer_status;

	};
#endif /* !YY_STRUCT_YY_BUFFER_STATE */

void yyrestart (FILE *input_file  );
void yy_switch_to_buffer (YY_BUFFER_STATE new_buffer  );
YY_BUFFER_STATE yy_create_buffer (FILE *file,int size  );
void yy_delete_buffer (YY_BUFFER_STATE b  );
void yy_flush_buffer (YY_BUFFER_STATE b  );
void yypush_buffer_state (YY_BUFFER_STATE new_buffer  );
void yypop_buffer_state (void );

YY_BUFFER_STATE yy_scan_buffer (char *base,yy_size_t size  );
YY_BUFFER_STATE yy_scan_string (yyconst char *yy_str  );
YY_BUFFER_STATE yy_scan_bytes (yyconst char *bytes,int len  );

void *yyalloc (yy_size_t  );
void *yyrealloc (void *,yy_size_t  );
void yyfree (void *  );

/* Begin user sect3 */

#define yywrap(n) 1
#define YY_SKIP_YYWRAP

extern int yylineno;

extern char *yytext;
#define yytext_ptr yytext

#ifdef YY_HEADER_EXPORT_START_CONDITIONS
#define INITIAL 0
#define INVALID 1

#endif

#ifndef YY_NO_UNISTD_H
/* Special case for "unistd.h", since it is non-ANSI. We include it way
 * down here because we want the user's section 1 to have been scanned first.
 * The user has a chance to override it with an option.
 */
#include <unistd.h>
#endif

#ifndef YY_EXTRA_TYPE
#define YY_EXTRA_TYPE void *
#endif

/* Accessor methods to globals.
   These are made visible to non-reentrant scanners for convenience. */

int yylex_destroy (void );

int yyget_debug (void );

void yyset_debug (int debug_flag  );

YY_EXTRA_TYPE yyget_extra (void );

void yyset_extra (YY_EXTRA_TYPE user_defined  );

FILE *yyget_in (void );

void yyset_in  (FILE * in_str  );

FILE *yyget_out (void );

void yyset_out  (FILE * out_str  );

int yyget_leng (void );

char *yyget_text (void );

int yyget_lineno (void );

void yyset_lineno (int line_number  );

YYSTYPE * yyget_lval (void );

void yyset_lval (YYSTYPE * yylval_param  );

       YYLTYPE *yyget_lloc (void );
    
        void yyset_lloc (YYLTYPE * yylloc_param  );
    
/* Macros after this point can all be overridden by user definitions in
 * section 1.
 */

#ifndef YY_SKIP_YYWRAP
#ifdef __cplusplus
extern "C" int yywrap (void );
#else
extern int yywrap (void );
#endif
#endif

#ifndef yytext_ptr
static void yy_flex_strncpy (char *,yyconst char *,int );
#endif

#ifdef YY_NEED_STRLEN
static int yy_flex_strlen (yyconst char * );
#endif

#ifndef YY_NO_INPUT

#endif

/* Amount of stuff to slurp up with each read. */
#ifndef YY_READ_BUF_SIZE
#ifdef __ia64__
/* On IA-64, the buffer size is 16k, not 8k */
#define YY_READ_BUF_SIZE 16384
#else
#define YY_READ_BUF_SIZE 8192
#endif /* __ia64__ */
#endif

/* Number of entries by which start-condition stack grows. */
#ifndef YY_START_STACK_INCR
#define YY_START_STACK_INCR 25
#endif

/* Default declaration of generated scanner - a define so the user can
 * easily add parameters.
 */
#ifndef YY_DECL
#define YY_DECL_IS_OURS 1

extern int yylex \
               (YYSTYPE * yylval_param,YYLTYPE * yylloc_param );

#define YY_DECL int yylex \
               (YYSTYPE * yylval_param, YYLTYPE * yylloc_param )
#endif /* !YY_DECL */

/* yy_get_previous_state - get the state just before the EOB char was reached */

#undef YY_NEW_FILE
#undef YY_FLUSH_BUFFER
#undef yy_set_bol
#undef yy_new_buffer
#undef yy_set_interactive
#undef YY_DO_BEFORE_ACTION

#ifdef YY_DECL_IS_OURS
#undef YY_DECL_IS_OURS
#undef YY_DECL
#endif

<<<<<<< HEAD
#line 201 "src/python/beancount/parser/lexer.l"
=======
#line 236 "src/python/beancount/parser/lexer.l"
>>>>>>> dca71fb3


#line 383 "src/python/beancount/parser/lexer.h"
#undef yyIN_HEADER
#endif /* yyHEADER_H */<|MERGE_RESOLUTION|>--- conflicted
+++ resolved
@@ -89,6 +89,7 @@
 typedef uint16_t flex_uint16_t;
 typedef int32_t flex_int32_t;
 typedef uint32_t flex_uint32_t;
+typedef uint64_t flex_uint64_t;
 #else
 typedef signed char flex_int8_t;
 typedef short int flex_int16_t;
@@ -96,6 +97,7 @@
 typedef unsigned char flex_uint8_t; 
 typedef unsigned short int flex_uint16_t;
 typedef unsigned int flex_uint32_t;
+#endif /* ! C99 */
 
 /* Limits of integral types. */
 #ifndef INT8_MIN
@@ -125,8 +127,6 @@
 #ifndef UINT32_MAX
 #define UINT32_MAX             (4294967295U)
 #endif
-
-#endif /* ! C99 */
 
 #endif /* ! FLEXINT_H */
 
@@ -153,15 +153,7 @@
 
 /* Size of default input buffer. */
 #ifndef YY_BUF_SIZE
-#ifdef __ia64__
-/* On IA-64, the buffer size is 16k, not 8k.
- * Moreover, YY_BUF_SIZE is 2*YY_READ_BUF_SIZE in the general case.
- * Ditto for the __ia64__ case accordingly.
- */
-#define YY_BUF_SIZE 32768
-#else
 #define YY_BUF_SIZE 16384
-#endif /* __ia64__ */
 #endif
 
 #ifndef YY_TYPEDEF_YY_BUFFER_STATE
@@ -169,14 +161,14 @@
 typedef struct yy_buffer_state *YY_BUFFER_STATE;
 #endif
 
-extern int yyleng;
-
-extern FILE *yyin, *yyout;
-
 #ifndef YY_TYPEDEF_YY_SIZE_T
 #define YY_TYPEDEF_YY_SIZE_T
 typedef size_t yy_size_t;
 #endif
+
+extern yy_size_t yyleng;
+
+extern FILE *yyin, *yyout;
 
 #ifndef YY_STRUCT_YY_BUFFER_STATE
 #define YY_STRUCT_YY_BUFFER_STATE
@@ -195,7 +187,7 @@
 	/* Number of characters read into yy_ch_buf, not including EOB
 	 * characters.
 	 */
-	int yy_n_chars;
+	yy_size_t yy_n_chars;
 
 	/* Whether we "own" the buffer - i.e., we know we created it,
 	 * and can realloc() it to grow it, and should free() it to
@@ -239,7 +231,7 @@
 
 YY_BUFFER_STATE yy_scan_buffer (char *base,yy_size_t size  );
 YY_BUFFER_STATE yy_scan_string (yyconst char *yy_str  );
-YY_BUFFER_STATE yy_scan_bytes (yyconst char *bytes,int len  );
+YY_BUFFER_STATE yy_scan_bytes (yyconst char *bytes,yy_size_t len  );
 
 void *yyalloc (yy_size_t  );
 void *yyrealloc (void *,yy_size_t  );
@@ -294,7 +286,7 @@
 
 void yyset_out  (FILE * out_str  );
 
-int yyget_leng (void );
+yy_size_t yyget_leng (void );
 
 char *yyget_text (void );
 
@@ -336,12 +328,7 @@
 
 /* Amount of stuff to slurp up with each read. */
 #ifndef YY_READ_BUF_SIZE
-#ifdef __ia64__
-/* On IA-64, the buffer size is 16k, not 8k */
-#define YY_READ_BUF_SIZE 16384
-#else
 #define YY_READ_BUF_SIZE 8192
-#endif /* __ia64__ */
 #endif
 
 /* Number of entries by which start-condition stack grows. */
@@ -376,13 +363,9 @@
 #undef YY_DECL
 #endif
 
-<<<<<<< HEAD
-#line 201 "src/python/beancount/parser/lexer.l"
-=======
-#line 236 "src/python/beancount/parser/lexer.l"
->>>>>>> dca71fb3
-
-
-#line 383 "src/python/beancount/parser/lexer.h"
+#line 242 "src/python/beancount/parser/lexer.l"
+
+
+#line 370 "src/python/beancount/parser/lexer.h"
 #undef yyIN_HEADER
 #endif /* yyHEADER_H */